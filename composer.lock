--- conflicted
+++ resolved
@@ -4,11 +4,7 @@
         "Read more about it at https://getcomposer.org/doc/01-basic-usage.md#installing-dependencies",
         "This file is @generated automatically"
     ],
-<<<<<<< HEAD
-    "content-hash": "08d0fcd8ddf12580c55c68ba367f623b",
-=======
     "content-hash": "44de4e5f0aa4b88b3af8f8f2bf13a294",
->>>>>>> 61f53162
     "packages": [
         {
             "name": "appsero/client",
