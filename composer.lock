--- conflicted
+++ resolved
@@ -4,11 +4,7 @@
         "Read more about it at https://getcomposer.org/doc/01-basic-usage.md#installing-dependencies",
         "This file is @generated automatically"
     ],
-<<<<<<< HEAD
     "content-hash": "2d8d32573b0aecc08501a09ef5c725fa",
-=======
-    "content-hash": "a30b29c716cd82e830c4675d7746bd7f",
->>>>>>> 52cc857f
     "packages": [
         {
             "name": "appsero/client",
@@ -2991,7 +2987,6 @@
         },
         {
             "name": "phpstan/phpstan",
-<<<<<<< HEAD
             "version": "1.10.29",
             "source": {
                 "type": "git",
@@ -3002,18 +2997,6 @@
                 "type": "zip",
                 "url": "https://api.github.com/repos/phpstan/phpstan/zipball/ee5d8f2d3977fb09e55603eee6fb53bdd76ee9c1",
                 "reference": "ee5d8f2d3977fb09e55603eee6fb53bdd76ee9c1",
-=======
-            "version": "1.10.28",
-            "source": {
-                "type": "git",
-                "url": "https://github.com/phpstan/phpstan.git",
-                "reference": "e4545b55904ebef470423d3ddddb74fa7325497a"
-            },
-            "dist": {
-                "type": "zip",
-                "url": "https://api.github.com/repos/phpstan/phpstan/zipball/e4545b55904ebef470423d3ddddb74fa7325497a",
-                "reference": "e4545b55904ebef470423d3ddddb74fa7325497a",
->>>>>>> 52cc857f
                 "shasum": ""
             },
             "require": {
@@ -3062,11 +3045,7 @@
                     "type": "tidelift"
                 }
             ],
-<<<<<<< HEAD
             "time": "2023-08-14T13:24:11+00:00"
-=======
-            "time": "2023-08-08T12:33:42+00:00"
->>>>>>> 52cc857f
         },
         {
             "name": "phpunit/php-code-coverage",
