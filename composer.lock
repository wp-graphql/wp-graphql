--- conflicted
+++ resolved
@@ -1315,18 +1315,6 @@
         },
         {
             "name": "composer/composer",
-<<<<<<< HEAD
-            "version": "2.7.0",
-            "source": {
-                "type": "git",
-                "url": "https://github.com/composer/composer.git",
-                "reference": "96d107e2bfe61bb9eafe55a9d45bd7faed1dd461"
-            },
-            "dist": {
-                "type": "zip",
-                "url": "https://api.github.com/repos/composer/composer/zipball/96d107e2bfe61bb9eafe55a9d45bd7faed1dd461",
-                "reference": "96d107e2bfe61bb9eafe55a9d45bd7faed1dd461",
-=======
             "version": "2.2.23",
             "source": {
                 "type": "git",
@@ -1337,7 +1325,6 @@
                 "type": "zip",
                 "url": "https://api.github.com/repos/composer/composer/zipball/d1542e89636abf422fde328cb28d53752efb69e5",
                 "reference": "d1542e89636abf422fde328cb28d53752efb69e5",
->>>>>>> 121a6911
                 "shasum": ""
             },
             "require": {
@@ -1421,12 +1408,7 @@
             "support": {
                 "irc": "ircs://irc.libera.chat:6697/composer",
                 "issues": "https://github.com/composer/composer/issues",
-<<<<<<< HEAD
-                "security": "https://github.com/composer/composer/security/policy",
-                "source": "https://github.com/composer/composer/tree/2.7.0"
-=======
                 "source": "https://github.com/composer/composer/tree/2.2.23"
->>>>>>> 121a6911
             },
             "funding": [
                 {
@@ -1442,11 +1424,7 @@
                     "type": "tidelift"
                 }
             ],
-<<<<<<< HEAD
-            "time": "2024-02-08T14:09:19+00:00"
-=======
             "time": "2024-02-08T14:08:53+00:00"
->>>>>>> 121a6911
         },
         {
             "name": "composer/metadata-minifier",
