{
    "_readme": [
        "This file locks the dependencies of your project to a known state",
        "Read more about it at https://getcomposer.org/doc/01-basic-usage.md#installing-dependencies",
        "This file is @generated automatically"
    ],
<<<<<<< HEAD
    "content-hash": "4a36d4d8570ac15157a4b23005f5bae8",
=======
    "content-hash": "33a61fe63c83cb2c86d70666d2cd198b",
>>>>>>> cc0b3832
    "packages": [
        {
            "name": "ivome/graphql-relay-php",
            "version": "v0.5.0",
            "source": {
                "type": "git",
                "url": "https://github.com/ivome/graphql-relay-php.git",
                "reference": "b227c17e79564d147db2162329f5bdbe19192313"
            },
            "dist": {
                "type": "zip",
                "url": "https://api.github.com/repos/ivome/graphql-relay-php/zipball/b227c17e79564d147db2162329f5bdbe19192313",
                "reference": "b227c17e79564d147db2162329f5bdbe19192313",
                "shasum": ""
            },
            "require": {
                "php": ">=5.4,<8.0-DEV",
                "webonyx/graphql-php": ">=0.7.0"
            },
            "require-dev": {
                "phpunit/phpunit": "^4.8",
                "satooshi/php-coveralls": "~1.0"
            },
            "type": "library",
            "autoload": {
                "classmap": [
                    "src/"
                ]
            },
            "notification-url": "https://packagist.org/downloads/",
            "license": [
                "BSD-3-Clause"
            ],
            "description": "A PHP port of GraphQL Relay reference implementation",
            "homepage": "https://github.com/ivome/graphql-relay-php",
            "keywords": [
                "Relay",
                "api",
                "graphql"
            ],
            "support": {
                "issues": "https://github.com/ivome/graphql-relay-php/issues",
                "source": "https://github.com/ivome/graphql-relay-php/tree/master"
            },
            "time": "2018-05-10T20:18:11+00:00"
        },
        {
            "name": "webonyx/graphql-php",
            "version": "v14.5.1",
            "source": {
                "type": "git",
                "url": "https://github.com/webonyx/graphql-php.git",
                "reference": "3af8b92d07e0d7a9085c0b83daf86beaeb76f092"
            },
            "dist": {
                "type": "zip",
                "url": "https://api.github.com/repos/webonyx/graphql-php/zipball/3af8b92d07e0d7a9085c0b83daf86beaeb76f092",
                "reference": "3af8b92d07e0d7a9085c0b83daf86beaeb76f092",
                "shasum": ""
            },
            "require": {
                "ext-json": "*",
                "ext-mbstring": "*",
                "php": "^7.1||^8.0"
            },
            "require-dev": {
                "amphp/amp": "^2.3",
                "doctrine/coding-standard": "^6.0",
                "nyholm/psr7": "^1.2",
                "phpbench/phpbench": "^0.16.10",
                "phpstan/extension-installer": "^1.0",
                "phpstan/phpstan": "0.12.32",
                "phpstan/phpstan-phpunit": "0.12.11",
                "phpstan/phpstan-strict-rules": "0.12.2",
                "phpunit/phpunit": "^7.2|^8.5",
                "psr/http-message": "^1.0",
                "react/promise": "2.*",
                "simpod/php-coveralls-mirror": "^3.0",
                "squizlabs/php_codesniffer": "3.5.4"
            },
            "suggest": {
                "psr/http-message": "To use standard GraphQL server",
                "react/promise": "To leverage async resolving on React PHP platform"
            },
            "type": "library",
            "autoload": {
                "psr-4": {
                    "GraphQL\\": "src/"
                }
            },
            "notification-url": "https://packagist.org/downloads/",
            "license": [
                "MIT"
            ],
            "description": "A PHP port of GraphQL reference implementation",
            "homepage": "https://github.com/webonyx/graphql-php",
            "keywords": [
                "api",
                "graphql"
            ],
            "support": {
                "issues": "https://github.com/webonyx/graphql-php/issues",
                "source": "https://github.com/webonyx/graphql-php/tree/v14.5.1"
            },
            "funding": [
                {
                    "url": "https://opencollective.com/webonyx-graphql-php",
                    "type": "open_collective"
                }
            ],
            "time": "2021-02-05T10:51:56+00:00"
        }
    ],
    "packages-dev": [
        {
            "name": "antecedent/patchwork",
            "version": "2.1.12",
            "source": {
                "type": "git",
                "url": "https://github.com/antecedent/patchwork.git",
                "reference": "b98e046dd4c0acc34a0846604f06f6111654d9ea"
            },
            "dist": {
                "type": "zip",
                "url": "https://api.github.com/repos/antecedent/patchwork/zipball/b98e046dd4c0acc34a0846604f06f6111654d9ea",
                "reference": "b98e046dd4c0acc34a0846604f06f6111654d9ea",
                "shasum": ""
            },
            "require": {
                "php": ">=5.4.0"
            },
            "require-dev": {
                "phpunit/phpunit": ">=4"
            },
            "type": "library",
            "notification-url": "https://packagist.org/downloads/",
            "license": [
                "MIT"
            ],
            "authors": [
                {
                    "name": "Ignas Rudaitis",
                    "email": "ignas.rudaitis@gmail.com"
                }
            ],
            "description": "Method redefinition (monkey-patching) functionality for PHP.",
            "homepage": "http://patchwork2.org/",
            "keywords": [
                "aop",
                "aspect",
                "interception",
                "monkeypatching",
                "redefinition",
                "runkit",
                "testing"
            ],
            "support": {
                "issues": "https://github.com/antecedent/patchwork/issues",
                "source": "https://github.com/antecedent/patchwork/tree/2.1.12"
            },
            "time": "2019-12-22T17:52:09+00:00"
        },
        {
            "name": "automattic/vipwpcs",
            "version": "2.2.0",
            "source": {
                "type": "git",
                "url": "https://github.com/Automattic/VIP-Coding-Standards.git",
                "reference": "4d0612461232b313d06321f1501c3989bd6aecf9"
            },
            "dist": {
                "type": "zip",
                "url": "https://api.github.com/repos/Automattic/VIP-Coding-Standards/zipball/4d0612461232b313d06321f1501c3989bd6aecf9",
                "reference": "4d0612461232b313d06321f1501c3989bd6aecf9",
                "shasum": ""
            },
            "require": {
                "php": ">=5.4",
                "sirbrillig/phpcs-variable-analysis": "^2.8.3",
                "squizlabs/php_codesniffer": "^3.5.5",
                "wp-coding-standards/wpcs": "^2.3"
            },
            "require-dev": {
                "dealerdirect/phpcodesniffer-composer-installer": "^0.7",
                "phpcompatibility/php-compatibility": "^9",
                "phpunit/phpunit": "^4 || ^5 || ^6 || ^7"
            },
            "suggest": {
                "dealerdirect/phpcodesniffer-composer-installer": "^0.7 || This Composer plugin will manage the PHPCS 'installed_paths' automatically."
            },
            "type": "phpcodesniffer-standard",
            "notification-url": "https://packagist.org/downloads/",
            "license": [
                "MIT"
            ],
            "authors": [
                {
                    "name": "Contributors",
                    "homepage": "https://github.com/Automattic/VIP-Coding-Standards/graphs/contributors"
                }
            ],
            "description": "PHP_CodeSniffer rules (sniffs) to enforce WordPress VIP minimum coding conventions",
            "keywords": [
                "phpcs",
                "standards",
                "wordpress"
            ],
            "support": {
                "issues": "https://github.com/Automattic/VIP-Coding-Standards/issues",
                "source": "https://github.com/Automattic/VIP-Coding-Standards",
                "wiki": "https://github.com/Automattic/VIP-Coding-Standards/wiki"
            },
            "time": "2020-09-07T10:45:45+00:00"
        },
        {
            "name": "behat/gherkin",
            "version": "v4.8.0",
            "source": {
                "type": "git",
                "url": "https://github.com/Behat/Gherkin.git",
                "reference": "2391482cd003dfdc36b679b27e9f5326bd656acd"
            },
            "dist": {
                "type": "zip",
                "url": "https://api.github.com/repos/Behat/Gherkin/zipball/2391482cd003dfdc36b679b27e9f5326bd656acd",
                "reference": "2391482cd003dfdc36b679b27e9f5326bd656acd",
                "shasum": ""
            },
            "require": {
                "php": "~7.2|~8.0"
            },
            "require-dev": {
                "cucumber/cucumber": "dev-gherkin-16.0.0",
                "phpunit/phpunit": "~8|~9",
                "symfony/phpunit-bridge": "~3|~4|~5",
                "symfony/yaml": "~3|~4|~5"
            },
            "suggest": {
                "symfony/yaml": "If you want to parse features, represented in YAML files"
            },
            "type": "library",
            "extra": {
                "branch-alias": {
                    "dev-master": "4.4-dev"
                }
            },
            "autoload": {
                "psr-0": {
                    "Behat\\Gherkin": "src/"
                }
            },
            "notification-url": "https://packagist.org/downloads/",
            "license": [
                "MIT"
            ],
            "authors": [
                {
                    "name": "Konstantin Kudryashov",
                    "email": "ever.zet@gmail.com",
                    "homepage": "http://everzet.com"
                }
            ],
            "description": "Gherkin DSL parser for PHP",
            "homepage": "http://behat.org/",
            "keywords": [
                "BDD",
                "Behat",
                "Cucumber",
                "DSL",
                "gherkin",
                "parser"
            ],
            "support": {
                "issues": "https://github.com/Behat/Gherkin/issues",
                "source": "https://github.com/Behat/Gherkin/tree/v4.8.0"
            },
            "time": "2021-02-04T12:44:21+00:00"
        },
        {
            "name": "codeception/codeception",
            "version": "4.1.18",
            "source": {
                "type": "git",
                "url": "https://github.com/Codeception/Codeception.git",
                "reference": "f47547bac347dfb5ea5351ff91148cbcc08e6818"
            },
            "dist": {
                "type": "zip",
                "url": "https://api.github.com/repos/Codeception/Codeception/zipball/f47547bac347dfb5ea5351ff91148cbcc08e6818",
                "reference": "f47547bac347dfb5ea5351ff91148cbcc08e6818",
                "shasum": ""
            },
            "require": {
                "behat/gherkin": "^4.4.0",
                "codeception/lib-asserts": "^1.0",
                "codeception/phpunit-wrapper": ">6.0.15 <6.1.0 | ^6.6.1 | ^7.7.1 | ^8.1.1 | ^9.0",
                "codeception/stub": "^2.0 | ^3.0",
                "ext-curl": "*",
                "ext-json": "*",
                "ext-mbstring": "*",
                "guzzlehttp/psr7": "~1.4",
                "php": ">=5.6.0 <9.0",
                "symfony/console": ">=2.7 <6.0",
                "symfony/css-selector": ">=2.7 <6.0",
                "symfony/event-dispatcher": ">=2.7 <6.0",
                "symfony/finder": ">=2.7 <6.0",
                "symfony/yaml": ">=2.7 <6.0"
            },
            "require-dev": {
                "codeception/module-asserts": "*@dev",
                "codeception/module-cli": "*@dev",
                "codeception/module-db": "*@dev",
                "codeception/module-filesystem": "*@dev",
                "codeception/module-phpbrowser": "*@dev",
                "codeception/specify": "~0.3",
                "codeception/util-universalframework": "*@dev",
                "monolog/monolog": "~1.8",
                "squizlabs/php_codesniffer": "~2.0",
                "symfony/process": ">=2.7 <6.0",
                "vlucas/phpdotenv": "^2.0 | ^3.0 | ^4.0 | ^5.0"
            },
            "suggest": {
                "codeception/specify": "BDD-style code blocks",
                "codeception/verify": "BDD-style assertions",
                "hoa/console": "For interactive console functionality",
                "stecman/symfony-console-completion": "For BASH autocompletion",
                "symfony/phpunit-bridge": "For phpunit-bridge support"
            },
            "bin": [
                "codecept"
            ],
            "type": "library",
            "extra": {
                "branch-alias": []
            },
            "autoload": {
                "psr-4": {
                    "Codeception\\": "src/Codeception",
                    "Codeception\\Extension\\": "ext"
                }
            },
            "notification-url": "https://packagist.org/downloads/",
            "license": [
                "MIT"
            ],
            "authors": [
                {
                    "name": "Michael Bodnarchuk",
                    "email": "davert@mail.ua",
                    "homepage": "http://codegyre.com"
                }
            ],
            "description": "BDD-style testing framework",
            "homepage": "http://codeception.com/",
            "keywords": [
                "BDD",
                "TDD",
                "acceptance testing",
                "functional testing",
                "unit testing"
            ],
            "support": {
                "issues": "https://github.com/Codeception/Codeception/issues",
                "source": "https://github.com/Codeception/Codeception/tree/4.1.18"
            },
            "funding": [
                {
                    "url": "https://opencollective.com/codeception",
                    "type": "open_collective"
                }
            ],
            "time": "2021-02-23T17:11:42+00:00"
        },
        {
            "name": "codeception/lib-asserts",
            "version": "1.13.2",
            "source": {
                "type": "git",
                "url": "https://github.com/Codeception/lib-asserts.git",
                "reference": "184231d5eab66bc69afd6b9429344d80c67a33b6"
            },
            "dist": {
                "type": "zip",
                "url": "https://api.github.com/repos/Codeception/lib-asserts/zipball/184231d5eab66bc69afd6b9429344d80c67a33b6",
                "reference": "184231d5eab66bc69afd6b9429344d80c67a33b6",
                "shasum": ""
            },
            "require": {
                "codeception/phpunit-wrapper": ">6.0.15 <6.1.0 | ^6.6.1 | ^7.7.1 | ^8.0.3 | ^9.0",
                "ext-dom": "*",
                "php": ">=5.6.0 <9.0"
            },
            "type": "library",
            "autoload": {
                "classmap": [
                    "src/"
                ]
            },
            "notification-url": "https://packagist.org/downloads/",
            "license": [
                "MIT"
            ],
            "authors": [
                {
                    "name": "Michael Bodnarchuk",
                    "email": "davert@mail.ua",
                    "homepage": "http://codegyre.com"
                },
                {
                    "name": "Gintautas Miselis"
                },
                {
                    "name": "Gustavo Nieves",
                    "homepage": "https://medium.com/@ganieves"
                }
            ],
            "description": "Assertion methods used by Codeception core and Asserts module",
            "homepage": "https://codeception.com/",
            "keywords": [
                "codeception"
            ],
            "support": {
                "issues": "https://github.com/Codeception/lib-asserts/issues",
                "source": "https://github.com/Codeception/lib-asserts/tree/1.13.2"
            },
            "time": "2020-10-21T16:26:20+00:00"
        },
        {
            "name": "codeception/lib-innerbrowser",
            "version": "1.4.1",
            "source": {
                "type": "git",
                "url": "https://github.com/Codeception/lib-innerbrowser.git",
                "reference": "693e116f81ef98eae98c43ef785a726faf87394e"
            },
            "dist": {
                "type": "zip",
                "url": "https://api.github.com/repos/Codeception/lib-innerbrowser/zipball/693e116f81ef98eae98c43ef785a726faf87394e",
                "reference": "693e116f81ef98eae98c43ef785a726faf87394e",
                "shasum": ""
            },
            "require": {
                "codeception/codeception": "*@dev",
                "ext-dom": "*",
                "ext-json": "*",
                "ext-mbstring": "*",
                "php": ">=5.6.0 <9.0",
                "symfony/browser-kit": ">=2.7 <6.0",
                "symfony/dom-crawler": ">=2.7 <6.0"
            },
            "conflict": {
                "codeception/codeception": "<4.0"
            },
            "require-dev": {
                "codeception/util-universalframework": "dev-master"
            },
            "type": "library",
            "autoload": {
                "classmap": [
                    "src/"
                ]
            },
            "notification-url": "https://packagist.org/downloads/",
            "license": [
                "MIT"
            ],
            "authors": [
                {
                    "name": "Michael Bodnarchuk",
                    "email": "davert@mail.ua",
                    "homepage": "http://codegyre.com"
                },
                {
                    "name": "Gintautas Miselis"
                }
            ],
            "description": "Parent library for all Codeception framework modules and PhpBrowser",
            "homepage": "https://codeception.com/",
            "keywords": [
                "codeception"
            ],
            "support": {
                "issues": "https://github.com/Codeception/lib-innerbrowser/issues",
                "source": "https://github.com/Codeception/lib-innerbrowser/tree/1.4.1"
            },
            "time": "2021-03-02T08:01:54+00:00"
        },
        {
            "name": "codeception/module-asserts",
            "version": "1.3.1",
            "source": {
                "type": "git",
                "url": "https://github.com/Codeception/module-asserts.git",
                "reference": "59374f2fef0cabb9e8ddb53277e85cdca74328de"
            },
            "dist": {
                "type": "zip",
                "url": "https://api.github.com/repos/Codeception/module-asserts/zipball/59374f2fef0cabb9e8ddb53277e85cdca74328de",
                "reference": "59374f2fef0cabb9e8ddb53277e85cdca74328de",
                "shasum": ""
            },
            "require": {
                "codeception/codeception": "*@dev",
                "codeception/lib-asserts": "^1.13.1",
                "php": ">=5.6.0 <9.0"
            },
            "conflict": {
                "codeception/codeception": "<4.0"
            },
            "type": "library",
            "autoload": {
                "classmap": [
                    "src/"
                ]
            },
            "notification-url": "https://packagist.org/downloads/",
            "license": [
                "MIT"
            ],
            "authors": [
                {
                    "name": "Michael Bodnarchuk"
                },
                {
                    "name": "Gintautas Miselis"
                },
                {
                    "name": "Gustavo Nieves",
                    "homepage": "https://medium.com/@ganieves"
                }
            ],
            "description": "Codeception module containing various assertions",
            "homepage": "https://codeception.com/",
            "keywords": [
                "assertions",
                "asserts",
                "codeception"
            ],
            "support": {
                "issues": "https://github.com/Codeception/module-asserts/issues",
                "source": "https://github.com/Codeception/module-asserts/tree/1.3.1"
            },
            "time": "2020-10-21T16:48:15+00:00"
        },
        {
            "name": "codeception/module-cli",
            "version": "1.1.1",
            "source": {
                "type": "git",
                "url": "https://github.com/Codeception/module-cli.git",
                "reference": "1f841ad4a1d43e5d9e60a43c4cc9e5af8008024f"
            },
            "dist": {
                "type": "zip",
                "url": "https://api.github.com/repos/Codeception/module-cli/zipball/1f841ad4a1d43e5d9e60a43c4cc9e5af8008024f",
                "reference": "1f841ad4a1d43e5d9e60a43c4cc9e5af8008024f",
                "shasum": ""
            },
            "require": {
                "codeception/codeception": "*@dev",
                "php": ">=5.6.0 <9.0"
            },
            "conflict": {
                "codeception/codeception": "<4.0"
            },
            "type": "library",
            "autoload": {
                "classmap": [
                    "src/"
                ]
            },
            "notification-url": "https://packagist.org/downloads/",
            "license": [
                "MIT"
            ],
            "authors": [
                {
                    "name": "Michael Bodnarchuk"
                }
            ],
            "description": "Codeception module for testing basic shell commands and shell output",
            "homepage": "http://codeception.com/",
            "keywords": [
                "codeception"
            ],
            "support": {
                "issues": "https://github.com/Codeception/module-cli/issues",
                "source": "https://github.com/Codeception/module-cli/tree/1.1.1"
            },
            "time": "2020-12-26T16:56:19+00:00"
        },
        {
            "name": "codeception/module-db",
            "version": "1.1.0",
            "source": {
                "type": "git",
                "url": "https://github.com/Codeception/module-db.git",
                "reference": "8c8076cd05d4db95798acd7dba2a56578210982c"
            },
            "dist": {
                "type": "zip",
                "url": "https://api.github.com/repos/Codeception/module-db/zipball/8c8076cd05d4db95798acd7dba2a56578210982c",
                "reference": "8c8076cd05d4db95798acd7dba2a56578210982c",
                "shasum": ""
            },
            "require": {
                "codeception/codeception": "*@dev",
                "php": ">=5.6.0 <9.0"
            },
            "conflict": {
                "codeception/codeception": "<4.0"
            },
            "type": "library",
            "autoload": {
                "classmap": [
                    "src/"
                ]
            },
            "notification-url": "https://packagist.org/downloads/",
            "license": [
                "MIT"
            ],
            "authors": [
                {
                    "name": "Michael Bodnarchuk"
                },
                {
                    "name": "Gintautas Miselis"
                }
            ],
            "description": "DB module for Codeception",
            "homepage": "http://codeception.com/",
            "keywords": [
                "codeception",
                "database-testing",
                "db-testing"
            ],
            "support": {
                "issues": "https://github.com/Codeception/module-db/issues",
                "source": "https://github.com/Codeception/module-db/tree/1.1.0"
            },
            "time": "2020-12-20T13:37:07+00:00"
        },
        {
            "name": "codeception/module-filesystem",
            "version": "1.0.3",
            "source": {
                "type": "git",
                "url": "https://github.com/Codeception/module-filesystem.git",
                "reference": "781be167fb1557bfc9b61e0a4eac60a32c534ec1"
            },
            "dist": {
                "type": "zip",
                "url": "https://api.github.com/repos/Codeception/module-filesystem/zipball/781be167fb1557bfc9b61e0a4eac60a32c534ec1",
                "reference": "781be167fb1557bfc9b61e0a4eac60a32c534ec1",
                "shasum": ""
            },
            "require": {
                "codeception/codeception": "^4.0",
                "php": ">=5.6.0 <9.0",
                "symfony/finder": ">=2.7 <6.0"
            },
            "conflict": {
                "codeception/codeception": "<4.0"
            },
            "type": "library",
            "autoload": {
                "classmap": [
                    "src/"
                ]
            },
            "notification-url": "https://packagist.org/downloads/",
            "license": [
                "MIT"
            ],
            "authors": [
                {
                    "name": "Michael Bodnarchuk"
                },
                {
                    "name": "Gintautas Miselis"
                }
            ],
            "description": "Codeception module for testing local filesystem",
            "homepage": "http://codeception.com/",
            "keywords": [
                "codeception",
                "filesystem"
            ],
            "support": {
                "issues": "https://github.com/Codeception/module-filesystem/issues",
                "source": "https://github.com/Codeception/module-filesystem/tree/1.0.3"
            },
            "time": "2020-10-24T14:46:40+00:00"
        },
        {
            "name": "codeception/module-phpbrowser",
            "version": "1.0.2",
            "source": {
                "type": "git",
                "url": "https://github.com/Codeception/module-phpbrowser.git",
                "reference": "770a6be4160a5c0c08d100dd51bff35f6056bbf1"
            },
            "dist": {
                "type": "zip",
                "url": "https://api.github.com/repos/Codeception/module-phpbrowser/zipball/770a6be4160a5c0c08d100dd51bff35f6056bbf1",
                "reference": "770a6be4160a5c0c08d100dd51bff35f6056bbf1",
                "shasum": ""
            },
            "require": {
                "codeception/codeception": "^4.0",
                "codeception/lib-innerbrowser": "^1.3",
                "guzzlehttp/guzzle": "^6.3|^7.0",
                "php": ">=5.6.0 <9.0"
            },
            "conflict": {
                "codeception/codeception": "<4.0"
            },
            "require-dev": {
                "codeception/module-rest": "^1.0"
            },
            "suggest": {
                "codeception/phpbuiltinserver": "Start and stop PHP built-in web server for your tests"
            },
            "type": "library",
            "autoload": {
                "classmap": [
                    "src/"
                ]
            },
            "notification-url": "https://packagist.org/downloads/",
            "license": [
                "MIT"
            ],
            "authors": [
                {
                    "name": "Michael Bodnarchuk"
                },
                {
                    "name": "Gintautas Miselis"
                }
            ],
            "description": "Codeception module for testing web application over HTTP",
            "homepage": "http://codeception.com/",
            "keywords": [
                "codeception",
                "functional-testing",
                "http"
            ],
            "support": {
                "issues": "https://github.com/Codeception/module-phpbrowser/issues",
                "source": "https://github.com/Codeception/module-phpbrowser/tree/1.0.2"
            },
            "time": "2020-10-24T15:29:28+00:00"
        },
        {
            "name": "codeception/module-rest",
            "version": "1.2.8",
            "source": {
                "type": "git",
                "url": "https://github.com/Codeception/module-rest.git",
                "reference": "4c8c6bd75f67a25ff91bdce0d6c135c5e7aa5e10"
            },
            "dist": {
                "type": "zip",
                "url": "https://api.github.com/repos/Codeception/module-rest/zipball/4c8c6bd75f67a25ff91bdce0d6c135c5e7aa5e10",
                "reference": "4c8c6bd75f67a25ff91bdce0d6c135c5e7aa5e10",
                "shasum": ""
            },
            "require": {
                "codeception/codeception": "^4.0",
                "justinrainbow/json-schema": "~5.2.9",
                "php": ">=5.6.0 <9.0",
                "softcreatr/jsonpath": "^0.5 || ^0.7"
            },
            "require-dev": {
                "codeception/lib-innerbrowser": "^1.0",
                "codeception/util-universalframework": "^1.0"
            },
            "suggest": {
                "aws/aws-sdk-php": "For using AWS Auth"
            },
            "type": "library",
            "autoload": {
                "classmap": [
                    "src/"
                ]
            },
            "notification-url": "https://packagist.org/downloads/",
            "license": [
                "MIT"
            ],
            "authors": [
                {
                    "name": "Gintautas Miselis"
                }
            ],
            "description": "REST module for Codeception",
            "homepage": "http://codeception.com/",
            "keywords": [
                "codeception",
                "rest"
            ],
            "support": {
                "issues": "https://github.com/Codeception/module-rest/issues",
                "source": "https://github.com/Codeception/module-rest/tree/1.2.8"
            },
            "time": "2021-03-02T06:47:59+00:00"
        },
        {
            "name": "codeception/module-webdriver",
            "version": "1.2.0",
            "source": {
                "type": "git",
                "url": "https://github.com/Codeception/module-webdriver.git",
                "reference": "63ea08880a44df809bdfbca08597e1b68cee9f87"
            },
            "dist": {
                "type": "zip",
                "url": "https://api.github.com/repos/Codeception/module-webdriver/zipball/63ea08880a44df809bdfbca08597e1b68cee9f87",
                "reference": "63ea08880a44df809bdfbca08597e1b68cee9f87",
                "shasum": ""
            },
            "require": {
                "codeception/codeception": "^4.0",
                "php": ">=5.6.0 <9.0",
                "php-webdriver/webdriver": "^1.8.0"
            },
            "suggest": {
                "codeception/phpbuiltinserver": "Start and stop PHP built-in web server for your tests"
            },
            "type": "library",
            "autoload": {
                "classmap": [
                    "src/"
                ]
            },
            "notification-url": "https://packagist.org/downloads/",
            "license": [
                "MIT"
            ],
            "authors": [
                {
                    "name": "Michael Bodnarchuk"
                },
                {
                    "name": "Gintautas Miselis"
                },
                {
                    "name": "Zaahid Bateson"
                }
            ],
            "description": "WebDriver module for Codeception",
            "homepage": "http://codeception.com/",
            "keywords": [
                "acceptance-testing",
                "browser-testing",
                "codeception"
            ],
            "support": {
                "issues": "https://github.com/Codeception/module-webdriver/issues",
                "source": "https://github.com/Codeception/module-webdriver/tree/1.2.0"
            },
            "time": "2021-01-17T19:23:20+00:00"
        },
        {
            "name": "codeception/phpunit-wrapper",
            "version": "9.0.6",
            "source": {
                "type": "git",
                "url": "https://github.com/Codeception/phpunit-wrapper.git",
                "reference": "b0c06abb3181eedca690170f7ed0fd26a70bfacc"
            },
            "dist": {
                "type": "zip",
                "url": "https://api.github.com/repos/Codeception/phpunit-wrapper/zipball/b0c06abb3181eedca690170f7ed0fd26a70bfacc",
                "reference": "b0c06abb3181eedca690170f7ed0fd26a70bfacc",
                "shasum": ""
            },
            "require": {
                "php": ">=7.2",
                "phpunit/phpunit": "^9.0"
            },
            "require-dev": {
                "codeception/specify": "*",
                "consolidation/robo": "^3.0.0-alpha3",
                "vlucas/phpdotenv": "^3.0"
            },
            "type": "library",
            "autoload": {
                "psr-4": {
                    "Codeception\\PHPUnit\\": "src/"
                }
            },
            "notification-url": "https://packagist.org/downloads/",
            "license": [
                "MIT"
            ],
            "authors": [
                {
                    "name": "Davert",
                    "email": "davert.php@resend.cc"
                },
                {
                    "name": "Naktibalda"
                }
            ],
            "description": "PHPUnit classes used by Codeception",
            "support": {
                "issues": "https://github.com/Codeception/phpunit-wrapper/issues",
                "source": "https://github.com/Codeception/phpunit-wrapper/tree/9.0.6"
            },
            "time": "2020-12-28T13:59:47+00:00"
        },
        {
            "name": "codeception/stub",
            "version": "3.7.0",
            "source": {
                "type": "git",
                "url": "https://github.com/Codeception/Stub.git",
                "reference": "468dd5fe659f131fc997f5196aad87512f9b1304"
            },
            "dist": {
                "type": "zip",
                "url": "https://api.github.com/repos/Codeception/Stub/zipball/468dd5fe659f131fc997f5196aad87512f9b1304",
                "reference": "468dd5fe659f131fc997f5196aad87512f9b1304",
                "shasum": ""
            },
            "require": {
                "phpunit/phpunit": "^8.4 | ^9.0"
            },
            "type": "library",
            "autoload": {
                "psr-4": {
                    "Codeception\\": "src/"
                }
            },
            "notification-url": "https://packagist.org/downloads/",
            "license": [
                "MIT"
            ],
            "description": "Flexible Stub wrapper for PHPUnit's Mock Builder",
            "support": {
                "issues": "https://github.com/Codeception/Stub/issues",
                "source": "https://github.com/Codeception/Stub/tree/3.7.0"
            },
            "time": "2020-07-03T15:54:43+00:00"
        },
        {
            "name": "codeception/util-universalframework",
            "version": "1.0.0",
            "source": {
                "type": "git",
                "url": "https://github.com/Codeception/util-universalframework.git",
                "reference": "cc381f364c6d24f9b9c7b70a4c724949725f491a"
            },
            "dist": {
                "type": "zip",
                "url": "https://api.github.com/repos/Codeception/util-universalframework/zipball/cc381f364c6d24f9b9c7b70a4c724949725f491a",
                "reference": "cc381f364c6d24f9b9c7b70a4c724949725f491a",
                "shasum": ""
            },
            "type": "library",
            "autoload": {
                "classmap": [
                    "src/"
                ]
            },
            "notification-url": "https://packagist.org/downloads/",
            "license": [
                "MIT"
            ],
            "authors": [
                {
                    "name": "Gintautas Miselis"
                }
            ],
            "description": "Mock framework module used in internal Codeception tests",
            "homepage": "http://codeception.com/",
            "support": {
                "issues": "https://github.com/Codeception/util-universalframework/issues",
                "source": "https://github.com/Codeception/util-universalframework/tree/1.0.0"
            },
            "time": "2019-09-22T06:06:49+00:00"
        },
        {
            "name": "composer/ca-bundle",
            "version": "1.2.9",
            "source": {
                "type": "git",
                "url": "https://github.com/composer/ca-bundle.git",
                "reference": "78a0e288fdcebf92aa2318a8d3656168da6ac1a5"
            },
            "dist": {
                "type": "zip",
                "url": "https://api.github.com/repos/composer/ca-bundle/zipball/78a0e288fdcebf92aa2318a8d3656168da6ac1a5",
                "reference": "78a0e288fdcebf92aa2318a8d3656168da6ac1a5",
                "shasum": ""
            },
            "require": {
                "ext-openssl": "*",
                "ext-pcre": "*",
                "php": "^5.3.2 || ^7.0 || ^8.0"
            },
            "require-dev": {
                "phpstan/phpstan": "^0.12.55",
                "psr/log": "^1.0",
                "symfony/phpunit-bridge": "^4.2 || ^5",
                "symfony/process": "^2.5 || ^3.0 || ^4.0 || ^5.0"
            },
            "type": "library",
            "extra": {
                "branch-alias": {
                    "dev-main": "1.x-dev"
                }
            },
            "autoload": {
                "psr-4": {
                    "Composer\\CaBundle\\": "src"
                }
            },
            "notification-url": "https://packagist.org/downloads/",
            "license": [
                "MIT"
            ],
            "authors": [
                {
                    "name": "Jordi Boggiano",
                    "email": "j.boggiano@seld.be",
                    "homepage": "http://seld.be"
                }
            ],
            "description": "Lets you find a path to the system CA bundle, and includes a fallback to the Mozilla CA bundle.",
            "keywords": [
                "cabundle",
                "cacert",
                "certificate",
                "ssl",
                "tls"
            ],
            "support": {
                "irc": "irc://irc.freenode.org/composer",
                "issues": "https://github.com/composer/ca-bundle/issues",
                "source": "https://github.com/composer/ca-bundle/tree/1.2.9"
            },
            "funding": [
                {
                    "url": "https://packagist.com",
                    "type": "custom"
                },
                {
                    "url": "https://github.com/composer",
                    "type": "github"
                },
                {
                    "url": "https://tidelift.com/funding/github/packagist/composer/composer",
                    "type": "tidelift"
                }
            ],
            "time": "2021-01-12T12:10:35+00:00"
        },
        {
            "name": "composer/composer",
            "version": "1.10.20",
            "source": {
                "type": "git",
                "url": "https://github.com/composer/composer.git",
                "reference": "e55d297525f0ecc805c813a0f63a40114fd670f6"
            },
            "dist": {
                "type": "zip",
                "url": "https://api.github.com/repos/composer/composer/zipball/e55d297525f0ecc805c813a0f63a40114fd670f6",
                "reference": "e55d297525f0ecc805c813a0f63a40114fd670f6",
                "shasum": ""
            },
            "require": {
                "composer/ca-bundle": "^1.0",
                "composer/semver": "^1.0",
                "composer/spdx-licenses": "^1.2",
                "composer/xdebug-handler": "^1.1",
                "justinrainbow/json-schema": "^5.2.10",
                "php": "^5.3.2 || ^7.0 || ^8.0",
                "psr/log": "^1.0",
                "seld/jsonlint": "^1.4",
                "seld/phar-utils": "^1.0",
                "symfony/console": "^2.7 || ^3.0 || ^4.0 || ^5.0",
                "symfony/filesystem": "^2.7 || ^3.0 || ^4.0 || ^5.0",
                "symfony/finder": "^2.7 || ^3.0 || ^4.0 || ^5.0",
                "symfony/process": "^2.7 || ^3.0 || ^4.0 || ^5.0"
            },
            "conflict": {
                "symfony/console": "2.8.38"
            },
            "require-dev": {
                "phpspec/prophecy": "^1.10",
                "symfony/phpunit-bridge": "^4.2"
            },
            "suggest": {
                "ext-openssl": "Enabling the openssl extension allows you to access https URLs for repositories and packages",
                "ext-zip": "Enabling the zip extension allows you to unzip archives",
                "ext-zlib": "Allow gzip compression of HTTP requests"
            },
            "bin": [
                "bin/composer"
            ],
            "type": "library",
            "extra": {
                "branch-alias": {
                    "dev-master": "1.10-dev"
                }
            },
            "autoload": {
                "psr-4": {
                    "Composer\\": "src/Composer"
                }
            },
            "notification-url": "https://packagist.org/downloads/",
            "license": [
                "MIT"
            ],
            "authors": [
                {
                    "name": "Nils Adermann",
                    "email": "naderman@naderman.de",
                    "homepage": "http://www.naderman.de"
                },
                {
                    "name": "Jordi Boggiano",
                    "email": "j.boggiano@seld.be",
                    "homepage": "http://seld.be"
                }
            ],
            "description": "Composer helps you declare, manage and install dependencies of PHP projects. It ensures you have the right stack everywhere.",
            "homepage": "https://getcomposer.org/",
            "keywords": [
                "autoload",
                "dependency",
                "package"
            ],
            "support": {
                "irc": "irc://irc.freenode.org/composer",
                "issues": "https://github.com/composer/composer/issues",
                "source": "https://github.com/composer/composer/tree/1.10.20"
            },
            "funding": [
                {
                    "url": "https://packagist.com",
                    "type": "custom"
                },
                {
                    "url": "https://github.com/composer",
                    "type": "github"
                },
                {
                    "url": "https://tidelift.com/funding/github/packagist/composer/composer",
                    "type": "tidelift"
                }
            ],
            "time": "2021-01-27T14:41:06+00:00"
        },
        {
            "name": "composer/installers",
            "version": "v1.10.0",
            "source": {
                "type": "git",
                "url": "https://github.com/composer/installers.git",
                "reference": "1a0357fccad9d1cc1ea0c9a05b8847fbccccb78d"
            },
            "dist": {
                "type": "zip",
                "url": "https://api.github.com/repos/composer/installers/zipball/1a0357fccad9d1cc1ea0c9a05b8847fbccccb78d",
                "reference": "1a0357fccad9d1cc1ea0c9a05b8847fbccccb78d",
                "shasum": ""
            },
            "require": {
                "composer-plugin-api": "^1.0 || ^2.0"
            },
            "replace": {
                "roundcube/plugin-installer": "*",
                "shama/baton": "*"
            },
            "require-dev": {
                "composer/composer": "1.6.* || ^2.0",
                "composer/semver": "^1 || ^3",
                "phpstan/phpstan": "^0.12.55",
                "phpstan/phpstan-phpunit": "^0.12.16",
                "symfony/phpunit-bridge": "^4.2 || ^5",
                "symfony/process": "^2.3"
            },
            "type": "composer-plugin",
            "extra": {
                "class": "Composer\\Installers\\Plugin",
                "branch-alias": {
                    "dev-main": "1.x-dev"
                }
            },
            "autoload": {
                "psr-4": {
                    "Composer\\Installers\\": "src/Composer/Installers"
                }
            },
            "notification-url": "https://packagist.org/downloads/",
            "license": [
                "MIT"
            ],
            "authors": [
                {
                    "name": "Kyle Robinson Young",
                    "email": "kyle@dontkry.com",
                    "homepage": "https://github.com/shama"
                }
            ],
            "description": "A multi-framework Composer library installer",
            "homepage": "https://composer.github.io/installers/",
            "keywords": [
                "Craft",
                "Dolibarr",
                "Eliasis",
                "Hurad",
                "ImageCMS",
                "Kanboard",
                "Lan Management System",
                "MODX Evo",
                "MantisBT",
                "Mautic",
                "Maya",
                "OXID",
                "Plentymarkets",
                "Porto",
                "RadPHP",
                "SMF",
                "Starbug",
                "Thelia",
                "Whmcs",
                "WolfCMS",
                "agl",
                "aimeos",
                "annotatecms",
                "attogram",
                "bitrix",
                "cakephp",
                "chef",
                "cockpit",
                "codeigniter",
                "concrete5",
                "croogo",
                "dokuwiki",
                "drupal",
                "eZ Platform",
                "elgg",
                "expressionengine",
                "fuelphp",
                "grav",
                "installer",
                "itop",
                "joomla",
                "known",
                "kohana",
                "laravel",
                "lavalite",
                "lithium",
                "magento",
                "majima",
                "mako",
                "mediawiki",
                "modulework",
                "modx",
                "moodle",
                "osclass",
                "phpbb",
                "piwik",
                "ppi",
                "processwire",
                "puppet",
                "pxcms",
                "reindex",
                "roundcube",
                "shopware",
                "silverstripe",
                "sydes",
                "sylius",
                "symfony",
                "typo3",
                "wordpress",
                "yawik",
                "zend",
                "zikula"
            ],
            "support": {
                "issues": "https://github.com/composer/installers/issues",
                "source": "https://github.com/composer/installers/tree/v1.10.0"
            },
            "funding": [
                {
                    "url": "https://packagist.com",
                    "type": "custom"
                },
                {
                    "url": "https://github.com/composer",
                    "type": "github"
                },
                {
                    "url": "https://tidelift.com/funding/github/packagist/composer/composer",
                    "type": "tidelift"
                }
            ],
            "time": "2021-01-14T11:07:16+00:00"
        },
        {
            "name": "composer/semver",
            "version": "1.7.2",
            "source": {
                "type": "git",
                "url": "https://github.com/composer/semver.git",
                "reference": "647490bbcaf7fc4891c58f47b825eb99d19c377a"
            },
            "dist": {
                "type": "zip",
                "url": "https://api.github.com/repos/composer/semver/zipball/647490bbcaf7fc4891c58f47b825eb99d19c377a",
                "reference": "647490bbcaf7fc4891c58f47b825eb99d19c377a",
                "shasum": ""
            },
            "require": {
                "php": "^5.3.2 || ^7.0 || ^8.0"
            },
            "require-dev": {
                "phpunit/phpunit": "^4.5 || ^5.0.5"
            },
            "type": "library",
            "extra": {
                "branch-alias": {
                    "dev-master": "1.x-dev"
                }
            },
            "autoload": {
                "psr-4": {
                    "Composer\\Semver\\": "src"
                }
            },
            "notification-url": "https://packagist.org/downloads/",
            "license": [
                "MIT"
            ],
            "authors": [
                {
                    "name": "Nils Adermann",
                    "email": "naderman@naderman.de",
                    "homepage": "http://www.naderman.de"
                },
                {
                    "name": "Jordi Boggiano",
                    "email": "j.boggiano@seld.be",
                    "homepage": "http://seld.be"
                },
                {
                    "name": "Rob Bast",
                    "email": "rob.bast@gmail.com",
                    "homepage": "http://robbast.nl"
                }
            ],
            "description": "Semver library that offers utilities, version constraint parsing and validation.",
            "keywords": [
                "semantic",
                "semver",
                "validation",
                "versioning"
            ],
            "support": {
                "irc": "irc://irc.freenode.org/composer",
                "issues": "https://github.com/composer/semver/issues",
                "source": "https://github.com/composer/semver/tree/1.7.2"
            },
            "funding": [
                {
                    "url": "https://packagist.com",
                    "type": "custom"
                },
                {
                    "url": "https://github.com/composer",
                    "type": "github"
                },
                {
                    "url": "https://tidelift.com/funding/github/packagist/composer/composer",
                    "type": "tidelift"
                }
            ],
            "time": "2020-12-03T15:47:16+00:00"
        },
        {
            "name": "composer/spdx-licenses",
            "version": "1.5.5",
            "source": {
                "type": "git",
                "url": "https://github.com/composer/spdx-licenses.git",
                "reference": "de30328a7af8680efdc03e396aad24befd513200"
            },
            "dist": {
                "type": "zip",
                "url": "https://api.github.com/repos/composer/spdx-licenses/zipball/de30328a7af8680efdc03e396aad24befd513200",
                "reference": "de30328a7af8680efdc03e396aad24befd513200",
                "shasum": ""
            },
            "require": {
                "php": "^5.3.2 || ^7.0 || ^8.0"
            },
            "require-dev": {
                "phpunit/phpunit": "^4.8.35 || ^5.7 || 6.5 - 7"
            },
            "type": "library",
            "extra": {
                "branch-alias": {
                    "dev-main": "1.x-dev"
                }
            },
            "autoload": {
                "psr-4": {
                    "Composer\\Spdx\\": "src"
                }
            },
            "notification-url": "https://packagist.org/downloads/",
            "license": [
                "MIT"
            ],
            "authors": [
                {
                    "name": "Nils Adermann",
                    "email": "naderman@naderman.de",
                    "homepage": "http://www.naderman.de"
                },
                {
                    "name": "Jordi Boggiano",
                    "email": "j.boggiano@seld.be",
                    "homepage": "http://seld.be"
                },
                {
                    "name": "Rob Bast",
                    "email": "rob.bast@gmail.com",
                    "homepage": "http://robbast.nl"
                }
            ],
            "description": "SPDX licenses list and validation library.",
            "keywords": [
                "license",
                "spdx",
                "validator"
            ],
            "support": {
                "irc": "irc://irc.freenode.org/composer",
                "issues": "https://github.com/composer/spdx-licenses/issues",
                "source": "https://github.com/composer/spdx-licenses/tree/1.5.5"
            },
            "funding": [
                {
                    "url": "https://packagist.com",
                    "type": "custom"
                },
                {
                    "url": "https://github.com/composer",
                    "type": "github"
                },
                {
                    "url": "https://tidelift.com/funding/github/packagist/composer/composer",
                    "type": "tidelift"
                }
            ],
            "time": "2020-12-03T16:04:16+00:00"
        },
        {
            "name": "composer/xdebug-handler",
            "version": "1.4.5",
            "source": {
                "type": "git",
                "url": "https://github.com/composer/xdebug-handler.git",
                "reference": "f28d44c286812c714741478d968104c5e604a1d4"
            },
            "dist": {
                "type": "zip",
                "url": "https://api.github.com/repos/composer/xdebug-handler/zipball/f28d44c286812c714741478d968104c5e604a1d4",
                "reference": "f28d44c286812c714741478d968104c5e604a1d4",
                "shasum": ""
            },
            "require": {
                "php": "^5.3.2 || ^7.0 || ^8.0",
                "psr/log": "^1.0"
            },
            "require-dev": {
                "phpunit/phpunit": "^4.8.35 || ^5.7 || 6.5 - 8"
            },
            "type": "library",
            "autoload": {
                "psr-4": {
                    "Composer\\XdebugHandler\\": "src"
                }
            },
            "notification-url": "https://packagist.org/downloads/",
            "license": [
                "MIT"
            ],
            "authors": [
                {
                    "name": "John Stevenson",
                    "email": "john-stevenson@blueyonder.co.uk"
                }
            ],
            "description": "Restarts a process without Xdebug.",
            "keywords": [
                "Xdebug",
                "performance"
            ],
            "support": {
                "irc": "irc://irc.freenode.org/composer",
                "issues": "https://github.com/composer/xdebug-handler/issues",
                "source": "https://github.com/composer/xdebug-handler/tree/1.4.5"
            },
            "funding": [
                {
                    "url": "https://packagist.com",
                    "type": "custom"
                },
                {
                    "url": "https://github.com/composer",
                    "type": "github"
                },
                {
                    "url": "https://tidelift.com/funding/github/packagist/composer/composer",
                    "type": "tidelift"
                }
            ],
            "time": "2020-11-13T08:04:11+00:00"
        },
        {
            "name": "cweagans/composer-patches",
            "version": "1.7.0",
            "source": {
                "type": "git",
                "url": "https://github.com/cweagans/composer-patches.git",
                "reference": "ae02121445ad75f4eaff800cc532b5e6233e2ddf"
            },
            "dist": {
                "type": "zip",
                "url": "https://api.github.com/repos/cweagans/composer-patches/zipball/ae02121445ad75f4eaff800cc532b5e6233e2ddf",
                "reference": "ae02121445ad75f4eaff800cc532b5e6233e2ddf",
                "shasum": ""
            },
            "require": {
                "composer-plugin-api": "^1.0 || ^2.0",
                "php": ">=5.3.0"
            },
            "require-dev": {
                "composer/composer": "~1.0 || ~2.0",
                "phpunit/phpunit": "~4.6"
            },
            "type": "composer-plugin",
            "extra": {
                "class": "cweagans\\Composer\\Patches"
            },
            "autoload": {
                "psr-4": {
                    "cweagans\\Composer\\": "src"
                }
            },
            "notification-url": "https://packagist.org/downloads/",
            "license": [
                "BSD-3-Clause"
            ],
            "authors": [
                {
                    "name": "Cameron Eagans",
                    "email": "me@cweagans.net"
                }
            ],
            "description": "Provides a way to patch Composer packages.",
            "support": {
                "issues": "https://github.com/cweagans/composer-patches/issues",
                "source": "https://github.com/cweagans/composer-patches/tree/1.7.0"
            },
            "time": "2020-09-30T17:56:20+00:00"
        },
        {
            "name": "dealerdirect/phpcodesniffer-composer-installer",
            "version": "v0.7.1",
            "source": {
                "type": "git",
                "url": "https://github.com/Dealerdirect/phpcodesniffer-composer-installer.git",
                "reference": "fe390591e0241955f22eb9ba327d137e501c771c"
            },
            "dist": {
                "type": "zip",
                "url": "https://api.github.com/repos/Dealerdirect/phpcodesniffer-composer-installer/zipball/fe390591e0241955f22eb9ba327d137e501c771c",
                "reference": "fe390591e0241955f22eb9ba327d137e501c771c",
                "shasum": ""
            },
            "require": {
                "composer-plugin-api": "^1.0 || ^2.0",
                "php": ">=5.3",
                "squizlabs/php_codesniffer": "^2.0 || ^3.0 || ^4.0"
            },
            "require-dev": {
                "composer/composer": "*",
                "phpcompatibility/php-compatibility": "^9.0",
                "sensiolabs/security-checker": "^4.1.0"
            },
            "type": "composer-plugin",
            "extra": {
                "class": "Dealerdirect\\Composer\\Plugin\\Installers\\PHPCodeSniffer\\Plugin"
            },
            "autoload": {
                "psr-4": {
                    "Dealerdirect\\Composer\\Plugin\\Installers\\PHPCodeSniffer\\": "src/"
                }
            },
            "notification-url": "https://packagist.org/downloads/",
            "license": [
                "MIT"
            ],
            "authors": [
                {
                    "name": "Franck Nijhof",
                    "email": "franck.nijhof@dealerdirect.com",
                    "homepage": "http://www.frenck.nl",
                    "role": "Developer / IT Manager"
                }
            ],
            "description": "PHP_CodeSniffer Standards Composer Installer Plugin",
            "homepage": "http://www.dealerdirect.com",
            "keywords": [
                "PHPCodeSniffer",
                "PHP_CodeSniffer",
                "code quality",
                "codesniffer",
                "composer",
                "installer",
                "phpcs",
                "plugin",
                "qa",
                "quality",
                "standard",
                "standards",
                "style guide",
                "stylecheck",
                "tests"
            ],
            "support": {
                "issues": "https://github.com/dealerdirect/phpcodesniffer-composer-installer/issues",
                "source": "https://github.com/dealerdirect/phpcodesniffer-composer-installer"
            },
            "time": "2020-12-07T18:04:37+00:00"
        },
        {
            "name": "dg/mysql-dump",
            "version": "v1.5.1",
            "source": {
                "type": "git",
                "url": "https://github.com/dg/MySQL-dump.git",
                "reference": "e0e287b715b43293773a8b0edf8514f606e01780"
            },
            "dist": {
                "type": "zip",
                "url": "https://api.github.com/repos/dg/MySQL-dump/zipball/e0e287b715b43293773a8b0edf8514f606e01780",
                "reference": "e0e287b715b43293773a8b0edf8514f606e01780",
                "shasum": ""
            },
            "require": {
                "php": ">=5.6"
            },
            "type": "library",
            "autoload": {
                "classmap": [
                    "src/"
                ]
            },
            "notification-url": "https://packagist.org/downloads/",
            "license": [
                "BSD-3-Clause"
            ],
            "authors": [
                {
                    "name": "David Grudl",
                    "homepage": "http://davidgrudl.com"
                }
            ],
            "description": "MySQL database dump.",
            "homepage": "https://github.com/dg/MySQL-dump",
            "keywords": [
                "mysql"
            ],
            "support": {
                "source": "https://github.com/dg/MySQL-dump/tree/master"
            },
            "time": "2019-09-10T21:36:25+00:00"
        },
        {
            "name": "doctrine/inflector",
            "version": "2.0.3",
            "source": {
                "type": "git",
                "url": "https://github.com/doctrine/inflector.git",
                "reference": "9cf661f4eb38f7c881cac67c75ea9b00bf97b210"
            },
            "dist": {
                "type": "zip",
                "url": "https://api.github.com/repos/doctrine/inflector/zipball/9cf661f4eb38f7c881cac67c75ea9b00bf97b210",
                "reference": "9cf661f4eb38f7c881cac67c75ea9b00bf97b210",
                "shasum": ""
            },
            "require": {
                "php": "^7.2 || ^8.0"
            },
            "require-dev": {
                "doctrine/coding-standard": "^7.0",
                "phpstan/phpstan": "^0.11",
                "phpstan/phpstan-phpunit": "^0.11",
                "phpstan/phpstan-strict-rules": "^0.11",
                "phpunit/phpunit": "^7.0 || ^8.0 || ^9.0"
            },
            "type": "library",
            "extra": {
                "branch-alias": {
                    "dev-master": "2.0.x-dev"
                }
            },
            "autoload": {
                "psr-4": {
                    "Doctrine\\Inflector\\": "lib/Doctrine/Inflector"
                }
            },
            "notification-url": "https://packagist.org/downloads/",
            "license": [
                "MIT"
            ],
            "authors": [
                {
                    "name": "Guilherme Blanco",
                    "email": "guilhermeblanco@gmail.com"
                },
                {
                    "name": "Roman Borschel",
                    "email": "roman@code-factory.org"
                },
                {
                    "name": "Benjamin Eberlei",
                    "email": "kontakt@beberlei.de"
                },
                {
                    "name": "Jonathan Wage",
                    "email": "jonwage@gmail.com"
                },
                {
                    "name": "Johannes Schmitt",
                    "email": "schmittjoh@gmail.com"
                }
            ],
            "description": "PHP Doctrine Inflector is a small library that can perform string manipulations with regard to upper/lowercase and singular/plural forms of words.",
            "homepage": "https://www.doctrine-project.org/projects/inflector.html",
            "keywords": [
                "inflection",
                "inflector",
                "lowercase",
                "manipulation",
                "php",
                "plural",
                "singular",
                "strings",
                "uppercase",
                "words"
            ],
            "support": {
                "issues": "https://github.com/doctrine/inflector/issues",
                "source": "https://github.com/doctrine/inflector/tree/2.0.x"
            },
            "funding": [
                {
                    "url": "https://www.doctrine-project.org/sponsorship.html",
                    "type": "custom"
                },
                {
                    "url": "https://www.patreon.com/phpdoctrine",
                    "type": "patreon"
                },
                {
                    "url": "https://tidelift.com/funding/github/packagist/doctrine%2Finflector",
                    "type": "tidelift"
                }
            ],
            "time": "2020-05-29T15:13:26+00:00"
        },
        {
            "name": "doctrine/instantiator",
            "version": "1.4.0",
            "source": {
                "type": "git",
                "url": "https://github.com/doctrine/instantiator.git",
                "reference": "d56bf6102915de5702778fe20f2de3b2fe570b5b"
            },
            "dist": {
                "type": "zip",
                "url": "https://api.github.com/repos/doctrine/instantiator/zipball/d56bf6102915de5702778fe20f2de3b2fe570b5b",
                "reference": "d56bf6102915de5702778fe20f2de3b2fe570b5b",
                "shasum": ""
            },
            "require": {
                "php": "^7.1 || ^8.0"
            },
            "require-dev": {
                "doctrine/coding-standard": "^8.0",
                "ext-pdo": "*",
                "ext-phar": "*",
                "phpbench/phpbench": "^0.13 || 1.0.0-alpha2",
                "phpstan/phpstan": "^0.12",
                "phpstan/phpstan-phpunit": "^0.12",
                "phpunit/phpunit": "^7.0 || ^8.0 || ^9.0"
            },
            "type": "library",
            "autoload": {
                "psr-4": {
                    "Doctrine\\Instantiator\\": "src/Doctrine/Instantiator/"
                }
            },
            "notification-url": "https://packagist.org/downloads/",
            "license": [
                "MIT"
            ],
            "authors": [
                {
                    "name": "Marco Pivetta",
                    "email": "ocramius@gmail.com",
                    "homepage": "https://ocramius.github.io/"
                }
            ],
            "description": "A small, lightweight utility to instantiate objects in PHP without invoking their constructors",
            "homepage": "https://www.doctrine-project.org/projects/instantiator.html",
            "keywords": [
                "constructor",
                "instantiate"
            ],
            "support": {
                "issues": "https://github.com/doctrine/instantiator/issues",
                "source": "https://github.com/doctrine/instantiator/tree/1.4.0"
            },
            "funding": [
                {
                    "url": "https://www.doctrine-project.org/sponsorship.html",
                    "type": "custom"
                },
                {
                    "url": "https://www.patreon.com/phpdoctrine",
                    "type": "patreon"
                },
                {
                    "url": "https://tidelift.com/funding/github/packagist/doctrine%2Finstantiator",
                    "type": "tidelift"
                }
            ],
            "time": "2020-11-10T18:47:58+00:00"
        },
        {
            "name": "gettext/gettext",
            "version": "v4.8.3",
            "source": {
                "type": "git",
                "url": "https://github.com/php-gettext/Gettext.git",
                "reference": "57ff4fb16647e78e80a5909fe3c190f1c3110321"
            },
            "dist": {
                "type": "zip",
                "url": "https://api.github.com/repos/php-gettext/Gettext/zipball/57ff4fb16647e78e80a5909fe3c190f1c3110321",
                "reference": "57ff4fb16647e78e80a5909fe3c190f1c3110321",
                "shasum": ""
            },
            "require": {
                "gettext/languages": "^2.3",
                "php": ">=5.4.0"
            },
            "require-dev": {
                "illuminate/view": "*",
                "phpunit/phpunit": "^4.8|^5.7|^6.5",
                "squizlabs/php_codesniffer": "^3.0",
                "symfony/yaml": "~2",
                "twig/extensions": "*",
                "twig/twig": "^1.31|^2.0"
            },
            "suggest": {
                "illuminate/view": "Is necessary if you want to use the Blade extractor",
                "symfony/yaml": "Is necessary if you want to use the Yaml extractor/generator",
                "twig/extensions": "Is necessary if you want to use the Twig extractor",
                "twig/twig": "Is necessary if you want to use the Twig extractor"
            },
            "type": "library",
            "autoload": {
                "psr-4": {
                    "Gettext\\": "src"
                }
            },
            "notification-url": "https://packagist.org/downloads/",
            "license": [
                "MIT"
            ],
            "authors": [
                {
                    "name": "Oscar Otero",
                    "email": "oom@oscarotero.com",
                    "homepage": "http://oscarotero.com",
                    "role": "Developer"
                }
            ],
            "description": "PHP gettext manager",
            "homepage": "https://github.com/oscarotero/Gettext",
            "keywords": [
                "JS",
                "gettext",
                "i18n",
                "mo",
                "po",
                "translation"
            ],
            "support": {
                "email": "oom@oscarotero.com",
                "issues": "https://github.com/oscarotero/Gettext/issues",
                "source": "https://github.com/php-gettext/Gettext/tree/v4.8.3"
            },
            "time": "2020-11-18T22:35:49+00:00"
        },
        {
            "name": "gettext/languages",
            "version": "2.6.0",
            "source": {
                "type": "git",
                "url": "https://github.com/php-gettext/Languages.git",
                "reference": "38ea0482f649e0802e475f0ed19fa993bcb7a618"
            },
            "dist": {
                "type": "zip",
                "url": "https://api.github.com/repos/php-gettext/Languages/zipball/38ea0482f649e0802e475f0ed19fa993bcb7a618",
                "reference": "38ea0482f649e0802e475f0ed19fa993bcb7a618",
                "shasum": ""
            },
            "require": {
                "php": ">=5.3"
            },
            "require-dev": {
                "friendsofphp/php-cs-fixer": "^2.16.0",
                "phpunit/phpunit": "^4.8 || ^5.7 || ^6.5 || ^7.5 || ^8.4"
            },
            "bin": [
                "bin/export-plural-rules"
            ],
            "type": "library",
            "autoload": {
                "psr-4": {
                    "Gettext\\Languages\\": "src/"
                }
            },
            "notification-url": "https://packagist.org/downloads/",
            "license": [
                "MIT"
            ],
            "authors": [
                {
                    "name": "Michele Locati",
                    "email": "mlocati@gmail.com",
                    "role": "Developer"
                }
            ],
            "description": "gettext languages with plural rules",
            "homepage": "https://github.com/php-gettext/Languages",
            "keywords": [
                "cldr",
                "i18n",
                "internationalization",
                "l10n",
                "language",
                "languages",
                "localization",
                "php",
                "plural",
                "plural rules",
                "plurals",
                "translate",
                "translations",
                "unicode"
            ],
            "support": {
                "issues": "https://github.com/php-gettext/Languages/issues",
                "source": "https://github.com/php-gettext/Languages/tree/2.6.0"
            },
            "time": "2019-11-13T10:30:21+00:00"
        },
        {
            "name": "guzzlehttp/guzzle",
            "version": "6.5.5",
            "source": {
                "type": "git",
                "url": "https://github.com/guzzle/guzzle.git",
                "reference": "9d4290de1cfd701f38099ef7e183b64b4b7b0c5e"
            },
            "dist": {
                "type": "zip",
                "url": "https://api.github.com/repos/guzzle/guzzle/zipball/9d4290de1cfd701f38099ef7e183b64b4b7b0c5e",
                "reference": "9d4290de1cfd701f38099ef7e183b64b4b7b0c5e",
                "shasum": ""
            },
            "require": {
                "ext-json": "*",
                "guzzlehttp/promises": "^1.0",
                "guzzlehttp/psr7": "^1.6.1",
                "php": ">=5.5",
                "symfony/polyfill-intl-idn": "^1.17.0"
            },
            "require-dev": {
                "ext-curl": "*",
                "phpunit/phpunit": "^4.8.35 || ^5.7 || ^6.4 || ^7.0",
                "psr/log": "^1.1"
            },
            "suggest": {
                "psr/log": "Required for using the Log middleware"
            },
            "type": "library",
            "extra": {
                "branch-alias": {
                    "dev-master": "6.5-dev"
                }
            },
            "autoload": {
                "psr-4": {
                    "GuzzleHttp\\": "src/"
                },
                "files": [
                    "src/functions_include.php"
                ]
            },
            "notification-url": "https://packagist.org/downloads/",
            "license": [
                "MIT"
            ],
            "authors": [
                {
                    "name": "Michael Dowling",
                    "email": "mtdowling@gmail.com",
                    "homepage": "https://github.com/mtdowling"
                }
            ],
            "description": "Guzzle is a PHP HTTP client library",
            "homepage": "http://guzzlephp.org/",
            "keywords": [
                "client",
                "curl",
                "framework",
                "http",
                "http client",
                "rest",
                "web service"
            ],
            "support": {
                "issues": "https://github.com/guzzle/guzzle/issues",
                "source": "https://github.com/guzzle/guzzle/tree/6.5"
            },
            "time": "2020-06-16T21:01:06+00:00"
        },
        {
            "name": "guzzlehttp/promises",
            "version": "1.4.1",
            "source": {
                "type": "git",
                "url": "https://github.com/guzzle/promises.git",
                "reference": "8e7d04f1f6450fef59366c399cfad4b9383aa30d"
            },
            "dist": {
                "type": "zip",
                "url": "https://api.github.com/repos/guzzle/promises/zipball/8e7d04f1f6450fef59366c399cfad4b9383aa30d",
                "reference": "8e7d04f1f6450fef59366c399cfad4b9383aa30d",
                "shasum": ""
            },
            "require": {
                "php": ">=5.5"
            },
            "require-dev": {
                "symfony/phpunit-bridge": "^4.4 || ^5.1"
            },
            "type": "library",
            "extra": {
                "branch-alias": {
                    "dev-master": "1.4-dev"
                }
            },
            "autoload": {
                "psr-4": {
                    "GuzzleHttp\\Promise\\": "src/"
                },
                "files": [
                    "src/functions_include.php"
                ]
            },
            "notification-url": "https://packagist.org/downloads/",
            "license": [
                "MIT"
            ],
            "authors": [
                {
                    "name": "Michael Dowling",
                    "email": "mtdowling@gmail.com",
                    "homepage": "https://github.com/mtdowling"
                }
            ],
            "description": "Guzzle promises library",
            "keywords": [
                "promise"
            ],
            "support": {
                "issues": "https://github.com/guzzle/promises/issues",
                "source": "https://github.com/guzzle/promises/tree/1.4.1"
            },
            "time": "2021-03-07T09:25:29+00:00"
        },
        {
            "name": "guzzlehttp/psr7",
            "version": "1.7.0",
            "source": {
                "type": "git",
                "url": "https://github.com/guzzle/psr7.git",
                "reference": "53330f47520498c0ae1f61f7e2c90f55690c06a3"
            },
            "dist": {
                "type": "zip",
                "url": "https://api.github.com/repos/guzzle/psr7/zipball/53330f47520498c0ae1f61f7e2c90f55690c06a3",
                "reference": "53330f47520498c0ae1f61f7e2c90f55690c06a3",
                "shasum": ""
            },
            "require": {
                "php": ">=5.4.0",
                "psr/http-message": "~1.0",
                "ralouphie/getallheaders": "^2.0.5 || ^3.0.0"
            },
            "provide": {
                "psr/http-message-implementation": "1.0"
            },
            "require-dev": {
                "ext-zlib": "*",
                "phpunit/phpunit": "~4.8.36 || ^5.7.27 || ^6.5.14 || ^7.5.20 || ^8.5.8 || ^9.3.10"
            },
            "suggest": {
                "laminas/laminas-httphandlerrunner": "Emit PSR-7 responses"
            },
            "type": "library",
            "extra": {
                "branch-alias": {
                    "dev-master": "1.7-dev"
                }
            },
            "autoload": {
                "psr-4": {
                    "GuzzleHttp\\Psr7\\": "src/"
                },
                "files": [
                    "src/functions_include.php"
                ]
            },
            "notification-url": "https://packagist.org/downloads/",
            "license": [
                "MIT"
            ],
            "authors": [
                {
                    "name": "Michael Dowling",
                    "email": "mtdowling@gmail.com",
                    "homepage": "https://github.com/mtdowling"
                },
                {
                    "name": "Tobias Schultze",
                    "homepage": "https://github.com/Tobion"
                }
            ],
            "description": "PSR-7 message implementation that also provides common utility methods",
            "keywords": [
                "http",
                "message",
                "psr-7",
                "request",
                "response",
                "stream",
                "uri",
                "url"
            ],
            "support": {
                "issues": "https://github.com/guzzle/psr7/issues",
                "source": "https://github.com/guzzle/psr7/tree/1.7.0"
            },
            "time": "2020-09-30T07:37:11+00:00"
        },
        {
            "name": "hautelook/phpass",
            "version": "0.3.5",
            "source": {
                "type": "git",
                "url": "https://github.com/hautelook/phpass.git",
                "reference": "b4cbd9b67ed3ef5672ec79d8e0c46d24bd844abd"
            },
            "dist": {
                "type": "zip",
                "url": "https://api.github.com/repos/hautelook/phpass/zipball/b4cbd9b67ed3ef5672ec79d8e0c46d24bd844abd",
                "reference": "b4cbd9b67ed3ef5672ec79d8e0c46d24bd844abd",
                "shasum": ""
            },
            "require": {
                "php": ">=5.3.3"
            },
            "type": "library",
            "autoload": {
                "psr-0": {
                    "Hautelook": "src/"
                }
            },
            "notification-url": "https://packagist.org/downloads/",
            "license": [
                "Public Domain"
            ],
            "authors": [
                {
                    "name": "Solar Designer",
                    "email": "solar@openwall.com",
                    "homepage": "http://openwall.com/phpass/"
                }
            ],
            "description": "Portable PHP password hashing framework",
            "homepage": "http://github.com/hautelook/phpass/",
            "keywords": [
                "blowfish",
                "crypt",
                "password",
                "security"
            ],
            "support": {
                "issues": "https://github.com/hautelook/phpass/issues",
                "source": "https://github.com/hautelook/phpass/tree/0.3.x"
            },
            "time": "2012-08-31T00:00:00+00:00"
        },
        {
            "name": "illuminate/collections",
            "version": "v8.32.1",
            "source": {
                "type": "git",
                "url": "https://github.com/illuminate/collections.git",
                "reference": "d7cc717a00064b40fa63a8ad522042005e1de1ed"
            },
            "dist": {
                "type": "zip",
                "url": "https://api.github.com/repos/illuminate/collections/zipball/d7cc717a00064b40fa63a8ad522042005e1de1ed",
                "reference": "d7cc717a00064b40fa63a8ad522042005e1de1ed",
                "shasum": ""
            },
            "require": {
                "illuminate/contracts": "^8.0",
                "illuminate/macroable": "^8.0",
                "php": "^7.3|^8.0"
            },
            "suggest": {
                "symfony/var-dumper": "Required to use the dump method (^5.1.4)."
            },
            "type": "library",
            "extra": {
                "branch-alias": {
                    "dev-master": "8.x-dev"
                }
            },
            "autoload": {
                "psr-4": {
                    "Illuminate\\Support\\": ""
                },
                "files": [
                    "helpers.php"
                ]
            },
            "notification-url": "https://packagist.org/downloads/",
            "license": [
                "MIT"
            ],
            "authors": [
                {
                    "name": "Taylor Otwell",
                    "email": "taylor@laravel.com"
                }
            ],
            "description": "The Illuminate Collections package.",
            "homepage": "https://laravel.com",
            "support": {
                "issues": "https://github.com/laravel/framework/issues",
                "source": "https://github.com/laravel/framework"
            },
            "time": "2021-03-08T17:22:22+00:00"
        },
        {
            "name": "illuminate/contracts",
            "version": "v8.32.1",
            "source": {
                "type": "git",
                "url": "https://github.com/illuminate/contracts.git",
                "reference": "9c7a9868d7485a82663d67109429094c8e4ed56d"
            },
            "dist": {
                "type": "zip",
                "url": "https://api.github.com/repos/illuminate/contracts/zipball/9c7a9868d7485a82663d67109429094c8e4ed56d",
                "reference": "9c7a9868d7485a82663d67109429094c8e4ed56d",
                "shasum": ""
            },
            "require": {
                "php": "^7.3|^8.0",
                "psr/container": "^1.0",
                "psr/simple-cache": "^1.0"
            },
            "type": "library",
            "extra": {
                "branch-alias": {
                    "dev-master": "8.x-dev"
                }
            },
            "autoload": {
                "psr-4": {
                    "Illuminate\\Contracts\\": ""
                }
            },
            "notification-url": "https://packagist.org/downloads/",
            "license": [
                "MIT"
            ],
            "authors": [
                {
                    "name": "Taylor Otwell",
                    "email": "taylor@laravel.com"
                }
            ],
            "description": "The Illuminate Contracts package.",
            "homepage": "https://laravel.com",
            "support": {
                "issues": "https://github.com/laravel/framework/issues",
                "source": "https://github.com/laravel/framework"
            },
            "time": "2021-02-26T13:17:03+00:00"
        },
        {
            "name": "illuminate/macroable",
            "version": "v8.32.1",
            "source": {
                "type": "git",
                "url": "https://github.com/illuminate/macroable.git",
                "reference": "300aa13c086f25116b5f3cde3ca54ff5c822fb05"
            },
            "dist": {
                "type": "zip",
                "url": "https://api.github.com/repos/illuminate/macroable/zipball/300aa13c086f25116b5f3cde3ca54ff5c822fb05",
                "reference": "300aa13c086f25116b5f3cde3ca54ff5c822fb05",
                "shasum": ""
            },
            "require": {
                "php": "^7.3|^8.0"
            },
            "type": "library",
            "extra": {
                "branch-alias": {
                    "dev-master": "8.x-dev"
                }
            },
            "autoload": {
                "psr-4": {
                    "Illuminate\\Support\\": ""
                }
            },
            "notification-url": "https://packagist.org/downloads/",
            "license": [
                "MIT"
            ],
            "authors": [
                {
                    "name": "Taylor Otwell",
                    "email": "taylor@laravel.com"
                }
            ],
            "description": "The Illuminate Macroable package.",
            "homepage": "https://laravel.com",
            "support": {
                "issues": "https://github.com/laravel/framework/issues",
                "source": "https://github.com/laravel/framework"
            },
            "time": "2020-10-27T15:20:30+00:00"
        },
        {
            "name": "illuminate/support",
            "version": "v8.32.1",
            "source": {
                "type": "git",
                "url": "https://github.com/illuminate/support.git",
                "reference": "2ef7ff288366a1ebe32f633196a1b90bd443acc3"
            },
            "dist": {
                "type": "zip",
                "url": "https://api.github.com/repos/illuminate/support/zipball/2ef7ff288366a1ebe32f633196a1b90bd443acc3",
                "reference": "2ef7ff288366a1ebe32f633196a1b90bd443acc3",
                "shasum": ""
            },
            "require": {
                "doctrine/inflector": "^1.4|^2.0",
                "ext-json": "*",
                "ext-mbstring": "*",
                "illuminate/collections": "^8.0",
                "illuminate/contracts": "^8.0",
                "illuminate/macroable": "^8.0",
                "nesbot/carbon": "^2.31",
                "php": "^7.3|^8.0",
                "voku/portable-ascii": "^1.4.8"
            },
            "conflict": {
                "tightenco/collect": "<5.5.33"
            },
            "suggest": {
                "illuminate/filesystem": "Required to use the composer class (^8.0).",
                "league/commonmark": "Required to use Str::markdown() and Stringable::markdown() (^1.3).",
                "ramsey/uuid": "Required to use Str::uuid() (^4.0).",
                "symfony/process": "Required to use the composer class (^5.1.4).",
                "symfony/var-dumper": "Required to use the dd function (^5.1.4).",
                "vlucas/phpdotenv": "Required to use the Env class and env helper (^5.2)."
            },
            "type": "library",
            "extra": {
                "branch-alias": {
                    "dev-master": "8.x-dev"
                }
            },
            "autoload": {
                "psr-4": {
                    "Illuminate\\Support\\": ""
                },
                "files": [
                    "helpers.php"
                ]
            },
            "notification-url": "https://packagist.org/downloads/",
            "license": [
                "MIT"
            ],
            "authors": [
                {
                    "name": "Taylor Otwell",
                    "email": "taylor@laravel.com"
                }
            ],
            "description": "The Illuminate Support package.",
            "homepage": "https://laravel.com",
            "support": {
                "issues": "https://github.com/laravel/framework/issues",
                "source": "https://github.com/laravel/framework"
            },
            "time": "2021-03-05T15:22:14+00:00"
        },
        {
            "name": "justinrainbow/json-schema",
            "version": "5.2.10",
            "source": {
                "type": "git",
                "url": "https://github.com/justinrainbow/json-schema.git",
                "reference": "2ba9c8c862ecd5510ed16c6340aa9f6eadb4f31b"
            },
            "dist": {
                "type": "zip",
                "url": "https://api.github.com/repos/justinrainbow/json-schema/zipball/2ba9c8c862ecd5510ed16c6340aa9f6eadb4f31b",
                "reference": "2ba9c8c862ecd5510ed16c6340aa9f6eadb4f31b",
                "shasum": ""
            },
            "require": {
                "php": ">=5.3.3"
            },
            "require-dev": {
                "friendsofphp/php-cs-fixer": "~2.2.20||~2.15.1",
                "json-schema/json-schema-test-suite": "1.2.0",
                "phpunit/phpunit": "^4.8.35"
            },
            "bin": [
                "bin/validate-json"
            ],
            "type": "library",
            "extra": {
                "branch-alias": {
                    "dev-master": "5.0.x-dev"
                }
            },
            "autoload": {
                "psr-4": {
                    "JsonSchema\\": "src/JsonSchema/"
                }
            },
            "notification-url": "https://packagist.org/downloads/",
            "license": [
                "MIT"
            ],
            "authors": [
                {
                    "name": "Bruno Prieto Reis",
                    "email": "bruno.p.reis@gmail.com"
                },
                {
                    "name": "Justin Rainbow",
                    "email": "justin.rainbow@gmail.com"
                },
                {
                    "name": "Igor Wiedler",
                    "email": "igor@wiedler.ch"
                },
                {
                    "name": "Robert Schönthal",
                    "email": "seroscho@googlemail.com"
                }
            ],
            "description": "A library to validate a json schema.",
            "homepage": "https://github.com/justinrainbow/json-schema",
            "keywords": [
                "json",
                "schema"
            ],
            "support": {
                "issues": "https://github.com/justinrainbow/json-schema/issues",
                "source": "https://github.com/justinrainbow/json-schema/tree/5.2.10"
            },
            "time": "2020-05-27T16:41:55+00:00"
        },
        {
            "name": "lucatume/wp-browser",
            "version": "2.6.17",
            "source": {
                "type": "git",
                "url": "https://github.com/lucatume/wp-browser.git",
                "reference": "00debfb08763ff2f0b8f8c2dee0e1962504bb7c7"
            },
            "dist": {
                "type": "zip",
                "url": "https://api.github.com/repos/lucatume/wp-browser/zipball/00debfb08763ff2f0b8f8c2dee0e1962504bb7c7",
                "reference": "00debfb08763ff2f0b8f8c2dee0e1962504bb7c7",
                "shasum": ""
            },
            "require": {
                "antecedent/patchwork": "^2.0",
                "codeception/codeception": "^2.5 || ^3.0 || ^4.0",
                "dg/mysql-dump": "^1.3",
                "ext-fileinfo": "*",
                "ext-iconv": "*",
                "ext-json": "*",
                "ext-pdo": "*",
                "mikemclin/laravel-wp-password": "~2.0.0",
                "php": ">=5.6.0",
                "symfony/filesystem": ">=3.0",
                "symfony/process": ">=2.7 <5.0",
                "vria/nodiacritic": "^0.1.2",
                "wp-cli/wp-cli-bundle": ">=2.0 <3.0.0",
                "zordius/lightncandy": "^1.2"
            },
            "require-dev": {
                "erusev/parsedown": "^1.7",
                "gumlet/php-image-resize": "^1.6",
                "lucatume/codeception-snapshot-assertions": "^0.2",
                "mikey179/vfsstream": "^1.6",
                "victorjonsson/markdowndocs": "dev-master",
                "vlucas/phpdotenv": "^3.0"
            },
            "suggest": {
                "codeception/module-asserts": "Codeception 4.0 compatibility.",
                "codeception/module-cli": "Codeception 4.0 compatibility; required by the WPCLI module.",
                "codeception/module-db": "Codeception 4.0 compatibility; required by the WPDb module.",
                "codeception/module-filesystem": "Codeception 4.0 compatibility; required by the WPFilesystem module.",
                "codeception/module-phpbrowser": "Codeception 4.0 compatibility; required by the WPBrowser module.",
                "codeception/module-webdriver": "Codeception 4.0 compatibility; required by the WPWebDriver module.",
                "codeception/util-universalframework": "Codeception 4.0 compatibility; required by the WordPress framework module.",
                "gumlet/php-image-resize": "To handle runtime image modification in the WPDb::haveAttachmentInDatabase method.",
                "vlucas/phpdotenv:^4.0": "To manage more complex environment file based configuration of the suites."
            },
            "type": "library",
            "extra": {
                "_hash": "484f861f69198089cab0e642f27e5653"
            },
            "autoload": {
                "psr-4": {
                    "Codeception\\": "src/Codeception",
                    "tad\\": "src/tad"
                },
                "files": [
                    "src/tad/WPBrowser/utils.php",
                    "src/tad/WPBrowser/wp-polyfills.php"
                ]
            },
            "notification-url": "https://packagist.org/downloads/",
            "license": [
                "MIT"
            ],
            "authors": [
                {
                    "name": "theAverageDev (Luca Tumedei)",
                    "email": "luca@theaveragedev.com",
                    "homepage": "http://theaveragedev.com",
                    "role": "Developer"
                }
            ],
            "description": "WordPress extension of the PhpBrowser class.",
            "homepage": "http://github.com/lucatume/wp-browser",
            "keywords": [
                "codeception",
                "wordpress"
            ],
            "support": {
                "issues": "https://github.com/lucatume/wp-browser/issues",
                "source": "https://github.com/lucatume/wp-browser/tree/2.6.17"
            },
            "funding": [
                {
                    "url": "https://github.com/lucatume",
                    "type": "github"
                }
            ],
            "time": "2020-11-17T12:36:00+00:00"
        },
        {
            "name": "mck89/peast",
            "version": "v1.12.0",
            "source": {
                "type": "git",
                "url": "https://github.com/mck89/peast.git",
                "reference": "833be7a294627a8c5b1c482cbf489f73bf9b8086"
            },
            "dist": {
                "type": "zip",
                "url": "https://api.github.com/repos/mck89/peast/zipball/833be7a294627a8c5b1c482cbf489f73bf9b8086",
                "reference": "833be7a294627a8c5b1c482cbf489f73bf9b8086",
                "shasum": ""
            },
            "require": {
                "php": ">=5.4.0"
            },
            "require-dev": {
                "phpunit/phpunit": "^4.0 || ^5.0 || ^6.0 || ^7.0 || ^8.0 || ^9.0"
            },
            "type": "library",
            "extra": {
                "branch-alias": {
                    "dev-master": "1.12.0-dev"
                }
            },
            "autoload": {
                "psr-4": {
                    "Peast\\": "lib/Peast/",
                    "Peast\\test\\": "test/Peast/"
                }
            },
            "notification-url": "https://packagist.org/downloads/",
            "license": [
                "MIT"
            ],
            "authors": [
                {
                    "name": "Marco Marchiò",
                    "email": "marco.mm89@gmail.com"
                }
            ],
            "description": "Peast is PHP library that generates AST for JavaScript code",
            "support": {
                "issues": "https://github.com/mck89/peast/issues",
                "source": "https://github.com/mck89/peast/tree/v1.12.0"
            },
            "time": "2021-01-08T15:16:19+00:00"
        },
        {
            "name": "mikemclin/laravel-wp-password",
            "version": "2.0.1",
            "source": {
                "type": "git",
                "url": "https://github.com/mikemclin/laravel-wp-password.git",
                "reference": "84ff1113ff6866cdb0350c176dc3c843383e4819"
            },
            "dist": {
                "type": "zip",
                "url": "https://api.github.com/repos/mikemclin/laravel-wp-password/zipball/84ff1113ff6866cdb0350c176dc3c843383e4819",
                "reference": "84ff1113ff6866cdb0350c176dc3c843383e4819",
                "shasum": ""
            },
            "require": {
                "hautelook/phpass": "0.3.*",
                "illuminate/support": ">=4.0.0",
                "php": ">=5.3.0"
            },
            "replace": {
                "mikemclin/laravel-wp-password": "self.version"
            },
            "require-dev": {
                "mockery/mockery": "~0.9",
                "phpunit/phpunit": "~4.0",
                "satooshi/php-coveralls": "dev-master"
            },
            "type": "laravel-package",
            "extra": {
                "laravel": {
                    "providers": [
                        "MikeMcLin\\WpPassword\\WpPasswordProvider"
                    ],
                    "aliases": {
                        "WpPassword": "MikeMcLin\\WpPassword\\Facades\\WpPassword"
                    }
                }
            },
            "autoload": {
                "psr-4": {
                    "MikeMcLin\\WpPassword\\": "src/"
                }
            },
            "notification-url": "https://packagist.org/downloads/",
            "license": [
                "MIT"
            ],
            "authors": [
                {
                    "name": "Mike McLin",
                    "email": "mike@mikemclin.com",
                    "homepage": "http://mikemclin.net"
                }
            ],
            "description": "Laravel package that checks and creates WordPress password hashes",
            "homepage": "https://github.com/mikemclin/laravel-wp-password",
            "keywords": [
                "hashing",
                "laravel",
                "password",
                "wordpress"
            ],
            "support": {
                "issues": "https://github.com/mikemclin/laravel-wp-password/issues",
                "source": "https://github.com/mikemclin/laravel-wp-password/tree/2.0.1"
            },
            "time": "2018-01-11T14:12:02+00:00"
        },
        {
            "name": "mustache/mustache",
            "version": "v2.13.0",
            "source": {
                "type": "git",
                "url": "https://github.com/bobthecow/mustache.php.git",
                "reference": "e95c5a008c23d3151d59ea72484d4f72049ab7f4"
            },
            "dist": {
                "type": "zip",
                "url": "https://api.github.com/repos/bobthecow/mustache.php/zipball/e95c5a008c23d3151d59ea72484d4f72049ab7f4",
                "reference": "e95c5a008c23d3151d59ea72484d4f72049ab7f4",
                "shasum": ""
            },
            "require": {
                "php": ">=5.2.4"
            },
            "require-dev": {
                "friendsofphp/php-cs-fixer": "~1.11",
                "phpunit/phpunit": "~3.7|~4.0|~5.0"
            },
            "type": "library",
            "autoload": {
                "psr-0": {
                    "Mustache": "src/"
                }
            },
            "notification-url": "https://packagist.org/downloads/",
            "license": [
                "MIT"
            ],
            "authors": [
                {
                    "name": "Justin Hileman",
                    "email": "justin@justinhileman.info",
                    "homepage": "http://justinhileman.com"
                }
            ],
            "description": "A Mustache implementation in PHP.",
            "homepage": "https://github.com/bobthecow/mustache.php",
            "keywords": [
                "mustache",
                "templating"
            ],
            "support": {
                "issues": "https://github.com/bobthecow/mustache.php/issues",
                "source": "https://github.com/bobthecow/mustache.php/tree/master"
            },
            "time": "2019-11-23T21:40:31+00:00"
        },
        {
            "name": "myclabs/deep-copy",
            "version": "1.10.2",
            "source": {
                "type": "git",
                "url": "https://github.com/myclabs/DeepCopy.git",
                "reference": "776f831124e9c62e1a2c601ecc52e776d8bb7220"
            },
            "dist": {
                "type": "zip",
                "url": "https://api.github.com/repos/myclabs/DeepCopy/zipball/776f831124e9c62e1a2c601ecc52e776d8bb7220",
                "reference": "776f831124e9c62e1a2c601ecc52e776d8bb7220",
                "shasum": ""
            },
            "require": {
                "php": "^7.1 || ^8.0"
            },
            "replace": {
                "myclabs/deep-copy": "self.version"
            },
            "require-dev": {
                "doctrine/collections": "^1.0",
                "doctrine/common": "^2.6",
                "phpunit/phpunit": "^7.1"
            },
            "type": "library",
            "autoload": {
                "psr-4": {
                    "DeepCopy\\": "src/DeepCopy/"
                },
                "files": [
                    "src/DeepCopy/deep_copy.php"
                ]
            },
            "notification-url": "https://packagist.org/downloads/",
            "license": [
                "MIT"
            ],
            "description": "Create deep copies (clones) of your objects",
            "keywords": [
                "clone",
                "copy",
                "duplicate",
                "object",
                "object graph"
            ],
            "support": {
                "issues": "https://github.com/myclabs/DeepCopy/issues",
                "source": "https://github.com/myclabs/DeepCopy/tree/1.10.2"
            },
            "funding": [
                {
                    "url": "https://tidelift.com/funding/github/packagist/myclabs/deep-copy",
                    "type": "tidelift"
                }
            ],
            "time": "2020-11-13T09:40:50+00:00"
        },
        {
            "name": "nb/oxymel",
            "version": "v0.1.0",
            "source": {
                "type": "git",
                "url": "https://github.com/nb/oxymel.git",
                "reference": "cbe626ef55d5c4cc9b5e6e3904b395861ea76e3c"
            },
            "dist": {
                "type": "zip",
                "url": "https://api.github.com/repos/nb/oxymel/zipball/cbe626ef55d5c4cc9b5e6e3904b395861ea76e3c",
                "reference": "cbe626ef55d5c4cc9b5e6e3904b395861ea76e3c",
                "shasum": ""
            },
            "require": {
                "php": ">=5.2.4"
            },
            "type": "library",
            "autoload": {
                "psr-0": {
                    "Oxymel": ""
                }
            },
            "notification-url": "https://packagist.org/downloads/",
            "license": [
                "MIT"
            ],
            "authors": [
                {
                    "name": "Nikolay Bachiyski",
                    "email": "nb@nikolay.bg",
                    "homepage": "http://extrapolate.me/"
                }
            ],
            "description": "A sweet XML builder",
            "homepage": "https://github.com/nb/oxymel",
            "keywords": [
                "xml"
            ],
            "support": {
                "issues": "https://github.com/nb/oxymel/issues",
                "source": "https://github.com/nb/oxymel/tree/master"
            },
            "time": "2013-02-24T15:01:54+00:00"
        },
        {
            "name": "nesbot/carbon",
            "version": "2.46.0",
            "source": {
                "type": "git",
                "url": "https://github.com/briannesbitt/Carbon.git",
                "reference": "2fd2c4a77d58a4e95234c8a61c5df1f157a91bf4"
            },
            "dist": {
                "type": "zip",
                "url": "https://api.github.com/repos/briannesbitt/Carbon/zipball/2fd2c4a77d58a4e95234c8a61c5df1f157a91bf4",
                "reference": "2fd2c4a77d58a4e95234c8a61c5df1f157a91bf4",
                "shasum": ""
            },
            "require": {
                "ext-json": "*",
                "php": "^7.1.8 || ^8.0",
                "symfony/polyfill-mbstring": "^1.0",
                "symfony/translation": "^3.4 || ^4.0 || ^5.0"
            },
            "require-dev": {
                "doctrine/orm": "^2.7",
                "friendsofphp/php-cs-fixer": "^2.14 || ^3.0",
                "kylekatarnls/multi-tester": "^2.0",
                "phpmd/phpmd": "^2.9",
                "phpstan/extension-installer": "^1.0",
                "phpstan/phpstan": "^0.12.54",
                "phpunit/phpunit": "^7.5.20 || ^8.5.14",
                "squizlabs/php_codesniffer": "^3.4"
            },
            "bin": [
                "bin/carbon"
            ],
            "type": "library",
            "extra": {
                "branch-alias": {
                    "dev-master": "2.x-dev",
                    "dev-3.x": "3.x-dev"
                },
                "laravel": {
                    "providers": [
                        "Carbon\\Laravel\\ServiceProvider"
                    ]
                },
                "phpstan": {
                    "includes": [
                        "extension.neon"
                    ]
                }
            },
            "autoload": {
                "psr-4": {
                    "Carbon\\": "src/Carbon/"
                }
            },
            "notification-url": "https://packagist.org/downloads/",
            "license": [
                "MIT"
            ],
            "authors": [
                {
                    "name": "Brian Nesbitt",
                    "email": "brian@nesbot.com",
                    "homepage": "http://nesbot.com"
                },
                {
                    "name": "kylekatarnls",
                    "homepage": "http://github.com/kylekatarnls"
                }
            ],
            "description": "An API extension for DateTime that supports 281 different languages.",
            "homepage": "http://carbon.nesbot.com",
            "keywords": [
                "date",
                "datetime",
                "time"
            ],
            "support": {
                "issues": "https://github.com/briannesbitt/Carbon/issues",
                "source": "https://github.com/briannesbitt/Carbon"
            },
            "funding": [
                {
                    "url": "https://opencollective.com/Carbon",
                    "type": "open_collective"
                },
                {
                    "url": "https://tidelift.com/funding/github/packagist/nesbot/carbon",
                    "type": "tidelift"
                }
            ],
            "time": "2021-02-24T17:30:44+00:00"
        },
        {
            "name": "nikic/php-parser",
            "version": "v4.10.4",
            "source": {
                "type": "git",
                "url": "https://github.com/nikic/PHP-Parser.git",
                "reference": "c6d052fc58cb876152f89f532b95a8d7907e7f0e"
            },
            "dist": {
                "type": "zip",
                "url": "https://api.github.com/repos/nikic/PHP-Parser/zipball/c6d052fc58cb876152f89f532b95a8d7907e7f0e",
                "reference": "c6d052fc58cb876152f89f532b95a8d7907e7f0e",
                "shasum": ""
            },
            "require": {
                "ext-tokenizer": "*",
                "php": ">=7.0"
            },
            "require-dev": {
                "ircmaxell/php-yacc": "^0.0.7",
                "phpunit/phpunit": "^6.5 || ^7.0 || ^8.0 || ^9.0"
            },
            "bin": [
                "bin/php-parse"
            ],
            "type": "library",
            "extra": {
                "branch-alias": {
                    "dev-master": "4.9-dev"
                }
            },
            "autoload": {
                "psr-4": {
                    "PhpParser\\": "lib/PhpParser"
                }
            },
            "notification-url": "https://packagist.org/downloads/",
            "license": [
                "BSD-3-Clause"
            ],
            "authors": [
                {
                    "name": "Nikita Popov"
                }
            ],
            "description": "A PHP parser written in PHP",
            "keywords": [
                "parser",
                "php"
            ],
            "support": {
                "issues": "https://github.com/nikic/PHP-Parser/issues",
                "source": "https://github.com/nikic/PHP-Parser/tree/v4.10.4"
            },
            "time": "2020-12-20T10:01:03+00:00"
        },
        {
            "name": "phar-io/manifest",
            "version": "2.0.1",
            "source": {
                "type": "git",
                "url": "https://github.com/phar-io/manifest.git",
                "reference": "85265efd3af7ba3ca4b2a2c34dbfc5788dd29133"
            },
            "dist": {
                "type": "zip",
                "url": "https://api.github.com/repos/phar-io/manifest/zipball/85265efd3af7ba3ca4b2a2c34dbfc5788dd29133",
                "reference": "85265efd3af7ba3ca4b2a2c34dbfc5788dd29133",
                "shasum": ""
            },
            "require": {
                "ext-dom": "*",
                "ext-phar": "*",
                "ext-xmlwriter": "*",
                "phar-io/version": "^3.0.1",
                "php": "^7.2 || ^8.0"
            },
            "type": "library",
            "extra": {
                "branch-alias": {
                    "dev-master": "2.0.x-dev"
                }
            },
            "autoload": {
                "classmap": [
                    "src/"
                ]
            },
            "notification-url": "https://packagist.org/downloads/",
            "license": [
                "BSD-3-Clause"
            ],
            "authors": [
                {
                    "name": "Arne Blankerts",
                    "email": "arne@blankerts.de",
                    "role": "Developer"
                },
                {
                    "name": "Sebastian Heuer",
                    "email": "sebastian@phpeople.de",
                    "role": "Developer"
                },
                {
                    "name": "Sebastian Bergmann",
                    "email": "sebastian@phpunit.de",
                    "role": "Developer"
                }
            ],
            "description": "Component for reading phar.io manifest information from a PHP Archive (PHAR)",
            "support": {
                "issues": "https://github.com/phar-io/manifest/issues",
                "source": "https://github.com/phar-io/manifest/tree/master"
            },
            "time": "2020-06-27T14:33:11+00:00"
        },
        {
            "name": "phar-io/version",
            "version": "3.1.0",
            "source": {
                "type": "git",
                "url": "https://github.com/phar-io/version.git",
                "reference": "bae7c545bef187884426f042434e561ab1ddb182"
            },
            "dist": {
                "type": "zip",
                "url": "https://api.github.com/repos/phar-io/version/zipball/bae7c545bef187884426f042434e561ab1ddb182",
                "reference": "bae7c545bef187884426f042434e561ab1ddb182",
                "shasum": ""
            },
            "require": {
                "php": "^7.2 || ^8.0"
            },
            "type": "library",
            "autoload": {
                "classmap": [
                    "src/"
                ]
            },
            "notification-url": "https://packagist.org/downloads/",
            "license": [
                "BSD-3-Clause"
            ],
            "authors": [
                {
                    "name": "Arne Blankerts",
                    "email": "arne@blankerts.de",
                    "role": "Developer"
                },
                {
                    "name": "Sebastian Heuer",
                    "email": "sebastian@phpeople.de",
                    "role": "Developer"
                },
                {
                    "name": "Sebastian Bergmann",
                    "email": "sebastian@phpunit.de",
                    "role": "Developer"
                }
            ],
            "description": "Library for handling version information and constraints",
            "support": {
                "issues": "https://github.com/phar-io/version/issues",
                "source": "https://github.com/phar-io/version/tree/3.1.0"
            },
            "time": "2021-02-23T14:00:09+00:00"
        },
        {
            "name": "php-stubs/wordpress-stubs",
            "version": "v5.6.0",
            "source": {
                "type": "git",
                "url": "https://github.com/php-stubs/wordpress-stubs.git",
                "reference": "ed446cce304cd49f13900274b3ed60d1b526297e"
            },
            "dist": {
                "type": "zip",
                "url": "https://api.github.com/repos/php-stubs/wordpress-stubs/zipball/ed446cce304cd49f13900274b3ed60d1b526297e",
                "reference": "ed446cce304cd49f13900274b3ed60d1b526297e",
                "shasum": ""
            },
            "replace": {
                "giacocorsiglia/wordpress-stubs": "*"
            },
            "require-dev": {
                "giacocorsiglia/stubs-generator": "^0.5.0",
                "php": "~7.1"
            },
            "suggest": {
                "paragonie/sodium_compat": "Pure PHP implementation of libsodium",
                "symfony/polyfill-php73": "Symfony polyfill backporting some PHP 7.3+ features to lower PHP versions",
                "szepeviktor/phpstan-wordpress": "WordPress extensions for PHPStan"
            },
            "type": "library",
            "notification-url": "https://packagist.org/downloads/",
            "license": [
                "MIT"
            ],
            "description": "WordPress function and class declaration stubs for static analysis.",
            "homepage": "https://github.com/php-stubs/wordpress-stubs",
            "keywords": [
                "PHPStan",
                "static analysis",
                "wordpress"
            ],
            "support": {
                "issues": "https://github.com/php-stubs/wordpress-stubs/issues",
                "source": "https://github.com/php-stubs/wordpress-stubs/tree/v5.6.0"
            },
            "time": "2020-12-09T00:38:16+00:00"
        },
        {
            "name": "php-webdriver/webdriver",
            "version": "1.10.0",
            "source": {
                "type": "git",
                "url": "https://github.com/php-webdriver/php-webdriver.git",
                "reference": "cd9290b95b7651d495bd69253d6e3ef469a7f211"
            },
            "dist": {
                "type": "zip",
                "url": "https://api.github.com/repos/php-webdriver/php-webdriver/zipball/cd9290b95b7651d495bd69253d6e3ef469a7f211",
                "reference": "cd9290b95b7651d495bd69253d6e3ef469a7f211",
                "shasum": ""
            },
            "require": {
                "ext-curl": "*",
                "ext-json": "*",
                "ext-zip": "*",
                "php": "^5.6 || ~7.0 || ^8.0",
                "symfony/polyfill-mbstring": "^1.12",
                "symfony/process": "^2.8 || ^3.1 || ^4.0 || ^5.0"
            },
            "replace": {
                "facebook/webdriver": "*"
            },
            "require-dev": {
                "friendsofphp/php-cs-fixer": "^2.0",
                "ondram/ci-detector": "^2.1 || ^3.5 || ^4.0",
                "php-coveralls/php-coveralls": "^2.4",
                "php-mock/php-mock-phpunit": "^1.1 || ^2.0",
                "php-parallel-lint/php-parallel-lint": "^1.2",
                "phpunit/phpunit": "^5.7 || ^7 || ^8 || ^9",
                "squizlabs/php_codesniffer": "^3.5",
                "symfony/var-dumper": "^3.3 || ^4.0 || ^5.0"
            },
            "suggest": {
                "ext-SimpleXML": "For Firefox profile creation"
            },
            "type": "library",
            "extra": {
                "branch-alias": {
                    "dev-main": "1.8.x-dev"
                }
            },
            "autoload": {
                "psr-4": {
                    "Facebook\\WebDriver\\": "lib/"
                },
                "files": [
                    "lib/Exception/TimeoutException.php"
                ]
            },
            "notification-url": "https://packagist.org/downloads/",
            "license": [
                "MIT"
            ],
            "description": "A PHP client for Selenium WebDriver. Previously facebook/webdriver.",
            "homepage": "https://github.com/php-webdriver/php-webdriver",
            "keywords": [
                "Chromedriver",
                "geckodriver",
                "php",
                "selenium",
                "webdriver"
            ],
            "support": {
                "issues": "https://github.com/php-webdriver/php-webdriver/issues",
                "source": "https://github.com/php-webdriver/php-webdriver/tree/1.10.0"
            },
            "time": "2021-02-25T13:38:09+00:00"
        },
        {
            "name": "phpcompatibility/php-compatibility",
            "version": "9.3.5",
            "source": {
                "type": "git",
                "url": "https://github.com/PHPCompatibility/PHPCompatibility.git",
                "reference": "9fb324479acf6f39452e0655d2429cc0d3914243"
            },
            "dist": {
                "type": "zip",
                "url": "https://api.github.com/repos/PHPCompatibility/PHPCompatibility/zipball/9fb324479acf6f39452e0655d2429cc0d3914243",
                "reference": "9fb324479acf6f39452e0655d2429cc0d3914243",
                "shasum": ""
            },
            "require": {
                "php": ">=5.3",
                "squizlabs/php_codesniffer": "^2.3 || ^3.0.2"
            },
            "conflict": {
                "squizlabs/php_codesniffer": "2.6.2"
            },
            "require-dev": {
                "phpunit/phpunit": "~4.5 || ^5.0 || ^6.0 || ^7.0"
            },
            "suggest": {
                "dealerdirect/phpcodesniffer-composer-installer": "^0.5 || This Composer plugin will sort out the PHPCS 'installed_paths' automatically.",
                "roave/security-advisories": "dev-master || Helps prevent installing dependencies with known security issues."
            },
            "type": "phpcodesniffer-standard",
            "notification-url": "https://packagist.org/downloads/",
            "license": [
                "LGPL-3.0-or-later"
            ],
            "authors": [
                {
                    "name": "Wim Godden",
                    "homepage": "https://github.com/wimg",
                    "role": "lead"
                },
                {
                    "name": "Juliette Reinders Folmer",
                    "homepage": "https://github.com/jrfnl",
                    "role": "lead"
                },
                {
                    "name": "Contributors",
                    "homepage": "https://github.com/PHPCompatibility/PHPCompatibility/graphs/contributors"
                }
            ],
            "description": "A set of sniffs for PHP_CodeSniffer that checks for PHP cross-version compatibility.",
            "homepage": "http://techblog.wimgodden.be/tag/codesniffer/",
            "keywords": [
                "compatibility",
                "phpcs",
                "standards"
            ],
            "support": {
                "issues": "https://github.com/PHPCompatibility/PHPCompatibility/issues",
                "source": "https://github.com/PHPCompatibility/PHPCompatibility"
            },
            "time": "2019-12-27T09:44:58+00:00"
        },
        {
            "name": "phpcompatibility/phpcompatibility-paragonie",
            "version": "1.3.1",
            "source": {
                "type": "git",
                "url": "https://github.com/PHPCompatibility/PHPCompatibilityParagonie.git",
                "reference": "ddabec839cc003651f2ce695c938686d1086cf43"
            },
            "dist": {
                "type": "zip",
                "url": "https://api.github.com/repos/PHPCompatibility/PHPCompatibilityParagonie/zipball/ddabec839cc003651f2ce695c938686d1086cf43",
                "reference": "ddabec839cc003651f2ce695c938686d1086cf43",
                "shasum": ""
            },
            "require": {
                "phpcompatibility/php-compatibility": "^9.0"
            },
            "require-dev": {
                "dealerdirect/phpcodesniffer-composer-installer": "^0.7",
                "paragonie/random_compat": "dev-master",
                "paragonie/sodium_compat": "dev-master"
            },
            "suggest": {
                "dealerdirect/phpcodesniffer-composer-installer": "^0.7 || This Composer plugin will sort out the PHP_CodeSniffer 'installed_paths' automatically.",
                "roave/security-advisories": "dev-master || Helps prevent installing dependencies with known security issues."
            },
            "type": "phpcodesniffer-standard",
            "notification-url": "https://packagist.org/downloads/",
            "license": [
                "LGPL-3.0-or-later"
            ],
            "authors": [
                {
                    "name": "Wim Godden",
                    "role": "lead"
                },
                {
                    "name": "Juliette Reinders Folmer",
                    "role": "lead"
                }
            ],
            "description": "A set of rulesets for PHP_CodeSniffer to check for PHP cross-version compatibility issues in projects, while accounting for polyfills provided by the Paragonie polyfill libraries.",
            "homepage": "http://phpcompatibility.com/",
            "keywords": [
                "compatibility",
                "paragonie",
                "phpcs",
                "polyfill",
                "standards"
            ],
            "support": {
                "issues": "https://github.com/PHPCompatibility/PHPCompatibilityParagonie/issues",
                "source": "https://github.com/PHPCompatibility/PHPCompatibilityParagonie"
            },
            "time": "2021-02-15T10:24:51+00:00"
        },
        {
            "name": "phpcompatibility/phpcompatibility-wp",
            "version": "2.1.1",
            "source": {
                "type": "git",
                "url": "https://github.com/PHPCompatibility/PHPCompatibilityWP.git",
                "reference": "b7dc0cd7a8f767ccac5e7637550ea1c50a67b09e"
            },
            "dist": {
                "type": "zip",
                "url": "https://api.github.com/repos/PHPCompatibility/PHPCompatibilityWP/zipball/b7dc0cd7a8f767ccac5e7637550ea1c50a67b09e",
                "reference": "b7dc0cd7a8f767ccac5e7637550ea1c50a67b09e",
                "shasum": ""
            },
            "require": {
                "phpcompatibility/php-compatibility": "^9.0",
                "phpcompatibility/phpcompatibility-paragonie": "^1.0"
            },
            "require-dev": {
                "dealerdirect/phpcodesniffer-composer-installer": "^0.7"
            },
            "suggest": {
                "dealerdirect/phpcodesniffer-composer-installer": "^0.7 || This Composer plugin will sort out the PHP_CodeSniffer 'installed_paths' automatically.",
                "roave/security-advisories": "dev-master || Helps prevent installing dependencies with known security issues."
            },
            "type": "phpcodesniffer-standard",
            "notification-url": "https://packagist.org/downloads/",
            "license": [
                "LGPL-3.0-or-later"
            ],
            "authors": [
                {
                    "name": "Wim Godden",
                    "role": "lead"
                },
                {
                    "name": "Juliette Reinders Folmer",
                    "role": "lead"
                }
            ],
            "description": "A ruleset for PHP_CodeSniffer to check for PHP cross-version compatibility issues in projects, while accounting for polyfills provided by WordPress.",
            "homepage": "http://phpcompatibility.com/",
            "keywords": [
                "compatibility",
                "phpcs",
                "standards",
                "wordpress"
            ],
            "support": {
                "issues": "https://github.com/PHPCompatibility/PHPCompatibilityWP/issues",
                "source": "https://github.com/PHPCompatibility/PHPCompatibilityWP"
            },
            "time": "2021-02-15T12:58:46+00:00"
        },
        {
            "name": "phpdocumentor/reflection-common",
            "version": "2.2.0",
            "source": {
                "type": "git",
                "url": "https://github.com/phpDocumentor/ReflectionCommon.git",
                "reference": "1d01c49d4ed62f25aa84a747ad35d5a16924662b"
            },
            "dist": {
                "type": "zip",
                "url": "https://api.github.com/repos/phpDocumentor/ReflectionCommon/zipball/1d01c49d4ed62f25aa84a747ad35d5a16924662b",
                "reference": "1d01c49d4ed62f25aa84a747ad35d5a16924662b",
                "shasum": ""
            },
            "require": {
                "php": "^7.2 || ^8.0"
            },
            "type": "library",
            "extra": {
                "branch-alias": {
                    "dev-2.x": "2.x-dev"
                }
            },
            "autoload": {
                "psr-4": {
                    "phpDocumentor\\Reflection\\": "src/"
                }
            },
            "notification-url": "https://packagist.org/downloads/",
            "license": [
                "MIT"
            ],
            "authors": [
                {
                    "name": "Jaap van Otterdijk",
                    "email": "opensource@ijaap.nl"
                }
            ],
            "description": "Common reflection classes used by phpdocumentor to reflect the code structure",
            "homepage": "http://www.phpdoc.org",
            "keywords": [
                "FQSEN",
                "phpDocumentor",
                "phpdoc",
                "reflection",
                "static analysis"
            ],
            "support": {
                "issues": "https://github.com/phpDocumentor/ReflectionCommon/issues",
                "source": "https://github.com/phpDocumentor/ReflectionCommon/tree/2.x"
            },
            "time": "2020-06-27T09:03:43+00:00"
        },
        {
            "name": "phpdocumentor/reflection-docblock",
            "version": "5.2.2",
            "source": {
                "type": "git",
                "url": "https://github.com/phpDocumentor/ReflectionDocBlock.git",
                "reference": "069a785b2141f5bcf49f3e353548dc1cce6df556"
            },
            "dist": {
                "type": "zip",
                "url": "https://api.github.com/repos/phpDocumentor/ReflectionDocBlock/zipball/069a785b2141f5bcf49f3e353548dc1cce6df556",
                "reference": "069a785b2141f5bcf49f3e353548dc1cce6df556",
                "shasum": ""
            },
            "require": {
                "ext-filter": "*",
                "php": "^7.2 || ^8.0",
                "phpdocumentor/reflection-common": "^2.2",
                "phpdocumentor/type-resolver": "^1.3",
                "webmozart/assert": "^1.9.1"
            },
            "require-dev": {
                "mockery/mockery": "~1.3.2"
            },
            "type": "library",
            "extra": {
                "branch-alias": {
                    "dev-master": "5.x-dev"
                }
            },
            "autoload": {
                "psr-4": {
                    "phpDocumentor\\Reflection\\": "src"
                }
            },
            "notification-url": "https://packagist.org/downloads/",
            "license": [
                "MIT"
            ],
            "authors": [
                {
                    "name": "Mike van Riel",
                    "email": "me@mikevanriel.com"
                },
                {
                    "name": "Jaap van Otterdijk",
                    "email": "account@ijaap.nl"
                }
            ],
            "description": "With this component, a library can provide support for annotations via DocBlocks or otherwise retrieve information that is embedded in a DocBlock.",
            "support": {
                "issues": "https://github.com/phpDocumentor/ReflectionDocBlock/issues",
                "source": "https://github.com/phpDocumentor/ReflectionDocBlock/tree/master"
            },
            "time": "2020-09-03T19:13:55+00:00"
        },
        {
            "name": "phpdocumentor/type-resolver",
            "version": "1.4.0",
            "source": {
                "type": "git",
                "url": "https://github.com/phpDocumentor/TypeResolver.git",
                "reference": "6a467b8989322d92aa1c8bf2bebcc6e5c2ba55c0"
            },
            "dist": {
                "type": "zip",
                "url": "https://api.github.com/repos/phpDocumentor/TypeResolver/zipball/6a467b8989322d92aa1c8bf2bebcc6e5c2ba55c0",
                "reference": "6a467b8989322d92aa1c8bf2bebcc6e5c2ba55c0",
                "shasum": ""
            },
            "require": {
                "php": "^7.2 || ^8.0",
                "phpdocumentor/reflection-common": "^2.0"
            },
            "require-dev": {
                "ext-tokenizer": "*"
            },
            "type": "library",
            "extra": {
                "branch-alias": {
                    "dev-1.x": "1.x-dev"
                }
            },
            "autoload": {
                "psr-4": {
                    "phpDocumentor\\Reflection\\": "src"
                }
            },
            "notification-url": "https://packagist.org/downloads/",
            "license": [
                "MIT"
            ],
            "authors": [
                {
                    "name": "Mike van Riel",
                    "email": "me@mikevanriel.com"
                }
            ],
            "description": "A PSR-5 based resolver of Class names, Types and Structural Element Names",
            "support": {
                "issues": "https://github.com/phpDocumentor/TypeResolver/issues",
                "source": "https://github.com/phpDocumentor/TypeResolver/tree/1.4.0"
            },
            "time": "2020-09-17T18:55:26+00:00"
        },
        {
            "name": "phpspec/prophecy",
            "version": "1.12.2",
            "source": {
                "type": "git",
                "url": "https://github.com/phpspec/prophecy.git",
                "reference": "245710e971a030f42e08f4912863805570f23d39"
            },
            "dist": {
                "type": "zip",
                "url": "https://api.github.com/repos/phpspec/prophecy/zipball/245710e971a030f42e08f4912863805570f23d39",
                "reference": "245710e971a030f42e08f4912863805570f23d39",
                "shasum": ""
            },
            "require": {
                "doctrine/instantiator": "^1.2",
                "php": "^7.2 || ~8.0, <8.1",
                "phpdocumentor/reflection-docblock": "^5.2",
                "sebastian/comparator": "^3.0 || ^4.0",
                "sebastian/recursion-context": "^3.0 || ^4.0"
            },
            "require-dev": {
                "phpspec/phpspec": "^6.0",
                "phpunit/phpunit": "^8.0 || ^9.0"
            },
            "type": "library",
            "extra": {
                "branch-alias": {
                    "dev-master": "1.11.x-dev"
                }
            },
            "autoload": {
                "psr-4": {
                    "Prophecy\\": "src/Prophecy"
                }
            },
            "notification-url": "https://packagist.org/downloads/",
            "license": [
                "MIT"
            ],
            "authors": [
                {
                    "name": "Konstantin Kudryashov",
                    "email": "ever.zet@gmail.com",
                    "homepage": "http://everzet.com"
                },
                {
                    "name": "Marcello Duarte",
                    "email": "marcello.duarte@gmail.com"
                }
            ],
            "description": "Highly opinionated mocking framework for PHP 5.3+",
            "homepage": "https://github.com/phpspec/prophecy",
            "keywords": [
                "Double",
                "Dummy",
                "fake",
                "mock",
                "spy",
                "stub"
            ],
            "support": {
                "issues": "https://github.com/phpspec/prophecy/issues",
                "source": "https://github.com/phpspec/prophecy/tree/1.12.2"
            },
            "time": "2020-12-19T10:15:11+00:00"
        },
        {
            "name": "phpstan/extension-installer",
            "version": "1.1.0",
            "source": {
                "type": "git",
                "url": "https://github.com/phpstan/extension-installer.git",
                "reference": "66c7adc9dfa38b6b5838a9fb728b68a7d8348051"
            },
            "dist": {
                "type": "zip",
                "url": "https://api.github.com/repos/phpstan/extension-installer/zipball/66c7adc9dfa38b6b5838a9fb728b68a7d8348051",
                "reference": "66c7adc9dfa38b6b5838a9fb728b68a7d8348051",
                "shasum": ""
            },
            "require": {
                "composer-plugin-api": "^1.1 || ^2.0",
                "php": "^7.1 || ^8.0",
                "phpstan/phpstan": ">=0.11.6"
            },
            "require-dev": {
                "composer/composer": "^1.8",
                "phing/phing": "^2.16.3",
                "php-parallel-lint/php-parallel-lint": "^1.2.0",
                "phpstan/phpstan-strict-rules": "^0.11 || ^0.12"
            },
            "type": "composer-plugin",
            "extra": {
                "class": "PHPStan\\ExtensionInstaller\\Plugin"
            },
            "autoload": {
                "psr-4": {
                    "PHPStan\\ExtensionInstaller\\": "src/"
                }
            },
            "notification-url": "https://packagist.org/downloads/",
            "license": [
                "MIT"
            ],
            "description": "Composer plugin for automatic installation of PHPStan extensions",
            "support": {
                "issues": "https://github.com/phpstan/extension-installer/issues",
                "source": "https://github.com/phpstan/extension-installer/tree/1.1.0"
            },
            "time": "2020-12-13T13:06:13+00:00"
        },
        {
            "name": "phpstan/phpstan",
<<<<<<< HEAD
            "version": "0.12.81",
            "source": {
                "type": "git",
                "url": "https://github.com/phpstan/phpstan.git",
                "reference": "0dd5b0ebeff568f7000022ea5f04aa86ad3124b8"
            },
            "dist": {
                "type": "zip",
                "url": "https://api.github.com/repos/phpstan/phpstan/zipball/0dd5b0ebeff568f7000022ea5f04aa86ad3124b8",
                "reference": "0dd5b0ebeff568f7000022ea5f04aa86ad3124b8",
=======
            "version": "0.12.82",
            "source": {
                "type": "git",
                "url": "https://github.com/phpstan/phpstan.git",
                "reference": "3920f0fb0aff39263d3a4cb0bca120a67a1a6a11"
            },
            "dist": {
                "type": "zip",
                "url": "https://api.github.com/repos/phpstan/phpstan/zipball/3920f0fb0aff39263d3a4cb0bca120a67a1a6a11",
                "reference": "3920f0fb0aff39263d3a4cb0bca120a67a1a6a11",
>>>>>>> cc0b3832
                "shasum": ""
            },
            "require": {
                "php": "^7.1|^8.0"
            },
            "conflict": {
                "phpstan/phpstan-shim": "*"
            },
            "bin": [
                "phpstan",
                "phpstan.phar"
            ],
            "type": "library",
            "extra": {
                "branch-alias": {
                    "dev-master": "0.12-dev"
                }
            },
            "autoload": {
                "files": [
                    "bootstrap.php"
                ]
            },
            "notification-url": "https://packagist.org/downloads/",
            "license": [
                "MIT"
            ],
            "description": "PHPStan - PHP Static Analysis Tool",
            "support": {
                "issues": "https://github.com/phpstan/phpstan/issues",
<<<<<<< HEAD
                "source": "https://github.com/phpstan/phpstan/tree/0.12.81"
=======
                "source": "https://github.com/phpstan/phpstan/tree/0.12.82"
>>>>>>> cc0b3832
            },
            "funding": [
                {
                    "url": "https://github.com/ondrejmirtes",
                    "type": "github"
                },
                {
                    "url": "https://www.patreon.com/phpstan",
                    "type": "patreon"
                },
                {
                    "url": "https://tidelift.com/funding/github/packagist/phpstan/phpstan",
                    "type": "tidelift"
                }
            ],
<<<<<<< HEAD
            "time": "2021-03-08T22:03:02+00:00"
=======
            "time": "2021-03-19T06:08:17+00:00"
>>>>>>> cc0b3832
        },
        {
            "name": "phpunit/php-code-coverage",
            "version": "9.2.5",
            "source": {
                "type": "git",
                "url": "https://github.com/sebastianbergmann/php-code-coverage.git",
                "reference": "f3e026641cc91909d421802dd3ac7827ebfd97e1"
            },
            "dist": {
                "type": "zip",
                "url": "https://api.github.com/repos/sebastianbergmann/php-code-coverage/zipball/f3e026641cc91909d421802dd3ac7827ebfd97e1",
                "reference": "f3e026641cc91909d421802dd3ac7827ebfd97e1",
                "shasum": ""
            },
            "require": {
                "ext-dom": "*",
                "ext-libxml": "*",
                "ext-xmlwriter": "*",
                "nikic/php-parser": "^4.10.2",
                "php": ">=7.3",
                "phpunit/php-file-iterator": "^3.0.3",
                "phpunit/php-text-template": "^2.0.2",
                "sebastian/code-unit-reverse-lookup": "^2.0.2",
                "sebastian/complexity": "^2.0",
                "sebastian/environment": "^5.1.2",
                "sebastian/lines-of-code": "^1.0.3",
                "sebastian/version": "^3.0.1",
                "theseer/tokenizer": "^1.2.0"
            },
            "require-dev": {
                "phpunit/phpunit": "^9.3"
            },
            "suggest": {
                "ext-pcov": "*",
                "ext-xdebug": "*"
            },
            "type": "library",
            "extra": {
                "branch-alias": {
                    "dev-master": "9.2-dev"
                }
            },
            "autoload": {
                "classmap": [
                    "src/"
                ]
            },
            "notification-url": "https://packagist.org/downloads/",
            "license": [
                "BSD-3-Clause"
            ],
            "authors": [
                {
                    "name": "Sebastian Bergmann",
                    "email": "sebastian@phpunit.de",
                    "role": "lead"
                }
            ],
            "description": "Library that provides collection, processing, and rendering functionality for PHP code coverage information.",
            "homepage": "https://github.com/sebastianbergmann/php-code-coverage",
            "keywords": [
                "coverage",
                "testing",
                "xunit"
            ],
            "support": {
                "issues": "https://github.com/sebastianbergmann/php-code-coverage/issues",
                "source": "https://github.com/sebastianbergmann/php-code-coverage/tree/9.2.5"
            },
            "funding": [
                {
                    "url": "https://github.com/sebastianbergmann",
                    "type": "github"
                }
            ],
            "time": "2020-11-28T06:44:49+00:00"
        },
        {
            "name": "phpunit/php-file-iterator",
            "version": "3.0.5",
            "source": {
                "type": "git",
                "url": "https://github.com/sebastianbergmann/php-file-iterator.git",
                "reference": "aa4be8575f26070b100fccb67faabb28f21f66f8"
            },
            "dist": {
                "type": "zip",
                "url": "https://api.github.com/repos/sebastianbergmann/php-file-iterator/zipball/aa4be8575f26070b100fccb67faabb28f21f66f8",
                "reference": "aa4be8575f26070b100fccb67faabb28f21f66f8",
                "shasum": ""
            },
            "require": {
                "php": ">=7.3"
            },
            "require-dev": {
                "phpunit/phpunit": "^9.3"
            },
            "type": "library",
            "extra": {
                "branch-alias": {
                    "dev-master": "3.0-dev"
                }
            },
            "autoload": {
                "classmap": [
                    "src/"
                ]
            },
            "notification-url": "https://packagist.org/downloads/",
            "license": [
                "BSD-3-Clause"
            ],
            "authors": [
                {
                    "name": "Sebastian Bergmann",
                    "email": "sebastian@phpunit.de",
                    "role": "lead"
                }
            ],
            "description": "FilterIterator implementation that filters files based on a list of suffixes.",
            "homepage": "https://github.com/sebastianbergmann/php-file-iterator/",
            "keywords": [
                "filesystem",
                "iterator"
            ],
            "support": {
                "issues": "https://github.com/sebastianbergmann/php-file-iterator/issues",
                "source": "https://github.com/sebastianbergmann/php-file-iterator/tree/3.0.5"
            },
            "funding": [
                {
                    "url": "https://github.com/sebastianbergmann",
                    "type": "github"
                }
            ],
            "time": "2020-09-28T05:57:25+00:00"
        },
        {
            "name": "phpunit/php-invoker",
            "version": "3.1.1",
            "source": {
                "type": "git",
                "url": "https://github.com/sebastianbergmann/php-invoker.git",
                "reference": "5a10147d0aaf65b58940a0b72f71c9ac0423cc67"
            },
            "dist": {
                "type": "zip",
                "url": "https://api.github.com/repos/sebastianbergmann/php-invoker/zipball/5a10147d0aaf65b58940a0b72f71c9ac0423cc67",
                "reference": "5a10147d0aaf65b58940a0b72f71c9ac0423cc67",
                "shasum": ""
            },
            "require": {
                "php": ">=7.3"
            },
            "require-dev": {
                "ext-pcntl": "*",
                "phpunit/phpunit": "^9.3"
            },
            "suggest": {
                "ext-pcntl": "*"
            },
            "type": "library",
            "extra": {
                "branch-alias": {
                    "dev-master": "3.1-dev"
                }
            },
            "autoload": {
                "classmap": [
                    "src/"
                ]
            },
            "notification-url": "https://packagist.org/downloads/",
            "license": [
                "BSD-3-Clause"
            ],
            "authors": [
                {
                    "name": "Sebastian Bergmann",
                    "email": "sebastian@phpunit.de",
                    "role": "lead"
                }
            ],
            "description": "Invoke callables with a timeout",
            "homepage": "https://github.com/sebastianbergmann/php-invoker/",
            "keywords": [
                "process"
            ],
            "support": {
                "issues": "https://github.com/sebastianbergmann/php-invoker/issues",
                "source": "https://github.com/sebastianbergmann/php-invoker/tree/3.1.1"
            },
            "funding": [
                {
                    "url": "https://github.com/sebastianbergmann",
                    "type": "github"
                }
            ],
            "time": "2020-09-28T05:58:55+00:00"
        },
        {
            "name": "phpunit/php-text-template",
            "version": "2.0.4",
            "source": {
                "type": "git",
                "url": "https://github.com/sebastianbergmann/php-text-template.git",
                "reference": "5da5f67fc95621df9ff4c4e5a84d6a8a2acf7c28"
            },
            "dist": {
                "type": "zip",
                "url": "https://api.github.com/repos/sebastianbergmann/php-text-template/zipball/5da5f67fc95621df9ff4c4e5a84d6a8a2acf7c28",
                "reference": "5da5f67fc95621df9ff4c4e5a84d6a8a2acf7c28",
                "shasum": ""
            },
            "require": {
                "php": ">=7.3"
            },
            "require-dev": {
                "phpunit/phpunit": "^9.3"
            },
            "type": "library",
            "extra": {
                "branch-alias": {
                    "dev-master": "2.0-dev"
                }
            },
            "autoload": {
                "classmap": [
                    "src/"
                ]
            },
            "notification-url": "https://packagist.org/downloads/",
            "license": [
                "BSD-3-Clause"
            ],
            "authors": [
                {
                    "name": "Sebastian Bergmann",
                    "email": "sebastian@phpunit.de",
                    "role": "lead"
                }
            ],
            "description": "Simple template engine.",
            "homepage": "https://github.com/sebastianbergmann/php-text-template/",
            "keywords": [
                "template"
            ],
            "support": {
                "issues": "https://github.com/sebastianbergmann/php-text-template/issues",
                "source": "https://github.com/sebastianbergmann/php-text-template/tree/2.0.4"
            },
            "funding": [
                {
                    "url": "https://github.com/sebastianbergmann",
                    "type": "github"
                }
            ],
            "time": "2020-10-26T05:33:50+00:00"
        },
        {
            "name": "phpunit/php-timer",
            "version": "5.0.3",
            "source": {
                "type": "git",
                "url": "https://github.com/sebastianbergmann/php-timer.git",
                "reference": "5a63ce20ed1b5bf577850e2c4e87f4aa902afbd2"
            },
            "dist": {
                "type": "zip",
                "url": "https://api.github.com/repos/sebastianbergmann/php-timer/zipball/5a63ce20ed1b5bf577850e2c4e87f4aa902afbd2",
                "reference": "5a63ce20ed1b5bf577850e2c4e87f4aa902afbd2",
                "shasum": ""
            },
            "require": {
                "php": ">=7.3"
            },
            "require-dev": {
                "phpunit/phpunit": "^9.3"
            },
            "type": "library",
            "extra": {
                "branch-alias": {
                    "dev-master": "5.0-dev"
                }
            },
            "autoload": {
                "classmap": [
                    "src/"
                ]
            },
            "notification-url": "https://packagist.org/downloads/",
            "license": [
                "BSD-3-Clause"
            ],
            "authors": [
                {
                    "name": "Sebastian Bergmann",
                    "email": "sebastian@phpunit.de",
                    "role": "lead"
                }
            ],
            "description": "Utility class for timing",
            "homepage": "https://github.com/sebastianbergmann/php-timer/",
            "keywords": [
                "timer"
            ],
            "support": {
                "issues": "https://github.com/sebastianbergmann/php-timer/issues",
                "source": "https://github.com/sebastianbergmann/php-timer/tree/5.0.3"
            },
            "funding": [
                {
                    "url": "https://github.com/sebastianbergmann",
                    "type": "github"
                }
            ],
            "time": "2020-10-26T13:16:10+00:00"
        },
        {
            "name": "phpunit/phpunit",
            "version": "9.4.1",
            "source": {
                "type": "git",
                "url": "https://github.com/sebastianbergmann/phpunit.git",
                "reference": "1f09a12726593737e8a228ebb1c8647305d07c41"
            },
            "dist": {
                "type": "zip",
                "url": "https://api.github.com/repos/sebastianbergmann/phpunit/zipball/1f09a12726593737e8a228ebb1c8647305d07c41",
                "reference": "1f09a12726593737e8a228ebb1c8647305d07c41",
                "shasum": ""
            },
            "require": {
                "doctrine/instantiator": "^1.3.1",
                "ext-dom": "*",
                "ext-json": "*",
                "ext-libxml": "*",
                "ext-mbstring": "*",
                "ext-xml": "*",
                "ext-xmlwriter": "*",
                "myclabs/deep-copy": "^1.10.1",
                "phar-io/manifest": "^2.0.1",
                "phar-io/version": "^3.0.2",
                "php": ">=7.3",
                "phpspec/prophecy": "^1.12.1",
                "phpunit/php-code-coverage": "^9.2",
                "phpunit/php-file-iterator": "^3.0.5",
                "phpunit/php-invoker": "^3.1.1",
                "phpunit/php-text-template": "^2.0.3",
                "phpunit/php-timer": "^5.0.2",
                "sebastian/cli-parser": "^1.0.1",
                "sebastian/code-unit": "^1.0.6",
                "sebastian/comparator": "^4.0.5",
                "sebastian/diff": "^4.0.3",
                "sebastian/environment": "^5.1.3",
                "sebastian/exporter": "^4.0.3",
                "sebastian/global-state": "^5.0.1",
                "sebastian/object-enumerator": "^4.0.3",
                "sebastian/resource-operations": "^3.0.3",
                "sebastian/type": "^2.3",
                "sebastian/version": "^3.0.2"
            },
            "require-dev": {
                "ext-pdo": "*",
                "phpspec/prophecy-phpunit": "^2.0.1"
            },
            "suggest": {
                "ext-soap": "*",
                "ext-xdebug": "*"
            },
            "bin": [
                "phpunit"
            ],
            "type": "library",
            "extra": {
                "branch-alias": {
                    "dev-master": "9.4-dev"
                }
            },
            "autoload": {
                "classmap": [
                    "src/"
                ],
                "files": [
                    "src/Framework/Assert/Functions.php"
                ]
            },
            "notification-url": "https://packagist.org/downloads/",
            "license": [
                "BSD-3-Clause"
            ],
            "authors": [
                {
                    "name": "Sebastian Bergmann",
                    "email": "sebastian@phpunit.de",
                    "role": "lead"
                }
            ],
            "description": "The PHP Unit Testing framework.",
            "homepage": "https://phpunit.de/",
            "keywords": [
                "phpunit",
                "testing",
                "xunit"
            ],
            "support": {
                "issues": "https://github.com/sebastianbergmann/phpunit/issues",
                "source": "https://github.com/sebastianbergmann/phpunit/tree/9.4.1"
            },
            "funding": [
                {
                    "url": "https://phpunit.de/donate.html",
                    "type": "custom"
                },
                {
                    "url": "https://github.com/sebastianbergmann",
                    "type": "github"
                }
            ],
            "time": "2020-10-11T07:41:19+00:00"
        },
        {
            "name": "psr/container",
            "version": "1.1.1",
            "source": {
                "type": "git",
                "url": "https://github.com/php-fig/container.git",
                "reference": "8622567409010282b7aeebe4bb841fe98b58dcaf"
            },
            "dist": {
                "type": "zip",
                "url": "https://api.github.com/repos/php-fig/container/zipball/8622567409010282b7aeebe4bb841fe98b58dcaf",
                "reference": "8622567409010282b7aeebe4bb841fe98b58dcaf",
                "shasum": ""
            },
            "require": {
                "php": ">=7.2.0"
            },
            "type": "library",
            "autoload": {
                "psr-4": {
                    "Psr\\Container\\": "src/"
                }
            },
            "notification-url": "https://packagist.org/downloads/",
            "license": [
                "MIT"
            ],
            "authors": [
                {
                    "name": "PHP-FIG",
                    "homepage": "https://www.php-fig.org/"
                }
            ],
            "description": "Common Container Interface (PHP FIG PSR-11)",
            "homepage": "https://github.com/php-fig/container",
            "keywords": [
                "PSR-11",
                "container",
                "container-interface",
                "container-interop",
                "psr"
            ],
            "support": {
                "issues": "https://github.com/php-fig/container/issues",
                "source": "https://github.com/php-fig/container/tree/1.1.1"
            },
            "time": "2021-03-05T17:36:06+00:00"
        },
        {
            "name": "psr/event-dispatcher",
            "version": "1.0.0",
            "source": {
                "type": "git",
                "url": "https://github.com/php-fig/event-dispatcher.git",
                "reference": "dbefd12671e8a14ec7f180cab83036ed26714bb0"
            },
            "dist": {
                "type": "zip",
                "url": "https://api.github.com/repos/php-fig/event-dispatcher/zipball/dbefd12671e8a14ec7f180cab83036ed26714bb0",
                "reference": "dbefd12671e8a14ec7f180cab83036ed26714bb0",
                "shasum": ""
            },
            "require": {
                "php": ">=7.2.0"
            },
            "type": "library",
            "extra": {
                "branch-alias": {
                    "dev-master": "1.0.x-dev"
                }
            },
            "autoload": {
                "psr-4": {
                    "Psr\\EventDispatcher\\": "src/"
                }
            },
            "notification-url": "https://packagist.org/downloads/",
            "license": [
                "MIT"
            ],
            "authors": [
                {
                    "name": "PHP-FIG",
                    "homepage": "http://www.php-fig.org/"
                }
            ],
            "description": "Standard interfaces for event handling.",
            "keywords": [
                "events",
                "psr",
                "psr-14"
            ],
            "support": {
                "issues": "https://github.com/php-fig/event-dispatcher/issues",
                "source": "https://github.com/php-fig/event-dispatcher/tree/1.0.0"
            },
            "time": "2019-01-08T18:20:26+00:00"
        },
        {
            "name": "psr/http-message",
            "version": "1.0.1",
            "source": {
                "type": "git",
                "url": "https://github.com/php-fig/http-message.git",
                "reference": "f6561bf28d520154e4b0ec72be95418abe6d9363"
            },
            "dist": {
                "type": "zip",
                "url": "https://api.github.com/repos/php-fig/http-message/zipball/f6561bf28d520154e4b0ec72be95418abe6d9363",
                "reference": "f6561bf28d520154e4b0ec72be95418abe6d9363",
                "shasum": ""
            },
            "require": {
                "php": ">=5.3.0"
            },
            "type": "library",
            "extra": {
                "branch-alias": {
                    "dev-master": "1.0.x-dev"
                }
            },
            "autoload": {
                "psr-4": {
                    "Psr\\Http\\Message\\": "src/"
                }
            },
            "notification-url": "https://packagist.org/downloads/",
            "license": [
                "MIT"
            ],
            "authors": [
                {
                    "name": "PHP-FIG",
                    "homepage": "http://www.php-fig.org/"
                }
            ],
            "description": "Common interface for HTTP messages",
            "homepage": "https://github.com/php-fig/http-message",
            "keywords": [
                "http",
                "http-message",
                "psr",
                "psr-7",
                "request",
                "response"
            ],
            "support": {
                "source": "https://github.com/php-fig/http-message/tree/master"
            },
            "time": "2016-08-06T14:39:51+00:00"
        },
        {
            "name": "psr/log",
            "version": "1.1.3",
            "source": {
                "type": "git",
                "url": "https://github.com/php-fig/log.git",
                "reference": "0f73288fd15629204f9d42b7055f72dacbe811fc"
            },
            "dist": {
                "type": "zip",
                "url": "https://api.github.com/repos/php-fig/log/zipball/0f73288fd15629204f9d42b7055f72dacbe811fc",
                "reference": "0f73288fd15629204f9d42b7055f72dacbe811fc",
                "shasum": ""
            },
            "require": {
                "php": ">=5.3.0"
            },
            "type": "library",
            "extra": {
                "branch-alias": {
                    "dev-master": "1.1.x-dev"
                }
            },
            "autoload": {
                "psr-4": {
                    "Psr\\Log\\": "Psr/Log/"
                }
            },
            "notification-url": "https://packagist.org/downloads/",
            "license": [
                "MIT"
            ],
            "authors": [
                {
                    "name": "PHP-FIG",
                    "homepage": "http://www.php-fig.org/"
                }
            ],
            "description": "Common interface for logging libraries",
            "homepage": "https://github.com/php-fig/log",
            "keywords": [
                "log",
                "psr",
                "psr-3"
            ],
            "support": {
                "source": "https://github.com/php-fig/log/tree/1.1.3"
            },
            "time": "2020-03-23T09:12:05+00:00"
        },
        {
            "name": "psr/simple-cache",
            "version": "1.0.1",
            "source": {
                "type": "git",
                "url": "https://github.com/php-fig/simple-cache.git",
                "reference": "408d5eafb83c57f6365a3ca330ff23aa4a5fa39b"
            },
            "dist": {
                "type": "zip",
                "url": "https://api.github.com/repos/php-fig/simple-cache/zipball/408d5eafb83c57f6365a3ca330ff23aa4a5fa39b",
                "reference": "408d5eafb83c57f6365a3ca330ff23aa4a5fa39b",
                "shasum": ""
            },
            "require": {
                "php": ">=5.3.0"
            },
            "type": "library",
            "extra": {
                "branch-alias": {
                    "dev-master": "1.0.x-dev"
                }
            },
            "autoload": {
                "psr-4": {
                    "Psr\\SimpleCache\\": "src/"
                }
            },
            "notification-url": "https://packagist.org/downloads/",
            "license": [
                "MIT"
            ],
            "authors": [
                {
                    "name": "PHP-FIG",
                    "homepage": "http://www.php-fig.org/"
                }
            ],
            "description": "Common interfaces for simple caching",
            "keywords": [
                "cache",
                "caching",
                "psr",
                "psr-16",
                "simple-cache"
            ],
            "support": {
                "source": "https://github.com/php-fig/simple-cache/tree/master"
            },
            "time": "2017-10-23T01:57:42+00:00"
        },
        {
            "name": "ralouphie/getallheaders",
            "version": "3.0.3",
            "source": {
                "type": "git",
                "url": "https://github.com/ralouphie/getallheaders.git",
                "reference": "120b605dfeb996808c31b6477290a714d356e822"
            },
            "dist": {
                "type": "zip",
                "url": "https://api.github.com/repos/ralouphie/getallheaders/zipball/120b605dfeb996808c31b6477290a714d356e822",
                "reference": "120b605dfeb996808c31b6477290a714d356e822",
                "shasum": ""
            },
            "require": {
                "php": ">=5.6"
            },
            "require-dev": {
                "php-coveralls/php-coveralls": "^2.1",
                "phpunit/phpunit": "^5 || ^6.5"
            },
            "type": "library",
            "autoload": {
                "files": [
                    "src/getallheaders.php"
                ]
            },
            "notification-url": "https://packagist.org/downloads/",
            "license": [
                "MIT"
            ],
            "authors": [
                {
                    "name": "Ralph Khattar",
                    "email": "ralph.khattar@gmail.com"
                }
            ],
            "description": "A polyfill for getallheaders.",
            "support": {
                "issues": "https://github.com/ralouphie/getallheaders/issues",
                "source": "https://github.com/ralouphie/getallheaders/tree/develop"
            },
            "time": "2019-03-08T08:55:37+00:00"
        },
        {
            "name": "rmccue/requests",
            "version": "v1.7.0",
            "source": {
                "type": "git",
                "url": "https://github.com/rmccue/Requests.git",
                "reference": "87932f52ffad70504d93f04f15690cf16a089546"
            },
            "dist": {
                "type": "zip",
                "url": "https://api.github.com/repos/rmccue/Requests/zipball/87932f52ffad70504d93f04f15690cf16a089546",
                "reference": "87932f52ffad70504d93f04f15690cf16a089546",
                "shasum": ""
            },
            "require": {
                "php": ">=5.2"
            },
            "require-dev": {
                "requests/test-server": "dev-master"
            },
            "type": "library",
            "autoload": {
                "psr-0": {
                    "Requests": "library/"
                }
            },
            "notification-url": "https://packagist.org/downloads/",
            "license": [
                "ISC"
            ],
            "authors": [
                {
                    "name": "Ryan McCue",
                    "homepage": "http://ryanmccue.info"
                }
            ],
            "description": "A HTTP library written in PHP, for human beings.",
            "homepage": "http://github.com/rmccue/Requests",
            "keywords": [
                "curl",
                "fsockopen",
                "http",
                "idna",
                "ipv6",
                "iri",
                "sockets"
            ],
            "support": {
                "issues": "https://github.com/rmccue/Requests/issues",
                "source": "https://github.com/rmccue/Requests/tree/master"
            },
            "time": "2016-10-13T00:11:37+00:00"
        },
        {
            "name": "sebastian/cli-parser",
            "version": "1.0.1",
            "source": {
                "type": "git",
                "url": "https://github.com/sebastianbergmann/cli-parser.git",
                "reference": "442e7c7e687e42adc03470c7b668bc4b2402c0b2"
            },
            "dist": {
                "type": "zip",
                "url": "https://api.github.com/repos/sebastianbergmann/cli-parser/zipball/442e7c7e687e42adc03470c7b668bc4b2402c0b2",
                "reference": "442e7c7e687e42adc03470c7b668bc4b2402c0b2",
                "shasum": ""
            },
            "require": {
                "php": ">=7.3"
            },
            "require-dev": {
                "phpunit/phpunit": "^9.3"
            },
            "type": "library",
            "extra": {
                "branch-alias": {
                    "dev-master": "1.0-dev"
                }
            },
            "autoload": {
                "classmap": [
                    "src/"
                ]
            },
            "notification-url": "https://packagist.org/downloads/",
            "license": [
                "BSD-3-Clause"
            ],
            "authors": [
                {
                    "name": "Sebastian Bergmann",
                    "email": "sebastian@phpunit.de",
                    "role": "lead"
                }
            ],
            "description": "Library for parsing CLI options",
            "homepage": "https://github.com/sebastianbergmann/cli-parser",
            "support": {
                "issues": "https://github.com/sebastianbergmann/cli-parser/issues",
                "source": "https://github.com/sebastianbergmann/cli-parser/tree/1.0.1"
            },
            "funding": [
                {
                    "url": "https://github.com/sebastianbergmann",
                    "type": "github"
                }
            ],
            "time": "2020-09-28T06:08:49+00:00"
        },
        {
            "name": "sebastian/code-unit",
            "version": "1.0.8",
            "source": {
                "type": "git",
                "url": "https://github.com/sebastianbergmann/code-unit.git",
                "reference": "1fc9f64c0927627ef78ba436c9b17d967e68e120"
            },
            "dist": {
                "type": "zip",
                "url": "https://api.github.com/repos/sebastianbergmann/code-unit/zipball/1fc9f64c0927627ef78ba436c9b17d967e68e120",
                "reference": "1fc9f64c0927627ef78ba436c9b17d967e68e120",
                "shasum": ""
            },
            "require": {
                "php": ">=7.3"
            },
            "require-dev": {
                "phpunit/phpunit": "^9.3"
            },
            "type": "library",
            "extra": {
                "branch-alias": {
                    "dev-master": "1.0-dev"
                }
            },
            "autoload": {
                "classmap": [
                    "src/"
                ]
            },
            "notification-url": "https://packagist.org/downloads/",
            "license": [
                "BSD-3-Clause"
            ],
            "authors": [
                {
                    "name": "Sebastian Bergmann",
                    "email": "sebastian@phpunit.de",
                    "role": "lead"
                }
            ],
            "description": "Collection of value objects that represent the PHP code units",
            "homepage": "https://github.com/sebastianbergmann/code-unit",
            "support": {
                "issues": "https://github.com/sebastianbergmann/code-unit/issues",
                "source": "https://github.com/sebastianbergmann/code-unit/tree/1.0.8"
            },
            "funding": [
                {
                    "url": "https://github.com/sebastianbergmann",
                    "type": "github"
                }
            ],
            "time": "2020-10-26T13:08:54+00:00"
        },
        {
            "name": "sebastian/code-unit-reverse-lookup",
            "version": "2.0.3",
            "source": {
                "type": "git",
                "url": "https://github.com/sebastianbergmann/code-unit-reverse-lookup.git",
                "reference": "ac91f01ccec49fb77bdc6fd1e548bc70f7faa3e5"
            },
            "dist": {
                "type": "zip",
                "url": "https://api.github.com/repos/sebastianbergmann/code-unit-reverse-lookup/zipball/ac91f01ccec49fb77bdc6fd1e548bc70f7faa3e5",
                "reference": "ac91f01ccec49fb77bdc6fd1e548bc70f7faa3e5",
                "shasum": ""
            },
            "require": {
                "php": ">=7.3"
            },
            "require-dev": {
                "phpunit/phpunit": "^9.3"
            },
            "type": "library",
            "extra": {
                "branch-alias": {
                    "dev-master": "2.0-dev"
                }
            },
            "autoload": {
                "classmap": [
                    "src/"
                ]
            },
            "notification-url": "https://packagist.org/downloads/",
            "license": [
                "BSD-3-Clause"
            ],
            "authors": [
                {
                    "name": "Sebastian Bergmann",
                    "email": "sebastian@phpunit.de"
                }
            ],
            "description": "Looks up which function or method a line of code belongs to",
            "homepage": "https://github.com/sebastianbergmann/code-unit-reverse-lookup/",
            "support": {
                "issues": "https://github.com/sebastianbergmann/code-unit-reverse-lookup/issues",
                "source": "https://github.com/sebastianbergmann/code-unit-reverse-lookup/tree/2.0.3"
            },
            "funding": [
                {
                    "url": "https://github.com/sebastianbergmann",
                    "type": "github"
                }
            ],
            "time": "2020-09-28T05:30:19+00:00"
        },
        {
            "name": "sebastian/comparator",
            "version": "4.0.6",
            "source": {
                "type": "git",
                "url": "https://github.com/sebastianbergmann/comparator.git",
                "reference": "55f4261989e546dc112258c7a75935a81a7ce382"
            },
            "dist": {
                "type": "zip",
                "url": "https://api.github.com/repos/sebastianbergmann/comparator/zipball/55f4261989e546dc112258c7a75935a81a7ce382",
                "reference": "55f4261989e546dc112258c7a75935a81a7ce382",
                "shasum": ""
            },
            "require": {
                "php": ">=7.3",
                "sebastian/diff": "^4.0",
                "sebastian/exporter": "^4.0"
            },
            "require-dev": {
                "phpunit/phpunit": "^9.3"
            },
            "type": "library",
            "extra": {
                "branch-alias": {
                    "dev-master": "4.0-dev"
                }
            },
            "autoload": {
                "classmap": [
                    "src/"
                ]
            },
            "notification-url": "https://packagist.org/downloads/",
            "license": [
                "BSD-3-Clause"
            ],
            "authors": [
                {
                    "name": "Sebastian Bergmann",
                    "email": "sebastian@phpunit.de"
                },
                {
                    "name": "Jeff Welch",
                    "email": "whatthejeff@gmail.com"
                },
                {
                    "name": "Volker Dusch",
                    "email": "github@wallbash.com"
                },
                {
                    "name": "Bernhard Schussek",
                    "email": "bschussek@2bepublished.at"
                }
            ],
            "description": "Provides the functionality to compare PHP values for equality",
            "homepage": "https://github.com/sebastianbergmann/comparator",
            "keywords": [
                "comparator",
                "compare",
                "equality"
            ],
            "support": {
                "issues": "https://github.com/sebastianbergmann/comparator/issues",
                "source": "https://github.com/sebastianbergmann/comparator/tree/4.0.6"
            },
            "funding": [
                {
                    "url": "https://github.com/sebastianbergmann",
                    "type": "github"
                }
            ],
            "time": "2020-10-26T15:49:45+00:00"
        },
        {
            "name": "sebastian/complexity",
            "version": "2.0.2",
            "source": {
                "type": "git",
                "url": "https://github.com/sebastianbergmann/complexity.git",
                "reference": "739b35e53379900cc9ac327b2147867b8b6efd88"
            },
            "dist": {
                "type": "zip",
                "url": "https://api.github.com/repos/sebastianbergmann/complexity/zipball/739b35e53379900cc9ac327b2147867b8b6efd88",
                "reference": "739b35e53379900cc9ac327b2147867b8b6efd88",
                "shasum": ""
            },
            "require": {
                "nikic/php-parser": "^4.7",
                "php": ">=7.3"
            },
            "require-dev": {
                "phpunit/phpunit": "^9.3"
            },
            "type": "library",
            "extra": {
                "branch-alias": {
                    "dev-master": "2.0-dev"
                }
            },
            "autoload": {
                "classmap": [
                    "src/"
                ]
            },
            "notification-url": "https://packagist.org/downloads/",
            "license": [
                "BSD-3-Clause"
            ],
            "authors": [
                {
                    "name": "Sebastian Bergmann",
                    "email": "sebastian@phpunit.de",
                    "role": "lead"
                }
            ],
            "description": "Library for calculating the complexity of PHP code units",
            "homepage": "https://github.com/sebastianbergmann/complexity",
            "support": {
                "issues": "https://github.com/sebastianbergmann/complexity/issues",
                "source": "https://github.com/sebastianbergmann/complexity/tree/2.0.2"
            },
            "funding": [
                {
                    "url": "https://github.com/sebastianbergmann",
                    "type": "github"
                }
            ],
            "time": "2020-10-26T15:52:27+00:00"
        },
        {
            "name": "sebastian/diff",
            "version": "4.0.4",
            "source": {
                "type": "git",
                "url": "https://github.com/sebastianbergmann/diff.git",
                "reference": "3461e3fccc7cfdfc2720be910d3bd73c69be590d"
            },
            "dist": {
                "type": "zip",
                "url": "https://api.github.com/repos/sebastianbergmann/diff/zipball/3461e3fccc7cfdfc2720be910d3bd73c69be590d",
                "reference": "3461e3fccc7cfdfc2720be910d3bd73c69be590d",
                "shasum": ""
            },
            "require": {
                "php": ">=7.3"
            },
            "require-dev": {
                "phpunit/phpunit": "^9.3",
                "symfony/process": "^4.2 || ^5"
            },
            "type": "library",
            "extra": {
                "branch-alias": {
                    "dev-master": "4.0-dev"
                }
            },
            "autoload": {
                "classmap": [
                    "src/"
                ]
            },
            "notification-url": "https://packagist.org/downloads/",
            "license": [
                "BSD-3-Clause"
            ],
            "authors": [
                {
                    "name": "Sebastian Bergmann",
                    "email": "sebastian@phpunit.de"
                },
                {
                    "name": "Kore Nordmann",
                    "email": "mail@kore-nordmann.de"
                }
            ],
            "description": "Diff implementation",
            "homepage": "https://github.com/sebastianbergmann/diff",
            "keywords": [
                "diff",
                "udiff",
                "unidiff",
                "unified diff"
            ],
            "support": {
                "issues": "https://github.com/sebastianbergmann/diff/issues",
                "source": "https://github.com/sebastianbergmann/diff/tree/4.0.4"
            },
            "funding": [
                {
                    "url": "https://github.com/sebastianbergmann",
                    "type": "github"
                }
            ],
            "time": "2020-10-26T13:10:38+00:00"
        },
        {
            "name": "sebastian/environment",
            "version": "5.1.3",
            "source": {
                "type": "git",
                "url": "https://github.com/sebastianbergmann/environment.git",
                "reference": "388b6ced16caa751030f6a69e588299fa09200ac"
            },
            "dist": {
                "type": "zip",
                "url": "https://api.github.com/repos/sebastianbergmann/environment/zipball/388b6ced16caa751030f6a69e588299fa09200ac",
                "reference": "388b6ced16caa751030f6a69e588299fa09200ac",
                "shasum": ""
            },
            "require": {
                "php": ">=7.3"
            },
            "require-dev": {
                "phpunit/phpunit": "^9.3"
            },
            "suggest": {
                "ext-posix": "*"
            },
            "type": "library",
            "extra": {
                "branch-alias": {
                    "dev-master": "5.1-dev"
                }
            },
            "autoload": {
                "classmap": [
                    "src/"
                ]
            },
            "notification-url": "https://packagist.org/downloads/",
            "license": [
                "BSD-3-Clause"
            ],
            "authors": [
                {
                    "name": "Sebastian Bergmann",
                    "email": "sebastian@phpunit.de"
                }
            ],
            "description": "Provides functionality to handle HHVM/PHP environments",
            "homepage": "http://www.github.com/sebastianbergmann/environment",
            "keywords": [
                "Xdebug",
                "environment",
                "hhvm"
            ],
            "support": {
                "issues": "https://github.com/sebastianbergmann/environment/issues",
                "source": "https://github.com/sebastianbergmann/environment/tree/5.1.3"
            },
            "funding": [
                {
                    "url": "https://github.com/sebastianbergmann",
                    "type": "github"
                }
            ],
            "time": "2020-09-28T05:52:38+00:00"
        },
        {
            "name": "sebastian/exporter",
            "version": "4.0.3",
            "source": {
                "type": "git",
                "url": "https://github.com/sebastianbergmann/exporter.git",
                "reference": "d89cc98761b8cb5a1a235a6b703ae50d34080e65"
            },
            "dist": {
                "type": "zip",
                "url": "https://api.github.com/repos/sebastianbergmann/exporter/zipball/d89cc98761b8cb5a1a235a6b703ae50d34080e65",
                "reference": "d89cc98761b8cb5a1a235a6b703ae50d34080e65",
                "shasum": ""
            },
            "require": {
                "php": ">=7.3",
                "sebastian/recursion-context": "^4.0"
            },
            "require-dev": {
                "ext-mbstring": "*",
                "phpunit/phpunit": "^9.3"
            },
            "type": "library",
            "extra": {
                "branch-alias": {
                    "dev-master": "4.0-dev"
                }
            },
            "autoload": {
                "classmap": [
                    "src/"
                ]
            },
            "notification-url": "https://packagist.org/downloads/",
            "license": [
                "BSD-3-Clause"
            ],
            "authors": [
                {
                    "name": "Sebastian Bergmann",
                    "email": "sebastian@phpunit.de"
                },
                {
                    "name": "Jeff Welch",
                    "email": "whatthejeff@gmail.com"
                },
                {
                    "name": "Volker Dusch",
                    "email": "github@wallbash.com"
                },
                {
                    "name": "Adam Harvey",
                    "email": "aharvey@php.net"
                },
                {
                    "name": "Bernhard Schussek",
                    "email": "bschussek@gmail.com"
                }
            ],
            "description": "Provides the functionality to export PHP variables for visualization",
            "homepage": "http://www.github.com/sebastianbergmann/exporter",
            "keywords": [
                "export",
                "exporter"
            ],
            "support": {
                "issues": "https://github.com/sebastianbergmann/exporter/issues",
                "source": "https://github.com/sebastianbergmann/exporter/tree/4.0.3"
            },
            "funding": [
                {
                    "url": "https://github.com/sebastianbergmann",
                    "type": "github"
                }
            ],
            "time": "2020-09-28T05:24:23+00:00"
        },
        {
            "name": "sebastian/global-state",
            "version": "5.0.2",
            "source": {
                "type": "git",
                "url": "https://github.com/sebastianbergmann/global-state.git",
                "reference": "a90ccbddffa067b51f574dea6eb25d5680839455"
            },
            "dist": {
                "type": "zip",
                "url": "https://api.github.com/repos/sebastianbergmann/global-state/zipball/a90ccbddffa067b51f574dea6eb25d5680839455",
                "reference": "a90ccbddffa067b51f574dea6eb25d5680839455",
                "shasum": ""
            },
            "require": {
                "php": ">=7.3",
                "sebastian/object-reflector": "^2.0",
                "sebastian/recursion-context": "^4.0"
            },
            "require-dev": {
                "ext-dom": "*",
                "phpunit/phpunit": "^9.3"
            },
            "suggest": {
                "ext-uopz": "*"
            },
            "type": "library",
            "extra": {
                "branch-alias": {
                    "dev-master": "5.0-dev"
                }
            },
            "autoload": {
                "classmap": [
                    "src/"
                ]
            },
            "notification-url": "https://packagist.org/downloads/",
            "license": [
                "BSD-3-Clause"
            ],
            "authors": [
                {
                    "name": "Sebastian Bergmann",
                    "email": "sebastian@phpunit.de"
                }
            ],
            "description": "Snapshotting of global state",
            "homepage": "http://www.github.com/sebastianbergmann/global-state",
            "keywords": [
                "global state"
            ],
            "support": {
                "issues": "https://github.com/sebastianbergmann/global-state/issues",
                "source": "https://github.com/sebastianbergmann/global-state/tree/5.0.2"
            },
            "funding": [
                {
                    "url": "https://github.com/sebastianbergmann",
                    "type": "github"
                }
            ],
            "time": "2020-10-26T15:55:19+00:00"
        },
        {
            "name": "sebastian/lines-of-code",
            "version": "1.0.3",
            "source": {
                "type": "git",
                "url": "https://github.com/sebastianbergmann/lines-of-code.git",
                "reference": "c1c2e997aa3146983ed888ad08b15470a2e22ecc"
            },
            "dist": {
                "type": "zip",
                "url": "https://api.github.com/repos/sebastianbergmann/lines-of-code/zipball/c1c2e997aa3146983ed888ad08b15470a2e22ecc",
                "reference": "c1c2e997aa3146983ed888ad08b15470a2e22ecc",
                "shasum": ""
            },
            "require": {
                "nikic/php-parser": "^4.6",
                "php": ">=7.3"
            },
            "require-dev": {
                "phpunit/phpunit": "^9.3"
            },
            "type": "library",
            "extra": {
                "branch-alias": {
                    "dev-master": "1.0-dev"
                }
            },
            "autoload": {
                "classmap": [
                    "src/"
                ]
            },
            "notification-url": "https://packagist.org/downloads/",
            "license": [
                "BSD-3-Clause"
            ],
            "authors": [
                {
                    "name": "Sebastian Bergmann",
                    "email": "sebastian@phpunit.de",
                    "role": "lead"
                }
            ],
            "description": "Library for counting the lines of code in PHP source code",
            "homepage": "https://github.com/sebastianbergmann/lines-of-code",
            "support": {
                "issues": "https://github.com/sebastianbergmann/lines-of-code/issues",
                "source": "https://github.com/sebastianbergmann/lines-of-code/tree/1.0.3"
            },
            "funding": [
                {
                    "url": "https://github.com/sebastianbergmann",
                    "type": "github"
                }
            ],
            "time": "2020-11-28T06:42:11+00:00"
        },
        {
            "name": "sebastian/object-enumerator",
            "version": "4.0.4",
            "source": {
                "type": "git",
                "url": "https://github.com/sebastianbergmann/object-enumerator.git",
                "reference": "5c9eeac41b290a3712d88851518825ad78f45c71"
            },
            "dist": {
                "type": "zip",
                "url": "https://api.github.com/repos/sebastianbergmann/object-enumerator/zipball/5c9eeac41b290a3712d88851518825ad78f45c71",
                "reference": "5c9eeac41b290a3712d88851518825ad78f45c71",
                "shasum": ""
            },
            "require": {
                "php": ">=7.3",
                "sebastian/object-reflector": "^2.0",
                "sebastian/recursion-context": "^4.0"
            },
            "require-dev": {
                "phpunit/phpunit": "^9.3"
            },
            "type": "library",
            "extra": {
                "branch-alias": {
                    "dev-master": "4.0-dev"
                }
            },
            "autoload": {
                "classmap": [
                    "src/"
                ]
            },
            "notification-url": "https://packagist.org/downloads/",
            "license": [
                "BSD-3-Clause"
            ],
            "authors": [
                {
                    "name": "Sebastian Bergmann",
                    "email": "sebastian@phpunit.de"
                }
            ],
            "description": "Traverses array structures and object graphs to enumerate all referenced objects",
            "homepage": "https://github.com/sebastianbergmann/object-enumerator/",
            "support": {
                "issues": "https://github.com/sebastianbergmann/object-enumerator/issues",
                "source": "https://github.com/sebastianbergmann/object-enumerator/tree/4.0.4"
            },
            "funding": [
                {
                    "url": "https://github.com/sebastianbergmann",
                    "type": "github"
                }
            ],
            "time": "2020-10-26T13:12:34+00:00"
        },
        {
            "name": "sebastian/object-reflector",
            "version": "2.0.4",
            "source": {
                "type": "git",
                "url": "https://github.com/sebastianbergmann/object-reflector.git",
                "reference": "b4f479ebdbf63ac605d183ece17d8d7fe49c15c7"
            },
            "dist": {
                "type": "zip",
                "url": "https://api.github.com/repos/sebastianbergmann/object-reflector/zipball/b4f479ebdbf63ac605d183ece17d8d7fe49c15c7",
                "reference": "b4f479ebdbf63ac605d183ece17d8d7fe49c15c7",
                "shasum": ""
            },
            "require": {
                "php": ">=7.3"
            },
            "require-dev": {
                "phpunit/phpunit": "^9.3"
            },
            "type": "library",
            "extra": {
                "branch-alias": {
                    "dev-master": "2.0-dev"
                }
            },
            "autoload": {
                "classmap": [
                    "src/"
                ]
            },
            "notification-url": "https://packagist.org/downloads/",
            "license": [
                "BSD-3-Clause"
            ],
            "authors": [
                {
                    "name": "Sebastian Bergmann",
                    "email": "sebastian@phpunit.de"
                }
            ],
            "description": "Allows reflection of object attributes, including inherited and non-public ones",
            "homepage": "https://github.com/sebastianbergmann/object-reflector/",
            "support": {
                "issues": "https://github.com/sebastianbergmann/object-reflector/issues",
                "source": "https://github.com/sebastianbergmann/object-reflector/tree/2.0.4"
            },
            "funding": [
                {
                    "url": "https://github.com/sebastianbergmann",
                    "type": "github"
                }
            ],
            "time": "2020-10-26T13:14:26+00:00"
        },
        {
            "name": "sebastian/recursion-context",
            "version": "4.0.4",
            "source": {
                "type": "git",
                "url": "https://github.com/sebastianbergmann/recursion-context.git",
                "reference": "cd9d8cf3c5804de4341c283ed787f099f5506172"
            },
            "dist": {
                "type": "zip",
                "url": "https://api.github.com/repos/sebastianbergmann/recursion-context/zipball/cd9d8cf3c5804de4341c283ed787f099f5506172",
                "reference": "cd9d8cf3c5804de4341c283ed787f099f5506172",
                "shasum": ""
            },
            "require": {
                "php": ">=7.3"
            },
            "require-dev": {
                "phpunit/phpunit": "^9.3"
            },
            "type": "library",
            "extra": {
                "branch-alias": {
                    "dev-master": "4.0-dev"
                }
            },
            "autoload": {
                "classmap": [
                    "src/"
                ]
            },
            "notification-url": "https://packagist.org/downloads/",
            "license": [
                "BSD-3-Clause"
            ],
            "authors": [
                {
                    "name": "Sebastian Bergmann",
                    "email": "sebastian@phpunit.de"
                },
                {
                    "name": "Jeff Welch",
                    "email": "whatthejeff@gmail.com"
                },
                {
                    "name": "Adam Harvey",
                    "email": "aharvey@php.net"
                }
            ],
            "description": "Provides functionality to recursively process PHP variables",
            "homepage": "http://www.github.com/sebastianbergmann/recursion-context",
            "support": {
                "issues": "https://github.com/sebastianbergmann/recursion-context/issues",
                "source": "https://github.com/sebastianbergmann/recursion-context/tree/4.0.4"
            },
            "funding": [
                {
                    "url": "https://github.com/sebastianbergmann",
                    "type": "github"
                }
            ],
            "time": "2020-10-26T13:17:30+00:00"
        },
        {
            "name": "sebastian/resource-operations",
            "version": "3.0.3",
            "source": {
                "type": "git",
                "url": "https://github.com/sebastianbergmann/resource-operations.git",
                "reference": "0f4443cb3a1d92ce809899753bc0d5d5a8dd19a8"
            },
            "dist": {
                "type": "zip",
                "url": "https://api.github.com/repos/sebastianbergmann/resource-operations/zipball/0f4443cb3a1d92ce809899753bc0d5d5a8dd19a8",
                "reference": "0f4443cb3a1d92ce809899753bc0d5d5a8dd19a8",
                "shasum": ""
            },
            "require": {
                "php": ">=7.3"
            },
            "require-dev": {
                "phpunit/phpunit": "^9.0"
            },
            "type": "library",
            "extra": {
                "branch-alias": {
                    "dev-master": "3.0-dev"
                }
            },
            "autoload": {
                "classmap": [
                    "src/"
                ]
            },
            "notification-url": "https://packagist.org/downloads/",
            "license": [
                "BSD-3-Clause"
            ],
            "authors": [
                {
                    "name": "Sebastian Bergmann",
                    "email": "sebastian@phpunit.de"
                }
            ],
            "description": "Provides a list of PHP built-in functions that operate on resources",
            "homepage": "https://www.github.com/sebastianbergmann/resource-operations",
            "support": {
                "issues": "https://github.com/sebastianbergmann/resource-operations/issues",
                "source": "https://github.com/sebastianbergmann/resource-operations/tree/3.0.3"
            },
            "funding": [
                {
                    "url": "https://github.com/sebastianbergmann",
                    "type": "github"
                }
            ],
            "time": "2020-09-28T06:45:17+00:00"
        },
        {
            "name": "sebastian/type",
            "version": "2.3.1",
            "source": {
                "type": "git",
                "url": "https://github.com/sebastianbergmann/type.git",
                "reference": "81cd61ab7bbf2de744aba0ea61fae32f721df3d2"
            },
            "dist": {
                "type": "zip",
                "url": "https://api.github.com/repos/sebastianbergmann/type/zipball/81cd61ab7bbf2de744aba0ea61fae32f721df3d2",
                "reference": "81cd61ab7bbf2de744aba0ea61fae32f721df3d2",
                "shasum": ""
            },
            "require": {
                "php": ">=7.3"
            },
            "require-dev": {
                "phpunit/phpunit": "^9.3"
            },
            "type": "library",
            "extra": {
                "branch-alias": {
                    "dev-master": "2.3-dev"
                }
            },
            "autoload": {
                "classmap": [
                    "src/"
                ]
            },
            "notification-url": "https://packagist.org/downloads/",
            "license": [
                "BSD-3-Clause"
            ],
            "authors": [
                {
                    "name": "Sebastian Bergmann",
                    "email": "sebastian@phpunit.de",
                    "role": "lead"
                }
            ],
            "description": "Collection of value objects that represent the types of the PHP type system",
            "homepage": "https://github.com/sebastianbergmann/type",
            "support": {
                "issues": "https://github.com/sebastianbergmann/type/issues",
                "source": "https://github.com/sebastianbergmann/type/tree/2.3.1"
            },
            "funding": [
                {
                    "url": "https://github.com/sebastianbergmann",
                    "type": "github"
                }
            ],
            "time": "2020-10-26T13:18:59+00:00"
        },
        {
            "name": "sebastian/version",
            "version": "3.0.2",
            "source": {
                "type": "git",
                "url": "https://github.com/sebastianbergmann/version.git",
                "reference": "c6c1022351a901512170118436c764e473f6de8c"
            },
            "dist": {
                "type": "zip",
                "url": "https://api.github.com/repos/sebastianbergmann/version/zipball/c6c1022351a901512170118436c764e473f6de8c",
                "reference": "c6c1022351a901512170118436c764e473f6de8c",
                "shasum": ""
            },
            "require": {
                "php": ">=7.3"
            },
            "type": "library",
            "extra": {
                "branch-alias": {
                    "dev-master": "3.0-dev"
                }
            },
            "autoload": {
                "classmap": [
                    "src/"
                ]
            },
            "notification-url": "https://packagist.org/downloads/",
            "license": [
                "BSD-3-Clause"
            ],
            "authors": [
                {
                    "name": "Sebastian Bergmann",
                    "email": "sebastian@phpunit.de",
                    "role": "lead"
                }
            ],
            "description": "Library that helps with managing the version number of Git-hosted PHP projects",
            "homepage": "https://github.com/sebastianbergmann/version",
            "support": {
                "issues": "https://github.com/sebastianbergmann/version/issues",
                "source": "https://github.com/sebastianbergmann/version/tree/3.0.2"
            },
            "funding": [
                {
                    "url": "https://github.com/sebastianbergmann",
                    "type": "github"
                }
            ],
            "time": "2020-09-28T06:39:44+00:00"
        },
        {
            "name": "seld/jsonlint",
            "version": "1.8.3",
            "source": {
                "type": "git",
                "url": "https://github.com/Seldaek/jsonlint.git",
                "reference": "9ad6ce79c342fbd44df10ea95511a1b24dee5b57"
            },
            "dist": {
                "type": "zip",
                "url": "https://api.github.com/repos/Seldaek/jsonlint/zipball/9ad6ce79c342fbd44df10ea95511a1b24dee5b57",
                "reference": "9ad6ce79c342fbd44df10ea95511a1b24dee5b57",
                "shasum": ""
            },
            "require": {
                "php": "^5.3 || ^7.0 || ^8.0"
            },
            "require-dev": {
                "phpunit/phpunit": "^4.8.35 || ^5.7 || ^6.0"
            },
            "bin": [
                "bin/jsonlint"
            ],
            "type": "library",
            "autoload": {
                "psr-4": {
                    "Seld\\JsonLint\\": "src/Seld/JsonLint/"
                }
            },
            "notification-url": "https://packagist.org/downloads/",
            "license": [
                "MIT"
            ],
            "authors": [
                {
                    "name": "Jordi Boggiano",
                    "email": "j.boggiano@seld.be",
                    "homepage": "http://seld.be"
                }
            ],
            "description": "JSON Linter",
            "keywords": [
                "json",
                "linter",
                "parser",
                "validator"
            ],
            "support": {
                "issues": "https://github.com/Seldaek/jsonlint/issues",
                "source": "https://github.com/Seldaek/jsonlint/tree/1.8.3"
            },
            "funding": [
                {
                    "url": "https://github.com/Seldaek",
                    "type": "github"
                },
                {
                    "url": "https://tidelift.com/funding/github/packagist/seld/jsonlint",
                    "type": "tidelift"
                }
            ],
            "time": "2020-11-11T09:19:24+00:00"
        },
        {
            "name": "seld/phar-utils",
            "version": "1.1.1",
            "source": {
                "type": "git",
                "url": "https://github.com/Seldaek/phar-utils.git",
                "reference": "8674b1d84ffb47cc59a101f5d5a3b61e87d23796"
            },
            "dist": {
                "type": "zip",
                "url": "https://api.github.com/repos/Seldaek/phar-utils/zipball/8674b1d84ffb47cc59a101f5d5a3b61e87d23796",
                "reference": "8674b1d84ffb47cc59a101f5d5a3b61e87d23796",
                "shasum": ""
            },
            "require": {
                "php": ">=5.3"
            },
            "type": "library",
            "extra": {
                "branch-alias": {
                    "dev-master": "1.x-dev"
                }
            },
            "autoload": {
                "psr-4": {
                    "Seld\\PharUtils\\": "src/"
                }
            },
            "notification-url": "https://packagist.org/downloads/",
            "license": [
                "MIT"
            ],
            "authors": [
                {
                    "name": "Jordi Boggiano",
                    "email": "j.boggiano@seld.be"
                }
            ],
            "description": "PHAR file format utilities, for when PHP phars you up",
            "keywords": [
                "phar"
            ],
            "support": {
                "issues": "https://github.com/Seldaek/phar-utils/issues",
                "source": "https://github.com/Seldaek/phar-utils/tree/master"
            },
            "time": "2020-07-07T18:42:57+00:00"
        },
        {
            "name": "simpod/php-coveralls-mirror",
            "version": "v3.0.1",
            "source": {
                "type": "git",
                "url": "https://github.com/simPod/php-coveralls.git",
                "reference": "09d88a17b1cb3d11628c33234822eff137bb5d87"
            },
            "dist": {
                "type": "zip",
                "url": "https://api.github.com/repos/simPod/php-coveralls/zipball/09d88a17b1cb3d11628c33234822eff137bb5d87",
                "reference": "09d88a17b1cb3d11628c33234822eff137bb5d87",
                "shasum": ""
            },
            "require": {
                "ext-json": "*",
                "ext-simplexml": "*",
                "guzzlehttp/guzzle": "^6.0",
                "php": "^5.5 || ^7.0 || ^8.0",
                "psr/log": "^1.0",
                "symfony/config": "^2.1 || ^3.0 || ^4.0 || ^5.0",
                "symfony/console": "^2.1 || ^3.0 || ^4.0 || ^5.0",
                "symfony/stopwatch": "^2.0 || ^3.0 || ^4.0 || ^5.0",
                "symfony/yaml": "^2.0.5 || ^3.0 || ^4.0 || ^5.0"
            },
            "require-dev": {
                "phpunit/phpunit": "^4.8.35 || ^5.4.3 || ^6.0"
            },
            "suggest": {
                "symfony/http-kernel": "Allows Symfony integration"
            },
            "bin": [
                "bin/php-coveralls"
            ],
            "type": "library",
            "extra": {
                "branch-alias": {
                    "dev-master": "2.2-dev"
                }
            },
            "autoload": {
                "psr-4": {
                    "PhpCoveralls\\": "src/"
                }
            },
            "notification-url": "https://packagist.org/downloads/",
            "license": [
                "MIT"
            ],
            "authors": [
                {
                    "name": "Kitamura Satoshi",
                    "email": "with.no.parachute@gmail.com",
                    "homepage": "https://www.facebook.com/satooshi.jp",
                    "role": "Original creator"
                },
                {
                    "name": "Takashi Matsuo",
                    "email": "tmatsuo@google.com"
                },
                {
                    "name": "Google Inc"
                },
                {
                    "name": "Dariusz Ruminski",
                    "email": "dariusz.ruminski@gmail.com",
                    "homepage": "https://github.com/keradus"
                },
                {
                    "name": "Contributors",
                    "homepage": "https://github.com/php-coveralls/php-coveralls/graphs/contributors"
                }
            ],
            "description": "PHP client library for Coveralls API",
            "homepage": "https://github.com/php-coveralls/php-coveralls",
            "keywords": [
                "ci",
                "coverage",
                "github",
                "test"
            ],
            "support": {
                "source": "https://github.com/simPod/php-coveralls/tree/v3.0.1"
            },
            "time": "2020-11-05T07:59:27+00:00"
        },
        {
            "name": "sirbrillig/phpcs-variable-analysis",
            "version": "v2.10.2",
            "source": {
                "type": "git",
                "url": "https://github.com/sirbrillig/phpcs-variable-analysis.git",
                "reference": "0775e0c683badad52c03b11c2cd86a9fdecb937a"
            },
            "dist": {
                "type": "zip",
                "url": "https://api.github.com/repos/sirbrillig/phpcs-variable-analysis/zipball/0775e0c683badad52c03b11c2cd86a9fdecb937a",
                "reference": "0775e0c683badad52c03b11c2cd86a9fdecb937a",
                "shasum": ""
            },
            "require": {
                "php": ">=5.4.0",
                "squizlabs/php_codesniffer": "^3.5"
            },
            "require-dev": {
                "dealerdirect/phpcodesniffer-composer-installer": "^0.7.0",
                "limedeck/phpunit-detailed-printer": "^3.1 || ^4.0 || ^5.0",
                "phpstan/phpstan": "^0.11.8",
                "phpunit/phpunit": "^5.0 || ^6.5 || ^7.0 || ^8.0",
                "sirbrillig/phpcs-import-detection": "^1.1"
            },
            "type": "phpcodesniffer-standard",
            "autoload": {
                "psr-4": {
                    "VariableAnalysis\\": "VariableAnalysis/"
                }
            },
            "notification-url": "https://packagist.org/downloads/",
            "license": [
                "BSD-2-Clause"
            ],
            "authors": [
                {
                    "name": "Sam Graham",
                    "email": "php-codesniffer-variableanalysis@illusori.co.uk"
                },
                {
                    "name": "Payton Swick",
                    "email": "payton@foolord.com"
                }
            ],
            "description": "A PHPCS sniff to detect problems with variables.",
            "support": {
                "issues": "https://github.com/sirbrillig/phpcs-variable-analysis/issues",
                "source": "https://github.com/sirbrillig/phpcs-variable-analysis",
                "wiki": "https://github.com/sirbrillig/phpcs-variable-analysis/wiki"
            },
            "time": "2021-01-08T16:31:05+00:00"
        },
        {
            "name": "softcreatr/jsonpath",
            "version": "0.7.3",
            "source": {
                "type": "git",
                "url": "https://github.com/SoftCreatR/JSONPath.git",
                "reference": "e3ae75112a5247e3b27a7e0e72155eae261d8c72"
            },
            "dist": {
                "type": "zip",
                "url": "https://api.github.com/repos/SoftCreatR/JSONPath/zipball/e3ae75112a5247e3b27a7e0e72155eae261d8c72",
                "reference": "e3ae75112a5247e3b27a7e0e72155eae261d8c72",
                "shasum": ""
            },
            "require": {
                "ext-json": "*",
                "php": ">=7.1"
            },
            "conflict": {
                "phpunit/phpunit": "<7.0 || >= 10.0"
            },
            "replace": {
                "flow/jsonpath": "*"
            },
            "require-dev": {
                "phpunit/phpunit": ">=7.0",
                "roave/security-advisories": "dev-master",
                "squizlabs/php_codesniffer": "^3.5"
            },
            "type": "library",
            "autoload": {
                "psr-4": {
                    "Flow\\JSONPath\\": "src/"
                }
            },
            "notification-url": "https://packagist.org/downloads/",
            "license": [
                "MIT"
            ],
            "authors": [
                {
                    "name": "Stephen Frank",
                    "email": "stephen@flowsa.com",
                    "homepage": "https://prismaticbytes.com",
                    "role": "Developer"
                },
                {
                    "name": "Sascha Greuel",
                    "email": "hello@1-2.dev",
                    "homepage": "http://1-2.dev",
                    "role": "Developer"
                }
            ],
            "description": "JSONPath implementation for parsing, searching and flattening arrays",
            "support": {
                "email": "hello@1-2.dev",
                "forum": "https://github.com/SoftCreatR/JSONPath/discussions",
                "issues": "https://github.com/SoftCreatR/JSONPath/issues",
                "source": "https://github.com/SoftCreatR/JSONPath"
            },
            "funding": [
                {
                    "url": "https://github.com/softcreatr",
                    "type": "github"
                }
            ],
            "time": "2021-03-08T14:18:21+00:00"
        },
        {
            "name": "squizlabs/php_codesniffer",
            "version": "3.5.8",
            "source": {
                "type": "git",
                "url": "https://github.com/squizlabs/PHP_CodeSniffer.git",
                "reference": "9d583721a7157ee997f235f327de038e7ea6dac4"
            },
            "dist": {
                "type": "zip",
                "url": "https://api.github.com/repos/squizlabs/PHP_CodeSniffer/zipball/9d583721a7157ee997f235f327de038e7ea6dac4",
                "reference": "9d583721a7157ee997f235f327de038e7ea6dac4",
                "shasum": ""
            },
            "require": {
                "ext-simplexml": "*",
                "ext-tokenizer": "*",
                "ext-xmlwriter": "*",
                "php": ">=5.4.0"
            },
            "require-dev": {
                "phpunit/phpunit": "^4.0 || ^5.0 || ^6.0 || ^7.0"
            },
            "bin": [
                "bin/phpcs",
                "bin/phpcbf"
            ],
            "type": "library",
            "extra": {
                "branch-alias": {
                    "dev-master": "3.x-dev"
                }
            },
            "notification-url": "https://packagist.org/downloads/",
            "license": [
                "BSD-3-Clause"
            ],
            "authors": [
                {
                    "name": "Greg Sherwood",
                    "role": "lead"
                }
            ],
            "description": "PHP_CodeSniffer tokenizes PHP, JavaScript and CSS files and detects violations of a defined set of coding standards.",
            "homepage": "https://github.com/squizlabs/PHP_CodeSniffer",
            "keywords": [
                "phpcs",
                "standards"
            ],
            "support": {
                "issues": "https://github.com/squizlabs/PHP_CodeSniffer/issues",
                "source": "https://github.com/squizlabs/PHP_CodeSniffer",
                "wiki": "https://github.com/squizlabs/PHP_CodeSniffer/wiki"
            },
            "time": "2020-10-23T02:01:07+00:00"
        },
        {
            "name": "symfony/browser-kit",
            "version": "v5.2.4",
            "source": {
                "type": "git",
                "url": "https://github.com/symfony/browser-kit.git",
                "reference": "3ca3a57ce9860318b20a924fec5daf5c6db44d93"
            },
            "dist": {
                "type": "zip",
                "url": "https://api.github.com/repos/symfony/browser-kit/zipball/3ca3a57ce9860318b20a924fec5daf5c6db44d93",
                "reference": "3ca3a57ce9860318b20a924fec5daf5c6db44d93",
                "shasum": ""
            },
            "require": {
                "php": ">=7.2.5",
                "symfony/dom-crawler": "^4.4|^5.0"
            },
            "require-dev": {
                "symfony/css-selector": "^4.4|^5.0",
                "symfony/http-client": "^4.4|^5.0",
                "symfony/mime": "^4.4|^5.0",
                "symfony/process": "^4.4|^5.0"
            },
            "suggest": {
                "symfony/process": ""
            },
            "type": "library",
            "autoload": {
                "psr-4": {
                    "Symfony\\Component\\BrowserKit\\": ""
                },
                "exclude-from-classmap": [
                    "/Tests/"
                ]
            },
            "notification-url": "https://packagist.org/downloads/",
            "license": [
                "MIT"
            ],
            "authors": [
                {
                    "name": "Fabien Potencier",
                    "email": "fabien@symfony.com"
                },
                {
                    "name": "Symfony Community",
                    "homepage": "https://symfony.com/contributors"
                }
            ],
            "description": "Simulates the behavior of a web browser, allowing you to make requests, click on links and submit forms programmatically",
            "homepage": "https://symfony.com",
            "support": {
                "source": "https://github.com/symfony/browser-kit/tree/v5.2.4"
            },
            "funding": [
                {
                    "url": "https://symfony.com/sponsor",
                    "type": "custom"
                },
                {
                    "url": "https://github.com/fabpot",
                    "type": "github"
                },
                {
                    "url": "https://tidelift.com/funding/github/packagist/symfony/symfony",
                    "type": "tidelift"
                }
            ],
            "time": "2021-02-22T06:48:33+00:00"
        },
        {
            "name": "symfony/config",
            "version": "v5.2.4",
            "source": {
                "type": "git",
                "url": "https://github.com/symfony/config.git",
                "reference": "212d54675bf203ff8aef7d8cee8eecfb72f4a263"
            },
            "dist": {
                "type": "zip",
                "url": "https://api.github.com/repos/symfony/config/zipball/212d54675bf203ff8aef7d8cee8eecfb72f4a263",
                "reference": "212d54675bf203ff8aef7d8cee8eecfb72f4a263",
                "shasum": ""
            },
            "require": {
                "php": ">=7.2.5",
                "symfony/deprecation-contracts": "^2.1",
                "symfony/filesystem": "^4.4|^5.0",
                "symfony/polyfill-ctype": "~1.8",
                "symfony/polyfill-php80": "^1.15"
            },
            "conflict": {
                "symfony/finder": "<4.4"
            },
            "require-dev": {
                "symfony/event-dispatcher": "^4.4|^5.0",
                "symfony/finder": "^4.4|^5.0",
                "symfony/messenger": "^4.4|^5.0",
                "symfony/service-contracts": "^1.1|^2",
                "symfony/yaml": "^4.4|^5.0"
            },
            "suggest": {
                "symfony/yaml": "To use the yaml reference dumper"
            },
            "type": "library",
            "autoload": {
                "psr-4": {
                    "Symfony\\Component\\Config\\": ""
                },
                "exclude-from-classmap": [
                    "/Tests/"
                ]
            },
            "notification-url": "https://packagist.org/downloads/",
            "license": [
                "MIT"
            ],
            "authors": [
                {
                    "name": "Fabien Potencier",
                    "email": "fabien@symfony.com"
                },
                {
                    "name": "Symfony Community",
                    "homepage": "https://symfony.com/contributors"
                }
            ],
            "description": "Helps you find, load, combine, autofill and validate configuration values of any kind",
            "homepage": "https://symfony.com",
            "support": {
                "source": "https://github.com/symfony/config/tree/v5.2.4"
            },
            "funding": [
                {
                    "url": "https://symfony.com/sponsor",
                    "type": "custom"
                },
                {
                    "url": "https://github.com/fabpot",
                    "type": "github"
                },
                {
                    "url": "https://tidelift.com/funding/github/packagist/symfony/symfony",
                    "type": "tidelift"
                }
            ],
            "time": "2021-02-23T23:58:19+00:00"
        },
        {
            "name": "symfony/console",
            "version": "v5.2.4",
            "source": {
                "type": "git",
                "url": "https://github.com/symfony/console.git",
                "reference": "d6d0cc30d8c0fda4e7b213c20509b0159a8f4556"
            },
            "dist": {
                "type": "zip",
                "url": "https://api.github.com/repos/symfony/console/zipball/d6d0cc30d8c0fda4e7b213c20509b0159a8f4556",
                "reference": "d6d0cc30d8c0fda4e7b213c20509b0159a8f4556",
                "shasum": ""
            },
            "require": {
                "php": ">=7.2.5",
                "symfony/polyfill-mbstring": "~1.0",
                "symfony/polyfill-php73": "^1.8",
                "symfony/polyfill-php80": "^1.15",
                "symfony/service-contracts": "^1.1|^2",
                "symfony/string": "^5.1"
            },
            "conflict": {
                "symfony/dependency-injection": "<4.4",
                "symfony/dotenv": "<5.1",
                "symfony/event-dispatcher": "<4.4",
                "symfony/lock": "<4.4",
                "symfony/process": "<4.4"
            },
            "provide": {
                "psr/log-implementation": "1.0"
            },
            "require-dev": {
                "psr/log": "~1.0",
                "symfony/config": "^4.4|^5.0",
                "symfony/dependency-injection": "^4.4|^5.0",
                "symfony/event-dispatcher": "^4.4|^5.0",
                "symfony/lock": "^4.4|^5.0",
                "symfony/process": "^4.4|^5.0",
                "symfony/var-dumper": "^4.4|^5.0"
            },
            "suggest": {
                "psr/log": "For using the console logger",
                "symfony/event-dispatcher": "",
                "symfony/lock": "",
                "symfony/process": ""
            },
            "type": "library",
            "autoload": {
                "psr-4": {
                    "Symfony\\Component\\Console\\": ""
                },
                "exclude-from-classmap": [
                    "/Tests/"
                ]
            },
            "notification-url": "https://packagist.org/downloads/",
            "license": [
                "MIT"
            ],
            "authors": [
                {
                    "name": "Fabien Potencier",
                    "email": "fabien@symfony.com"
                },
                {
                    "name": "Symfony Community",
                    "homepage": "https://symfony.com/contributors"
                }
            ],
            "description": "Eases the creation of beautiful and testable command line interfaces",
            "homepage": "https://symfony.com",
            "keywords": [
                "cli",
                "command line",
                "console",
                "terminal"
            ],
            "support": {
                "source": "https://github.com/symfony/console/tree/v5.2.4"
            },
            "funding": [
                {
                    "url": "https://symfony.com/sponsor",
                    "type": "custom"
                },
                {
                    "url": "https://github.com/fabpot",
                    "type": "github"
                },
                {
                    "url": "https://tidelift.com/funding/github/packagist/symfony/symfony",
                    "type": "tidelift"
                }
            ],
            "time": "2021-02-23T10:08:49+00:00"
        },
        {
            "name": "symfony/css-selector",
            "version": "v5.2.4",
            "source": {
                "type": "git",
                "url": "https://github.com/symfony/css-selector.git",
                "reference": "f65f217b3314504a1ec99c2d6ef69016bb13490f"
            },
            "dist": {
                "type": "zip",
                "url": "https://api.github.com/repos/symfony/css-selector/zipball/f65f217b3314504a1ec99c2d6ef69016bb13490f",
                "reference": "f65f217b3314504a1ec99c2d6ef69016bb13490f",
                "shasum": ""
            },
            "require": {
                "php": ">=7.2.5"
            },
            "type": "library",
            "autoload": {
                "psr-4": {
                    "Symfony\\Component\\CssSelector\\": ""
                },
                "exclude-from-classmap": [
                    "/Tests/"
                ]
            },
            "notification-url": "https://packagist.org/downloads/",
            "license": [
                "MIT"
            ],
            "authors": [
                {
                    "name": "Fabien Potencier",
                    "email": "fabien@symfony.com"
                },
                {
                    "name": "Jean-François Simon",
                    "email": "jeanfrancois.simon@sensiolabs.com"
                },
                {
                    "name": "Symfony Community",
                    "homepage": "https://symfony.com/contributors"
                }
            ],
            "description": "Converts CSS selectors to XPath expressions",
            "homepage": "https://symfony.com",
            "support": {
                "source": "https://github.com/symfony/css-selector/tree/v5.2.4"
            },
            "funding": [
                {
                    "url": "https://symfony.com/sponsor",
                    "type": "custom"
                },
                {
                    "url": "https://github.com/fabpot",
                    "type": "github"
                },
                {
                    "url": "https://tidelift.com/funding/github/packagist/symfony/symfony",
                    "type": "tidelift"
                }
            ],
            "time": "2021-01-27T10:01:46+00:00"
        },
        {
            "name": "symfony/deprecation-contracts",
            "version": "v2.2.0",
            "source": {
                "type": "git",
                "url": "https://github.com/symfony/deprecation-contracts.git",
                "reference": "5fa56b4074d1ae755beb55617ddafe6f5d78f665"
            },
            "dist": {
                "type": "zip",
                "url": "https://api.github.com/repos/symfony/deprecation-contracts/zipball/5fa56b4074d1ae755beb55617ddafe6f5d78f665",
                "reference": "5fa56b4074d1ae755beb55617ddafe6f5d78f665",
                "shasum": ""
            },
            "require": {
                "php": ">=7.1"
            },
            "type": "library",
            "extra": {
                "branch-alias": {
                    "dev-master": "2.2-dev"
                },
                "thanks": {
                    "name": "symfony/contracts",
                    "url": "https://github.com/symfony/contracts"
                }
            },
            "autoload": {
                "files": [
                    "function.php"
                ]
            },
            "notification-url": "https://packagist.org/downloads/",
            "license": [
                "MIT"
            ],
            "authors": [
                {
                    "name": "Nicolas Grekas",
                    "email": "p@tchwork.com"
                },
                {
                    "name": "Symfony Community",
                    "homepage": "https://symfony.com/contributors"
                }
            ],
            "description": "A generic function and convention to trigger deprecation notices",
            "homepage": "https://symfony.com",
            "support": {
                "source": "https://github.com/symfony/deprecation-contracts/tree/master"
            },
            "funding": [
                {
                    "url": "https://symfony.com/sponsor",
                    "type": "custom"
                },
                {
                    "url": "https://github.com/fabpot",
                    "type": "github"
                },
                {
                    "url": "https://tidelift.com/funding/github/packagist/symfony/symfony",
                    "type": "tidelift"
                }
            ],
            "time": "2020-09-07T11:33:47+00:00"
        },
        {
            "name": "symfony/dom-crawler",
            "version": "v5.2.4",
            "source": {
                "type": "git",
                "url": "https://github.com/symfony/dom-crawler.git",
                "reference": "400e265163f65aceee7e904ef532e15228de674b"
            },
            "dist": {
                "type": "zip",
                "url": "https://api.github.com/repos/symfony/dom-crawler/zipball/400e265163f65aceee7e904ef532e15228de674b",
                "reference": "400e265163f65aceee7e904ef532e15228de674b",
                "shasum": ""
            },
            "require": {
                "php": ">=7.2.5",
                "symfony/polyfill-ctype": "~1.8",
                "symfony/polyfill-mbstring": "~1.0",
                "symfony/polyfill-php80": "^1.15"
            },
            "conflict": {
                "masterminds/html5": "<2.6"
            },
            "require-dev": {
                "masterminds/html5": "^2.6",
                "symfony/css-selector": "^4.4|^5.0"
            },
            "suggest": {
                "symfony/css-selector": ""
            },
            "type": "library",
            "autoload": {
                "psr-4": {
                    "Symfony\\Component\\DomCrawler\\": ""
                },
                "exclude-from-classmap": [
                    "/Tests/"
                ]
            },
            "notification-url": "https://packagist.org/downloads/",
            "license": [
                "MIT"
            ],
            "authors": [
                {
                    "name": "Fabien Potencier",
                    "email": "fabien@symfony.com"
                },
                {
                    "name": "Symfony Community",
                    "homepage": "https://symfony.com/contributors"
                }
            ],
            "description": "Eases DOM navigation for HTML and XML documents",
            "homepage": "https://symfony.com",
            "support": {
                "source": "https://github.com/symfony/dom-crawler/tree/v5.2.4"
            },
            "funding": [
                {
                    "url": "https://symfony.com/sponsor",
                    "type": "custom"
                },
                {
                    "url": "https://github.com/fabpot",
                    "type": "github"
                },
                {
                    "url": "https://tidelift.com/funding/github/packagist/symfony/symfony",
                    "type": "tidelift"
                }
            ],
            "time": "2021-02-15T18:55:04+00:00"
        },
        {
            "name": "symfony/event-dispatcher",
            "version": "v5.2.4",
            "source": {
                "type": "git",
                "url": "https://github.com/symfony/event-dispatcher.git",
                "reference": "d08d6ec121a425897951900ab692b612a61d6240"
            },
            "dist": {
                "type": "zip",
                "url": "https://api.github.com/repos/symfony/event-dispatcher/zipball/d08d6ec121a425897951900ab692b612a61d6240",
                "reference": "d08d6ec121a425897951900ab692b612a61d6240",
                "shasum": ""
            },
            "require": {
                "php": ">=7.2.5",
                "symfony/deprecation-contracts": "^2.1",
                "symfony/event-dispatcher-contracts": "^2",
                "symfony/polyfill-php80": "^1.15"
            },
            "conflict": {
                "symfony/dependency-injection": "<4.4"
            },
            "provide": {
                "psr/event-dispatcher-implementation": "1.0",
                "symfony/event-dispatcher-implementation": "2.0"
            },
            "require-dev": {
                "psr/log": "~1.0",
                "symfony/config": "^4.4|^5.0",
                "symfony/dependency-injection": "^4.4|^5.0",
                "symfony/error-handler": "^4.4|^5.0",
                "symfony/expression-language": "^4.4|^5.0",
                "symfony/http-foundation": "^4.4|^5.0",
                "symfony/service-contracts": "^1.1|^2",
                "symfony/stopwatch": "^4.4|^5.0"
            },
            "suggest": {
                "symfony/dependency-injection": "",
                "symfony/http-kernel": ""
            },
            "type": "library",
            "autoload": {
                "psr-4": {
                    "Symfony\\Component\\EventDispatcher\\": ""
                },
                "exclude-from-classmap": [
                    "/Tests/"
                ]
            },
            "notification-url": "https://packagist.org/downloads/",
            "license": [
                "MIT"
            ],
            "authors": [
                {
                    "name": "Fabien Potencier",
                    "email": "fabien@symfony.com"
                },
                {
                    "name": "Symfony Community",
                    "homepage": "https://symfony.com/contributors"
                }
            ],
            "description": "Provides tools that allow your application components to communicate with each other by dispatching events and listening to them",
            "homepage": "https://symfony.com",
            "support": {
                "source": "https://github.com/symfony/event-dispatcher/tree/v5.2.4"
            },
            "funding": [
                {
                    "url": "https://symfony.com/sponsor",
                    "type": "custom"
                },
                {
                    "url": "https://github.com/fabpot",
                    "type": "github"
                },
                {
                    "url": "https://tidelift.com/funding/github/packagist/symfony/symfony",
                    "type": "tidelift"
                }
            ],
            "time": "2021-02-18T17:12:37+00:00"
        },
        {
            "name": "symfony/event-dispatcher-contracts",
            "version": "v2.2.0",
            "source": {
                "type": "git",
                "url": "https://github.com/symfony/event-dispatcher-contracts.git",
                "reference": "0ba7d54483095a198fa51781bc608d17e84dffa2"
            },
            "dist": {
                "type": "zip",
                "url": "https://api.github.com/repos/symfony/event-dispatcher-contracts/zipball/0ba7d54483095a198fa51781bc608d17e84dffa2",
                "reference": "0ba7d54483095a198fa51781bc608d17e84dffa2",
                "shasum": ""
            },
            "require": {
                "php": ">=7.2.5",
                "psr/event-dispatcher": "^1"
            },
            "suggest": {
                "symfony/event-dispatcher-implementation": ""
            },
            "type": "library",
            "extra": {
                "branch-alias": {
                    "dev-master": "2.2-dev"
                },
                "thanks": {
                    "name": "symfony/contracts",
                    "url": "https://github.com/symfony/contracts"
                }
            },
            "autoload": {
                "psr-4": {
                    "Symfony\\Contracts\\EventDispatcher\\": ""
                }
            },
            "notification-url": "https://packagist.org/downloads/",
            "license": [
                "MIT"
            ],
            "authors": [
                {
                    "name": "Nicolas Grekas",
                    "email": "p@tchwork.com"
                },
                {
                    "name": "Symfony Community",
                    "homepage": "https://symfony.com/contributors"
                }
            ],
            "description": "Generic abstractions related to dispatching event",
            "homepage": "https://symfony.com",
            "keywords": [
                "abstractions",
                "contracts",
                "decoupling",
                "interfaces",
                "interoperability",
                "standards"
            ],
            "support": {
                "source": "https://github.com/symfony/event-dispatcher-contracts/tree/v2.2.0"
            },
            "funding": [
                {
                    "url": "https://symfony.com/sponsor",
                    "type": "custom"
                },
                {
                    "url": "https://github.com/fabpot",
                    "type": "github"
                },
                {
                    "url": "https://tidelift.com/funding/github/packagist/symfony/symfony",
                    "type": "tidelift"
                }
            ],
            "time": "2020-09-07T11:33:47+00:00"
        },
        {
            "name": "symfony/filesystem",
            "version": "v5.2.4",
            "source": {
                "type": "git",
                "url": "https://github.com/symfony/filesystem.git",
                "reference": "710d364200997a5afde34d9fe57bd52f3cc1e108"
            },
            "dist": {
                "type": "zip",
                "url": "https://api.github.com/repos/symfony/filesystem/zipball/710d364200997a5afde34d9fe57bd52f3cc1e108",
                "reference": "710d364200997a5afde34d9fe57bd52f3cc1e108",
                "shasum": ""
            },
            "require": {
                "php": ">=7.2.5",
                "symfony/polyfill-ctype": "~1.8"
            },
            "type": "library",
            "autoload": {
                "psr-4": {
                    "Symfony\\Component\\Filesystem\\": ""
                },
                "exclude-from-classmap": [
                    "/Tests/"
                ]
            },
            "notification-url": "https://packagist.org/downloads/",
            "license": [
                "MIT"
            ],
            "authors": [
                {
                    "name": "Fabien Potencier",
                    "email": "fabien@symfony.com"
                },
                {
                    "name": "Symfony Community",
                    "homepage": "https://symfony.com/contributors"
                }
            ],
            "description": "Provides basic utilities for the filesystem",
            "homepage": "https://symfony.com",
            "support": {
                "source": "https://github.com/symfony/filesystem/tree/v5.2.4"
            },
            "funding": [
                {
                    "url": "https://symfony.com/sponsor",
                    "type": "custom"
                },
                {
                    "url": "https://github.com/fabpot",
                    "type": "github"
                },
                {
                    "url": "https://tidelift.com/funding/github/packagist/symfony/symfony",
                    "type": "tidelift"
                }
            ],
            "time": "2021-02-12T10:38:38+00:00"
        },
        {
            "name": "symfony/finder",
            "version": "v5.2.4",
            "source": {
                "type": "git",
                "url": "https://github.com/symfony/finder.git",
                "reference": "0d639a0943822626290d169965804f79400e6a04"
            },
            "dist": {
                "type": "zip",
                "url": "https://api.github.com/repos/symfony/finder/zipball/0d639a0943822626290d169965804f79400e6a04",
                "reference": "0d639a0943822626290d169965804f79400e6a04",
                "shasum": ""
            },
            "require": {
                "php": ">=7.2.5"
            },
            "type": "library",
            "autoload": {
                "psr-4": {
                    "Symfony\\Component\\Finder\\": ""
                },
                "exclude-from-classmap": [
                    "/Tests/"
                ]
            },
            "notification-url": "https://packagist.org/downloads/",
            "license": [
                "MIT"
            ],
            "authors": [
                {
                    "name": "Fabien Potencier",
                    "email": "fabien@symfony.com"
                },
                {
                    "name": "Symfony Community",
                    "homepage": "https://symfony.com/contributors"
                }
            ],
            "description": "Finds files and directories via an intuitive fluent interface",
            "homepage": "https://symfony.com",
            "support": {
                "source": "https://github.com/symfony/finder/tree/v5.2.4"
            },
            "funding": [
                {
                    "url": "https://symfony.com/sponsor",
                    "type": "custom"
                },
                {
                    "url": "https://github.com/fabpot",
                    "type": "github"
                },
                {
                    "url": "https://tidelift.com/funding/github/packagist/symfony/symfony",
                    "type": "tidelift"
                }
            ],
            "time": "2021-02-15T18:55:04+00:00"
        },
        {
            "name": "symfony/polyfill-ctype",
            "version": "v1.22.1",
            "source": {
                "type": "git",
                "url": "https://github.com/symfony/polyfill-ctype.git",
                "reference": "c6c942b1ac76c82448322025e084cadc56048b4e"
            },
            "dist": {
                "type": "zip",
                "url": "https://api.github.com/repos/symfony/polyfill-ctype/zipball/c6c942b1ac76c82448322025e084cadc56048b4e",
                "reference": "c6c942b1ac76c82448322025e084cadc56048b4e",
                "shasum": ""
            },
            "require": {
                "php": ">=7.1"
            },
            "suggest": {
                "ext-ctype": "For best performance"
            },
            "type": "library",
            "extra": {
                "branch-alias": {
                    "dev-main": "1.22-dev"
                },
                "thanks": {
                    "name": "symfony/polyfill",
                    "url": "https://github.com/symfony/polyfill"
                }
            },
            "autoload": {
                "psr-4": {
                    "Symfony\\Polyfill\\Ctype\\": ""
                },
                "files": [
                    "bootstrap.php"
                ]
            },
            "notification-url": "https://packagist.org/downloads/",
            "license": [
                "MIT"
            ],
            "authors": [
                {
                    "name": "Gert de Pagter",
                    "email": "BackEndTea@gmail.com"
                },
                {
                    "name": "Symfony Community",
                    "homepage": "https://symfony.com/contributors"
                }
            ],
            "description": "Symfony polyfill for ctype functions",
            "homepage": "https://symfony.com",
            "keywords": [
                "compatibility",
                "ctype",
                "polyfill",
                "portable"
            ],
            "support": {
                "source": "https://github.com/symfony/polyfill-ctype/tree/v1.22.1"
            },
            "funding": [
                {
                    "url": "https://symfony.com/sponsor",
                    "type": "custom"
                },
                {
                    "url": "https://github.com/fabpot",
                    "type": "github"
                },
                {
                    "url": "https://tidelift.com/funding/github/packagist/symfony/symfony",
                    "type": "tidelift"
                }
            ],
            "time": "2021-01-07T16:49:33+00:00"
        },
        {
            "name": "symfony/polyfill-intl-grapheme",
            "version": "v1.22.1",
            "source": {
                "type": "git",
                "url": "https://github.com/symfony/polyfill-intl-grapheme.git",
                "reference": "5601e09b69f26c1828b13b6bb87cb07cddba3170"
            },
            "dist": {
                "type": "zip",
                "url": "https://api.github.com/repos/symfony/polyfill-intl-grapheme/zipball/5601e09b69f26c1828b13b6bb87cb07cddba3170",
                "reference": "5601e09b69f26c1828b13b6bb87cb07cddba3170",
                "shasum": ""
            },
            "require": {
                "php": ">=7.1"
            },
            "suggest": {
                "ext-intl": "For best performance"
            },
            "type": "library",
            "extra": {
                "branch-alias": {
                    "dev-main": "1.22-dev"
                },
                "thanks": {
                    "name": "symfony/polyfill",
                    "url": "https://github.com/symfony/polyfill"
                }
            },
            "autoload": {
                "psr-4": {
                    "Symfony\\Polyfill\\Intl\\Grapheme\\": ""
                },
                "files": [
                    "bootstrap.php"
                ]
            },
            "notification-url": "https://packagist.org/downloads/",
            "license": [
                "MIT"
            ],
            "authors": [
                {
                    "name": "Nicolas Grekas",
                    "email": "p@tchwork.com"
                },
                {
                    "name": "Symfony Community",
                    "homepage": "https://symfony.com/contributors"
                }
            ],
            "description": "Symfony polyfill for intl's grapheme_* functions",
            "homepage": "https://symfony.com",
            "keywords": [
                "compatibility",
                "grapheme",
                "intl",
                "polyfill",
                "portable",
                "shim"
            ],
            "support": {
                "source": "https://github.com/symfony/polyfill-intl-grapheme/tree/v1.22.1"
            },
            "funding": [
                {
                    "url": "https://symfony.com/sponsor",
                    "type": "custom"
                },
                {
                    "url": "https://github.com/fabpot",
                    "type": "github"
                },
                {
                    "url": "https://tidelift.com/funding/github/packagist/symfony/symfony",
                    "type": "tidelift"
                }
            ],
            "time": "2021-01-22T09:19:47+00:00"
        },
        {
            "name": "symfony/polyfill-intl-idn",
            "version": "v1.22.1",
            "source": {
                "type": "git",
                "url": "https://github.com/symfony/polyfill-intl-idn.git",
                "reference": "2d63434d922daf7da8dd863e7907e67ee3031483"
            },
            "dist": {
                "type": "zip",
                "url": "https://api.github.com/repos/symfony/polyfill-intl-idn/zipball/2d63434d922daf7da8dd863e7907e67ee3031483",
                "reference": "2d63434d922daf7da8dd863e7907e67ee3031483",
                "shasum": ""
            },
            "require": {
                "php": ">=7.1",
                "symfony/polyfill-intl-normalizer": "^1.10",
                "symfony/polyfill-php72": "^1.10"
            },
            "suggest": {
                "ext-intl": "For best performance"
            },
            "type": "library",
            "extra": {
                "branch-alias": {
                    "dev-main": "1.22-dev"
                },
                "thanks": {
                    "name": "symfony/polyfill",
                    "url": "https://github.com/symfony/polyfill"
                }
            },
            "autoload": {
                "psr-4": {
                    "Symfony\\Polyfill\\Intl\\Idn\\": ""
                },
                "files": [
                    "bootstrap.php"
                ]
            },
            "notification-url": "https://packagist.org/downloads/",
            "license": [
                "MIT"
            ],
            "authors": [
                {
                    "name": "Laurent Bassin",
                    "email": "laurent@bassin.info"
                },
                {
                    "name": "Trevor Rowbotham",
                    "email": "trevor.rowbotham@pm.me"
                },
                {
                    "name": "Symfony Community",
                    "homepage": "https://symfony.com/contributors"
                }
            ],
            "description": "Symfony polyfill for intl's idn_to_ascii and idn_to_utf8 functions",
            "homepage": "https://symfony.com",
            "keywords": [
                "compatibility",
                "idn",
                "intl",
                "polyfill",
                "portable",
                "shim"
            ],
            "support": {
                "source": "https://github.com/symfony/polyfill-intl-idn/tree/v1.22.1"
            },
            "funding": [
                {
                    "url": "https://symfony.com/sponsor",
                    "type": "custom"
                },
                {
                    "url": "https://github.com/fabpot",
                    "type": "github"
                },
                {
                    "url": "https://tidelift.com/funding/github/packagist/symfony/symfony",
                    "type": "tidelift"
                }
            ],
            "time": "2021-01-22T09:19:47+00:00"
        },
        {
            "name": "symfony/polyfill-intl-normalizer",
            "version": "v1.22.1",
            "source": {
                "type": "git",
                "url": "https://github.com/symfony/polyfill-intl-normalizer.git",
                "reference": "43a0283138253ed1d48d352ab6d0bdb3f809f248"
            },
            "dist": {
                "type": "zip",
                "url": "https://api.github.com/repos/symfony/polyfill-intl-normalizer/zipball/43a0283138253ed1d48d352ab6d0bdb3f809f248",
                "reference": "43a0283138253ed1d48d352ab6d0bdb3f809f248",
                "shasum": ""
            },
            "require": {
                "php": ">=7.1"
            },
            "suggest": {
                "ext-intl": "For best performance"
            },
            "type": "library",
            "extra": {
                "branch-alias": {
                    "dev-main": "1.22-dev"
                },
                "thanks": {
                    "name": "symfony/polyfill",
                    "url": "https://github.com/symfony/polyfill"
                }
            },
            "autoload": {
                "psr-4": {
                    "Symfony\\Polyfill\\Intl\\Normalizer\\": ""
                },
                "files": [
                    "bootstrap.php"
                ],
                "classmap": [
                    "Resources/stubs"
                ]
            },
            "notification-url": "https://packagist.org/downloads/",
            "license": [
                "MIT"
            ],
            "authors": [
                {
                    "name": "Nicolas Grekas",
                    "email": "p@tchwork.com"
                },
                {
                    "name": "Symfony Community",
                    "homepage": "https://symfony.com/contributors"
                }
            ],
            "description": "Symfony polyfill for intl's Normalizer class and related functions",
            "homepage": "https://symfony.com",
            "keywords": [
                "compatibility",
                "intl",
                "normalizer",
                "polyfill",
                "portable",
                "shim"
            ],
            "support": {
                "source": "https://github.com/symfony/polyfill-intl-normalizer/tree/v1.22.1"
            },
            "funding": [
                {
                    "url": "https://symfony.com/sponsor",
                    "type": "custom"
                },
                {
                    "url": "https://github.com/fabpot",
                    "type": "github"
                },
                {
                    "url": "https://tidelift.com/funding/github/packagist/symfony/symfony",
                    "type": "tidelift"
                }
            ],
            "time": "2021-01-22T09:19:47+00:00"
        },
        {
            "name": "symfony/polyfill-mbstring",
            "version": "v1.22.1",
            "source": {
                "type": "git",
                "url": "https://github.com/symfony/polyfill-mbstring.git",
                "reference": "5232de97ee3b75b0360528dae24e73db49566ab1"
            },
            "dist": {
                "type": "zip",
                "url": "https://api.github.com/repos/symfony/polyfill-mbstring/zipball/5232de97ee3b75b0360528dae24e73db49566ab1",
                "reference": "5232de97ee3b75b0360528dae24e73db49566ab1",
                "shasum": ""
            },
            "require": {
                "php": ">=7.1"
            },
            "suggest": {
                "ext-mbstring": "For best performance"
            },
            "type": "library",
            "extra": {
                "branch-alias": {
                    "dev-main": "1.22-dev"
                },
                "thanks": {
                    "name": "symfony/polyfill",
                    "url": "https://github.com/symfony/polyfill"
                }
            },
            "autoload": {
                "psr-4": {
                    "Symfony\\Polyfill\\Mbstring\\": ""
                },
                "files": [
                    "bootstrap.php"
                ]
            },
            "notification-url": "https://packagist.org/downloads/",
            "license": [
                "MIT"
            ],
            "authors": [
                {
                    "name": "Nicolas Grekas",
                    "email": "p@tchwork.com"
                },
                {
                    "name": "Symfony Community",
                    "homepage": "https://symfony.com/contributors"
                }
            ],
            "description": "Symfony polyfill for the Mbstring extension",
            "homepage": "https://symfony.com",
            "keywords": [
                "compatibility",
                "mbstring",
                "polyfill",
                "portable",
                "shim"
            ],
            "support": {
                "source": "https://github.com/symfony/polyfill-mbstring/tree/v1.22.1"
            },
            "funding": [
                {
                    "url": "https://symfony.com/sponsor",
                    "type": "custom"
                },
                {
                    "url": "https://github.com/fabpot",
                    "type": "github"
                },
                {
                    "url": "https://tidelift.com/funding/github/packagist/symfony/symfony",
                    "type": "tidelift"
                }
            ],
            "time": "2021-01-22T09:19:47+00:00"
        },
        {
            "name": "symfony/polyfill-php72",
            "version": "v1.22.1",
            "source": {
                "type": "git",
                "url": "https://github.com/symfony/polyfill-php72.git",
                "reference": "cc6e6f9b39fe8075b3dabfbaf5b5f645ae1340c9"
            },
            "dist": {
                "type": "zip",
                "url": "https://api.github.com/repos/symfony/polyfill-php72/zipball/cc6e6f9b39fe8075b3dabfbaf5b5f645ae1340c9",
                "reference": "cc6e6f9b39fe8075b3dabfbaf5b5f645ae1340c9",
                "shasum": ""
            },
            "require": {
                "php": ">=7.1"
            },
            "type": "library",
            "extra": {
                "branch-alias": {
                    "dev-main": "1.22-dev"
                },
                "thanks": {
                    "name": "symfony/polyfill",
                    "url": "https://github.com/symfony/polyfill"
                }
            },
            "autoload": {
                "psr-4": {
                    "Symfony\\Polyfill\\Php72\\": ""
                },
                "files": [
                    "bootstrap.php"
                ]
            },
            "notification-url": "https://packagist.org/downloads/",
            "license": [
                "MIT"
            ],
            "authors": [
                {
                    "name": "Nicolas Grekas",
                    "email": "p@tchwork.com"
                },
                {
                    "name": "Symfony Community",
                    "homepage": "https://symfony.com/contributors"
                }
            ],
            "description": "Symfony polyfill backporting some PHP 7.2+ features to lower PHP versions",
            "homepage": "https://symfony.com",
            "keywords": [
                "compatibility",
                "polyfill",
                "portable",
                "shim"
            ],
            "support": {
                "source": "https://github.com/symfony/polyfill-php72/tree/v1.22.1"
            },
            "funding": [
                {
                    "url": "https://symfony.com/sponsor",
                    "type": "custom"
                },
                {
                    "url": "https://github.com/fabpot",
                    "type": "github"
                },
                {
                    "url": "https://tidelift.com/funding/github/packagist/symfony/symfony",
                    "type": "tidelift"
                }
            ],
            "time": "2021-01-07T16:49:33+00:00"
        },
        {
            "name": "symfony/polyfill-php73",
            "version": "v1.22.1",
            "source": {
                "type": "git",
                "url": "https://github.com/symfony/polyfill-php73.git",
                "reference": "a678b42e92f86eca04b7fa4c0f6f19d097fb69e2"
            },
            "dist": {
                "type": "zip",
                "url": "https://api.github.com/repos/symfony/polyfill-php73/zipball/a678b42e92f86eca04b7fa4c0f6f19d097fb69e2",
                "reference": "a678b42e92f86eca04b7fa4c0f6f19d097fb69e2",
                "shasum": ""
            },
            "require": {
                "php": ">=7.1"
            },
            "type": "library",
            "extra": {
                "branch-alias": {
                    "dev-main": "1.22-dev"
                },
                "thanks": {
                    "name": "symfony/polyfill",
                    "url": "https://github.com/symfony/polyfill"
                }
            },
            "autoload": {
                "psr-4": {
                    "Symfony\\Polyfill\\Php73\\": ""
                },
                "files": [
                    "bootstrap.php"
                ],
                "classmap": [
                    "Resources/stubs"
                ]
            },
            "notification-url": "https://packagist.org/downloads/",
            "license": [
                "MIT"
            ],
            "authors": [
                {
                    "name": "Nicolas Grekas",
                    "email": "p@tchwork.com"
                },
                {
                    "name": "Symfony Community",
                    "homepage": "https://symfony.com/contributors"
                }
            ],
            "description": "Symfony polyfill backporting some PHP 7.3+ features to lower PHP versions",
            "homepage": "https://symfony.com",
            "keywords": [
                "compatibility",
                "polyfill",
                "portable",
                "shim"
            ],
            "support": {
                "source": "https://github.com/symfony/polyfill-php73/tree/v1.22.1"
            },
            "funding": [
                {
                    "url": "https://symfony.com/sponsor",
                    "type": "custom"
                },
                {
                    "url": "https://github.com/fabpot",
                    "type": "github"
                },
                {
                    "url": "https://tidelift.com/funding/github/packagist/symfony/symfony",
                    "type": "tidelift"
                }
            ],
            "time": "2021-01-07T16:49:33+00:00"
        },
        {
            "name": "symfony/polyfill-php80",
            "version": "v1.22.1",
            "source": {
                "type": "git",
                "url": "https://github.com/symfony/polyfill-php80.git",
                "reference": "dc3063ba22c2a1fd2f45ed856374d79114998f91"
            },
            "dist": {
                "type": "zip",
                "url": "https://api.github.com/repos/symfony/polyfill-php80/zipball/dc3063ba22c2a1fd2f45ed856374d79114998f91",
                "reference": "dc3063ba22c2a1fd2f45ed856374d79114998f91",
                "shasum": ""
            },
            "require": {
                "php": ">=7.1"
            },
            "type": "library",
            "extra": {
                "branch-alias": {
                    "dev-main": "1.22-dev"
                },
                "thanks": {
                    "name": "symfony/polyfill",
                    "url": "https://github.com/symfony/polyfill"
                }
            },
            "autoload": {
                "psr-4": {
                    "Symfony\\Polyfill\\Php80\\": ""
                },
                "files": [
                    "bootstrap.php"
                ],
                "classmap": [
                    "Resources/stubs"
                ]
            },
            "notification-url": "https://packagist.org/downloads/",
            "license": [
                "MIT"
            ],
            "authors": [
                {
                    "name": "Ion Bazan",
                    "email": "ion.bazan@gmail.com"
                },
                {
                    "name": "Nicolas Grekas",
                    "email": "p@tchwork.com"
                },
                {
                    "name": "Symfony Community",
                    "homepage": "https://symfony.com/contributors"
                }
            ],
            "description": "Symfony polyfill backporting some PHP 8.0+ features to lower PHP versions",
            "homepage": "https://symfony.com",
            "keywords": [
                "compatibility",
                "polyfill",
                "portable",
                "shim"
            ],
            "support": {
                "source": "https://github.com/symfony/polyfill-php80/tree/v1.22.1"
            },
            "funding": [
                {
                    "url": "https://symfony.com/sponsor",
                    "type": "custom"
                },
                {
                    "url": "https://github.com/fabpot",
                    "type": "github"
                },
                {
                    "url": "https://tidelift.com/funding/github/packagist/symfony/symfony",
                    "type": "tidelift"
                }
            ],
            "time": "2021-01-07T16:49:33+00:00"
        },
        {
            "name": "symfony/process",
            "version": "v4.4.20",
            "source": {
                "type": "git",
                "url": "https://github.com/symfony/process.git",
                "reference": "7e950b6366d4da90292c2e7fa820b3c1842b965a"
            },
            "dist": {
                "type": "zip",
                "url": "https://api.github.com/repos/symfony/process/zipball/7e950b6366d4da90292c2e7fa820b3c1842b965a",
                "reference": "7e950b6366d4da90292c2e7fa820b3c1842b965a",
                "shasum": ""
            },
            "require": {
                "php": ">=7.1.3"
            },
            "type": "library",
            "autoload": {
                "psr-4": {
                    "Symfony\\Component\\Process\\": ""
                },
                "exclude-from-classmap": [
                    "/Tests/"
                ]
            },
            "notification-url": "https://packagist.org/downloads/",
            "license": [
                "MIT"
            ],
            "authors": [
                {
                    "name": "Fabien Potencier",
                    "email": "fabien@symfony.com"
                },
                {
                    "name": "Symfony Community",
                    "homepage": "https://symfony.com/contributors"
                }
            ],
            "description": "Executes commands in sub-processes",
            "homepage": "https://symfony.com",
            "support": {
                "source": "https://github.com/symfony/process/tree/v4.4.20"
            },
            "funding": [
                {
                    "url": "https://symfony.com/sponsor",
                    "type": "custom"
                },
                {
                    "url": "https://github.com/fabpot",
                    "type": "github"
                },
                {
                    "url": "https://tidelift.com/funding/github/packagist/symfony/symfony",
                    "type": "tidelift"
                }
            ],
            "time": "2021-01-27T09:09:26+00:00"
        },
        {
            "name": "symfony/service-contracts",
            "version": "v2.2.0",
            "source": {
                "type": "git",
                "url": "https://github.com/symfony/service-contracts.git",
                "reference": "d15da7ba4957ffb8f1747218be9e1a121fd298a1"
            },
            "dist": {
                "type": "zip",
                "url": "https://api.github.com/repos/symfony/service-contracts/zipball/d15da7ba4957ffb8f1747218be9e1a121fd298a1",
                "reference": "d15da7ba4957ffb8f1747218be9e1a121fd298a1",
                "shasum": ""
            },
            "require": {
                "php": ">=7.2.5",
                "psr/container": "^1.0"
            },
            "suggest": {
                "symfony/service-implementation": ""
            },
            "type": "library",
            "extra": {
                "branch-alias": {
                    "dev-master": "2.2-dev"
                },
                "thanks": {
                    "name": "symfony/contracts",
                    "url": "https://github.com/symfony/contracts"
                }
            },
            "autoload": {
                "psr-4": {
                    "Symfony\\Contracts\\Service\\": ""
                }
            },
            "notification-url": "https://packagist.org/downloads/",
            "license": [
                "MIT"
            ],
            "authors": [
                {
                    "name": "Nicolas Grekas",
                    "email": "p@tchwork.com"
                },
                {
                    "name": "Symfony Community",
                    "homepage": "https://symfony.com/contributors"
                }
            ],
            "description": "Generic abstractions related to writing services",
            "homepage": "https://symfony.com",
            "keywords": [
                "abstractions",
                "contracts",
                "decoupling",
                "interfaces",
                "interoperability",
                "standards"
            ],
            "support": {
                "source": "https://github.com/symfony/service-contracts/tree/master"
            },
            "funding": [
                {
                    "url": "https://symfony.com/sponsor",
                    "type": "custom"
                },
                {
                    "url": "https://github.com/fabpot",
                    "type": "github"
                },
                {
                    "url": "https://tidelift.com/funding/github/packagist/symfony/symfony",
                    "type": "tidelift"
                }
            ],
            "time": "2020-09-07T11:33:47+00:00"
        },
        {
            "name": "symfony/stopwatch",
            "version": "v5.2.4",
            "source": {
                "type": "git",
                "url": "https://github.com/symfony/stopwatch.git",
                "reference": "b12274acfab9d9850c52583d136a24398cdf1a0c"
            },
            "dist": {
                "type": "zip",
                "url": "https://api.github.com/repos/symfony/stopwatch/zipball/b12274acfab9d9850c52583d136a24398cdf1a0c",
                "reference": "b12274acfab9d9850c52583d136a24398cdf1a0c",
                "shasum": ""
            },
            "require": {
                "php": ">=7.2.5",
                "symfony/service-contracts": "^1.0|^2"
            },
            "type": "library",
            "autoload": {
                "psr-4": {
                    "Symfony\\Component\\Stopwatch\\": ""
                },
                "exclude-from-classmap": [
                    "/Tests/"
                ]
            },
            "notification-url": "https://packagist.org/downloads/",
            "license": [
                "MIT"
            ],
            "authors": [
                {
                    "name": "Fabien Potencier",
                    "email": "fabien@symfony.com"
                },
                {
                    "name": "Symfony Community",
                    "homepage": "https://symfony.com/contributors"
                }
            ],
            "description": "Provides a way to profile code",
            "homepage": "https://symfony.com",
            "support": {
                "source": "https://github.com/symfony/stopwatch/tree/v5.2.4"
            },
            "funding": [
                {
                    "url": "https://symfony.com/sponsor",
                    "type": "custom"
                },
                {
                    "url": "https://github.com/fabpot",
                    "type": "github"
                },
                {
                    "url": "https://tidelift.com/funding/github/packagist/symfony/symfony",
                    "type": "tidelift"
                }
            ],
            "time": "2021-01-27T10:15:41+00:00"
        },
        {
            "name": "symfony/string",
            "version": "v5.2.4",
            "source": {
                "type": "git",
                "url": "https://github.com/symfony/string.git",
                "reference": "4e78d7d47061fa183639927ec40d607973699609"
            },
            "dist": {
                "type": "zip",
                "url": "https://api.github.com/repos/symfony/string/zipball/4e78d7d47061fa183639927ec40d607973699609",
                "reference": "4e78d7d47061fa183639927ec40d607973699609",
                "shasum": ""
            },
            "require": {
                "php": ">=7.2.5",
                "symfony/polyfill-ctype": "~1.8",
                "symfony/polyfill-intl-grapheme": "~1.0",
                "symfony/polyfill-intl-normalizer": "~1.0",
                "symfony/polyfill-mbstring": "~1.0",
                "symfony/polyfill-php80": "~1.15"
            },
            "require-dev": {
                "symfony/error-handler": "^4.4|^5.0",
                "symfony/http-client": "^4.4|^5.0",
                "symfony/translation-contracts": "^1.1|^2",
                "symfony/var-exporter": "^4.4|^5.0"
            },
            "type": "library",
            "autoload": {
                "psr-4": {
                    "Symfony\\Component\\String\\": ""
                },
                "files": [
                    "Resources/functions.php"
                ],
                "exclude-from-classmap": [
                    "/Tests/"
                ]
            },
            "notification-url": "https://packagist.org/downloads/",
            "license": [
                "MIT"
            ],
            "authors": [
                {
                    "name": "Nicolas Grekas",
                    "email": "p@tchwork.com"
                },
                {
                    "name": "Symfony Community",
                    "homepage": "https://symfony.com/contributors"
                }
            ],
            "description": "Provides an object-oriented API to strings and deals with bytes, UTF-8 code points and grapheme clusters in a unified way",
            "homepage": "https://symfony.com",
            "keywords": [
                "grapheme",
                "i18n",
                "string",
                "unicode",
                "utf-8",
                "utf8"
            ],
            "support": {
                "source": "https://github.com/symfony/string/tree/v5.2.4"
            },
            "funding": [
                {
                    "url": "https://symfony.com/sponsor",
                    "type": "custom"
                },
                {
                    "url": "https://github.com/fabpot",
                    "type": "github"
                },
                {
                    "url": "https://tidelift.com/funding/github/packagist/symfony/symfony",
                    "type": "tidelift"
                }
            ],
            "time": "2021-02-16T10:20:28+00:00"
        },
        {
            "name": "symfony/translation",
            "version": "v5.2.4",
            "source": {
                "type": "git",
                "url": "https://github.com/symfony/translation.git",
                "reference": "74b0353ab34ff4cca827a2cf909e325d96815e60"
            },
            "dist": {
                "type": "zip",
                "url": "https://api.github.com/repos/symfony/translation/zipball/74b0353ab34ff4cca827a2cf909e325d96815e60",
                "reference": "74b0353ab34ff4cca827a2cf909e325d96815e60",
                "shasum": ""
            },
            "require": {
                "php": ">=7.2.5",
                "symfony/polyfill-mbstring": "~1.0",
                "symfony/polyfill-php80": "^1.15",
                "symfony/translation-contracts": "^2.3"
            },
            "conflict": {
                "symfony/config": "<4.4",
                "symfony/dependency-injection": "<5.0",
                "symfony/http-kernel": "<5.0",
                "symfony/twig-bundle": "<5.0",
                "symfony/yaml": "<4.4"
            },
            "provide": {
                "symfony/translation-implementation": "2.3"
            },
            "require-dev": {
                "psr/log": "~1.0",
                "symfony/config": "^4.4|^5.0",
                "symfony/console": "^4.4|^5.0",
                "symfony/dependency-injection": "^5.0",
                "symfony/finder": "^4.4|^5.0",
                "symfony/http-kernel": "^5.0",
                "symfony/intl": "^4.4|^5.0",
                "symfony/service-contracts": "^1.1.2|^2",
                "symfony/yaml": "^4.4|^5.0"
            },
            "suggest": {
                "psr/log-implementation": "To use logging capability in translator",
                "symfony/config": "",
                "symfony/yaml": ""
            },
            "type": "library",
            "autoload": {
                "files": [
                    "Resources/functions.php"
                ],
                "psr-4": {
                    "Symfony\\Component\\Translation\\": ""
                },
                "exclude-from-classmap": [
                    "/Tests/"
                ]
            },
            "notification-url": "https://packagist.org/downloads/",
            "license": [
                "MIT"
            ],
            "authors": [
                {
                    "name": "Fabien Potencier",
                    "email": "fabien@symfony.com"
                },
                {
                    "name": "Symfony Community",
                    "homepage": "https://symfony.com/contributors"
                }
            ],
            "description": "Provides tools to internationalize your application",
            "homepage": "https://symfony.com",
            "support": {
                "source": "https://github.com/symfony/translation/tree/v5.2.4"
            },
            "funding": [
                {
                    "url": "https://symfony.com/sponsor",
                    "type": "custom"
                },
                {
                    "url": "https://github.com/fabpot",
                    "type": "github"
                },
                {
                    "url": "https://tidelift.com/funding/github/packagist/symfony/symfony",
                    "type": "tidelift"
                }
            ],
            "time": "2021-03-04T15:41:09+00:00"
        },
        {
            "name": "symfony/translation-contracts",
            "version": "v2.3.0",
            "source": {
                "type": "git",
                "url": "https://github.com/symfony/translation-contracts.git",
                "reference": "e2eaa60b558f26a4b0354e1bbb25636efaaad105"
            },
            "dist": {
                "type": "zip",
                "url": "https://api.github.com/repos/symfony/translation-contracts/zipball/e2eaa60b558f26a4b0354e1bbb25636efaaad105",
                "reference": "e2eaa60b558f26a4b0354e1bbb25636efaaad105",
                "shasum": ""
            },
            "require": {
                "php": ">=7.2.5"
            },
            "suggest": {
                "symfony/translation-implementation": ""
            },
            "type": "library",
            "extra": {
                "branch-alias": {
                    "dev-master": "2.3-dev"
                },
                "thanks": {
                    "name": "symfony/contracts",
                    "url": "https://github.com/symfony/contracts"
                }
            },
            "autoload": {
                "psr-4": {
                    "Symfony\\Contracts\\Translation\\": ""
                }
            },
            "notification-url": "https://packagist.org/downloads/",
            "license": [
                "MIT"
            ],
            "authors": [
                {
                    "name": "Nicolas Grekas",
                    "email": "p@tchwork.com"
                },
                {
                    "name": "Symfony Community",
                    "homepage": "https://symfony.com/contributors"
                }
            ],
            "description": "Generic abstractions related to translation",
            "homepage": "https://symfony.com",
            "keywords": [
                "abstractions",
                "contracts",
                "decoupling",
                "interfaces",
                "interoperability",
                "standards"
            ],
            "support": {
                "source": "https://github.com/symfony/translation-contracts/tree/v2.3.0"
            },
            "funding": [
                {
                    "url": "https://symfony.com/sponsor",
                    "type": "custom"
                },
                {
                    "url": "https://github.com/fabpot",
                    "type": "github"
                },
                {
                    "url": "https://tidelift.com/funding/github/packagist/symfony/symfony",
                    "type": "tidelift"
                }
            ],
            "time": "2020-09-28T13:05:58+00:00"
        },
        {
            "name": "symfony/yaml",
            "version": "v5.2.4",
            "source": {
                "type": "git",
                "url": "https://github.com/symfony/yaml.git",
                "reference": "7d6ae0cce3c33965af681a4355f1c4de326ed277"
            },
            "dist": {
                "type": "zip",
                "url": "https://api.github.com/repos/symfony/yaml/zipball/7d6ae0cce3c33965af681a4355f1c4de326ed277",
                "reference": "7d6ae0cce3c33965af681a4355f1c4de326ed277",
                "shasum": ""
            },
            "require": {
                "php": ">=7.2.5",
                "symfony/deprecation-contracts": "^2.1",
                "symfony/polyfill-ctype": "~1.8"
            },
            "conflict": {
                "symfony/console": "<4.4"
            },
            "require-dev": {
                "symfony/console": "^4.4|^5.0"
            },
            "suggest": {
                "symfony/console": "For validating YAML files using the lint command"
            },
            "bin": [
                "Resources/bin/yaml-lint"
            ],
            "type": "library",
            "autoload": {
                "psr-4": {
                    "Symfony\\Component\\Yaml\\": ""
                },
                "exclude-from-classmap": [
                    "/Tests/"
                ]
            },
            "notification-url": "https://packagist.org/downloads/",
            "license": [
                "MIT"
            ],
            "authors": [
                {
                    "name": "Fabien Potencier",
                    "email": "fabien@symfony.com"
                },
                {
                    "name": "Symfony Community",
                    "homepage": "https://symfony.com/contributors"
                }
            ],
            "description": "Loads and dumps YAML files",
            "homepage": "https://symfony.com",
            "support": {
                "source": "https://github.com/symfony/yaml/tree/v5.2.4"
            },
            "funding": [
                {
                    "url": "https://symfony.com/sponsor",
                    "type": "custom"
                },
                {
                    "url": "https://github.com/fabpot",
                    "type": "github"
                },
                {
                    "url": "https://tidelift.com/funding/github/packagist/symfony/symfony",
                    "type": "tidelift"
                }
            ],
            "time": "2021-02-22T15:48:39+00:00"
        },
        {
            "name": "szepeviktor/phpstan-wordpress",
<<<<<<< HEAD
            "version": "v0.7.4",
            "source": {
                "type": "git",
                "url": "https://github.com/szepeviktor/phpstan-wordpress.git",
                "reference": "c816f18af8644382a3aea7e3b653be5e90d824a7"
            },
            "dist": {
                "type": "zip",
                "url": "https://api.github.com/repos/szepeviktor/phpstan-wordpress/zipball/c816f18af8644382a3aea7e3b653be5e90d824a7",
                "reference": "c816f18af8644382a3aea7e3b653be5e90d824a7",
=======
            "version": "v0.7.5",
            "source": {
                "type": "git",
                "url": "https://github.com/szepeviktor/phpstan-wordpress.git",
                "reference": "90cf3c6a225a633889b1b3a556816911f42de4f7"
            },
            "dist": {
                "type": "zip",
                "url": "https://api.github.com/repos/szepeviktor/phpstan-wordpress/zipball/90cf3c6a225a633889b1b3a556816911f42de4f7",
                "reference": "90cf3c6a225a633889b1b3a556816911f42de4f7",
>>>>>>> cc0b3832
                "shasum": ""
            },
            "require": {
                "php": "^7.1 || ^8.0",
                "php-stubs/wordpress-stubs": "^4.7 || ^5.0",
                "phpstan/phpstan": "^0.12.26",
                "symfony/polyfill-php73": "^1.12.0"
            },
            "require-dev": {
                "composer/composer": "^1.8.6",
                "dealerdirect/phpcodesniffer-composer-installer": "^0.7",
                "php-parallel-lint/php-parallel-lint": "^1.1",
                "phpstan/phpstan-strict-rules": "^0.12",
                "szepeviktor/phpcs-psr-12-neutron-hybrid-ruleset": "^0.6"
            },
            "type": "phpstan-extension",
            "extra": {
                "phpstan": {
                    "includes": [
                        "extension.neon"
                    ]
                }
            },
            "autoload": {
                "psr-4": {
                    "PHPStan\\WordPress\\": "src/"
                }
            },
            "notification-url": "https://packagist.org/downloads/",
            "license": [
                "MIT"
            ],
            "description": "WordPress extensions for PHPStan",
            "keywords": [
                "PHPStan",
                "code analyse",
                "code analysis",
                "static analysis",
                "wordpress"
            ],
            "support": {
                "issues": "https://github.com/szepeviktor/phpstan-wordpress/issues",
<<<<<<< HEAD
                "source": "https://github.com/szepeviktor/phpstan-wordpress/tree/v0.7.4"
=======
                "source": "https://github.com/szepeviktor/phpstan-wordpress/tree/v0.7.5"
>>>>>>> cc0b3832
            },
            "funding": [
                {
                    "url": "https://www.paypal.me/szepeviktor",
                    "type": "custom"
                }
            ],
<<<<<<< HEAD
            "time": "2021-03-01T18:31:08+00:00"
=======
            "time": "2021-03-19T21:23:23+00:00"
>>>>>>> cc0b3832
        },
        {
            "name": "theseer/tokenizer",
            "version": "1.2.0",
            "source": {
                "type": "git",
                "url": "https://github.com/theseer/tokenizer.git",
                "reference": "75a63c33a8577608444246075ea0af0d052e452a"
            },
            "dist": {
                "type": "zip",
                "url": "https://api.github.com/repos/theseer/tokenizer/zipball/75a63c33a8577608444246075ea0af0d052e452a",
                "reference": "75a63c33a8577608444246075ea0af0d052e452a",
                "shasum": ""
            },
            "require": {
                "ext-dom": "*",
                "ext-tokenizer": "*",
                "ext-xmlwriter": "*",
                "php": "^7.2 || ^8.0"
            },
            "type": "library",
            "autoload": {
                "classmap": [
                    "src/"
                ]
            },
            "notification-url": "https://packagist.org/downloads/",
            "license": [
                "BSD-3-Clause"
            ],
            "authors": [
                {
                    "name": "Arne Blankerts",
                    "email": "arne@blankerts.de",
                    "role": "Developer"
                }
            ],
            "description": "A small library for converting tokenized PHP source code into XML and potentially other formats",
            "support": {
                "issues": "https://github.com/theseer/tokenizer/issues",
                "source": "https://github.com/theseer/tokenizer/tree/master"
            },
            "funding": [
                {
                    "url": "https://github.com/theseer",
                    "type": "github"
                }
            ],
            "time": "2020-07-12T23:59:07+00:00"
        },
        {
            "name": "voku/portable-ascii",
            "version": "1.5.6",
            "source": {
                "type": "git",
                "url": "https://github.com/voku/portable-ascii.git",
                "reference": "80953678b19901e5165c56752d087fc11526017c"
            },
            "dist": {
                "type": "zip",
                "url": "https://api.github.com/repos/voku/portable-ascii/zipball/80953678b19901e5165c56752d087fc11526017c",
                "reference": "80953678b19901e5165c56752d087fc11526017c",
                "shasum": ""
            },
            "require": {
                "php": ">=7.0.0"
            },
            "require-dev": {
                "phpunit/phpunit": "~6.0 || ~7.0 || ~9.0"
            },
            "suggest": {
                "ext-intl": "Use Intl for transliterator_transliterate() support"
            },
            "type": "library",
            "autoload": {
                "psr-4": {
                    "voku\\": "src/voku/"
                }
            },
            "notification-url": "https://packagist.org/downloads/",
            "license": [
                "MIT"
            ],
            "authors": [
                {
                    "name": "Lars Moelleken",
                    "homepage": "http://www.moelleken.org/"
                }
            ],
            "description": "Portable ASCII library - performance optimized (ascii) string functions for php.",
            "homepage": "https://github.com/voku/portable-ascii",
            "keywords": [
                "ascii",
                "clean",
                "php"
            ],
            "support": {
                "issues": "https://github.com/voku/portable-ascii/issues",
                "source": "https://github.com/voku/portable-ascii/tree/1.5.6"
            },
            "funding": [
                {
                    "url": "https://www.paypal.me/moelleken",
                    "type": "custom"
                },
                {
                    "url": "https://github.com/voku",
                    "type": "github"
                },
                {
                    "url": "https://opencollective.com/portable-ascii",
                    "type": "open_collective"
                },
                {
                    "url": "https://www.patreon.com/voku",
                    "type": "patreon"
                },
                {
                    "url": "https://tidelift.com/funding/github/packagist/voku/portable-ascii",
                    "type": "tidelift"
                }
            ],
            "time": "2020-11-12T00:07:28+00:00"
        },
        {
            "name": "vria/nodiacritic",
            "version": "0.1.2",
            "source": {
                "type": "git",
                "url": "https://github.com/vria/nodiacritic.git",
                "reference": "3efeb60fb2586fe3ce8ff0f3c122d380717b8b07"
            },
            "dist": {
                "type": "zip",
                "url": "https://api.github.com/repos/vria/nodiacritic/zipball/3efeb60fb2586fe3ce8ff0f3c122d380717b8b07",
                "reference": "3efeb60fb2586fe3ce8ff0f3c122d380717b8b07",
                "shasum": ""
            },
            "require": {
                "php": ">=5.3.3"
            },
            "require-dev": {
                "phpunit/phpunit": "4.8.*"
            },
            "type": "library",
            "autoload": {
                "psr-4": {
                    "VRia\\Utils\\": "src/"
                }
            },
            "notification-url": "https://packagist.org/downloads/",
            "license": [
                "GPL-2.0"
            ],
            "authors": [
                {
                    "name": "Riabchenko Vlad",
                    "email": "contact@vria.eu",
                    "homepage": "http://vria.eu"
                }
            ],
            "description": "Tiny helper function that removes all diacritical signs from characters",
            "homepage": "https://github.com/vria/nodiacritic",
            "keywords": [
                "accent",
                "diacritic",
                "filter",
                "string",
                "text"
            ],
            "support": {
                "email": "contact@vria.eu",
                "issues": "https://github.com/vria/nodiacritic/issues",
                "source": "https://github.com/vria/nodiacritic/tree/0.1.2"
            },
            "time": "2016-09-17T22:03:11+00:00"
        },
        {
            "name": "webmozart/assert",
            "version": "1.10.0",
            "source": {
                "type": "git",
                "url": "https://github.com/webmozarts/assert.git",
                "reference": "6964c76c7804814a842473e0c8fd15bab0f18e25"
            },
            "dist": {
                "type": "zip",
                "url": "https://api.github.com/repos/webmozarts/assert/zipball/6964c76c7804814a842473e0c8fd15bab0f18e25",
                "reference": "6964c76c7804814a842473e0c8fd15bab0f18e25",
                "shasum": ""
            },
            "require": {
                "php": "^7.2 || ^8.0",
                "symfony/polyfill-ctype": "^1.8"
            },
            "conflict": {
                "phpstan/phpstan": "<0.12.20",
                "vimeo/psalm": "<4.6.1 || 4.6.2"
            },
            "require-dev": {
                "phpunit/phpunit": "^8.5.13"
            },
            "type": "library",
            "extra": {
                "branch-alias": {
                    "dev-master": "1.10-dev"
                }
            },
            "autoload": {
                "psr-4": {
                    "Webmozart\\Assert\\": "src/"
                }
            },
            "notification-url": "https://packagist.org/downloads/",
            "license": [
                "MIT"
            ],
            "authors": [
                {
                    "name": "Bernhard Schussek",
                    "email": "bschussek@gmail.com"
                }
            ],
            "description": "Assertions to validate method input/output with nice error messages.",
            "keywords": [
                "assert",
                "check",
                "validate"
            ],
            "support": {
                "issues": "https://github.com/webmozarts/assert/issues",
                "source": "https://github.com/webmozarts/assert/tree/1.10.0"
            },
            "time": "2021-03-09T10:59:23+00:00"
        },
        {
            "name": "wp-cli/cache-command",
            "version": "v2.0.5",
            "source": {
                "type": "git",
                "url": "https://github.com/wp-cli/cache-command.git",
                "reference": "c1a91b35f274e8aa5142eb4d82842421ed89049a"
            },
            "dist": {
                "type": "zip",
                "url": "https://api.github.com/repos/wp-cli/cache-command/zipball/c1a91b35f274e8aa5142eb4d82842421ed89049a",
                "reference": "c1a91b35f274e8aa5142eb4d82842421ed89049a",
                "shasum": ""
            },
            "require": {
                "wp-cli/wp-cli": "^2"
            },
            "require-dev": {
                "wp-cli/entity-command": "^1.3 || ^2",
                "wp-cli/wp-cli-tests": "^2.1"
            },
            "type": "wp-cli-package",
            "extra": {
                "branch-alias": {
                    "dev-master": "2.x-dev"
                },
                "bundled": true,
                "commands": [
                    "cache",
                    "cache add",
                    "cache decr",
                    "cache delete",
                    "cache flush",
                    "cache get",
                    "cache incr",
                    "cache replace",
                    "cache set",
                    "cache type",
                    "transient",
                    "transient delete",
                    "transient get",
                    "transient set",
                    "transient type",
                    "transient list"
                ]
            },
            "autoload": {
                "psr-4": {
                    "": "src/"
                },
                "files": [
                    "cache-command.php"
                ]
            },
            "notification-url": "https://packagist.org/downloads/",
            "license": [
                "MIT"
            ],
            "authors": [
                {
                    "name": "Daniel Bachhuber",
                    "email": "daniel@runcommand.io",
                    "homepage": "https://runcommand.io"
                }
            ],
            "description": "Manages object and transient caches.",
            "homepage": "https://github.com/wp-cli/cache-command",
            "support": {
                "issues": "https://github.com/wp-cli/cache-command/issues",
                "source": "https://github.com/wp-cli/cache-command/tree/v2.0.5"
            },
            "time": "2020-12-07T19:32:47+00:00"
        },
        {
            "name": "wp-cli/checksum-command",
            "version": "v2.0.5",
            "source": {
                "type": "git",
                "url": "https://github.com/wp-cli/checksum-command.git",
                "reference": "a03cb058fcb295b8a1b060cc90618e777b86ad49"
            },
            "dist": {
                "type": "zip",
                "url": "https://api.github.com/repos/wp-cli/checksum-command/zipball/a03cb058fcb295b8a1b060cc90618e777b86ad49",
                "reference": "a03cb058fcb295b8a1b060cc90618e777b86ad49",
                "shasum": ""
            },
            "require": {
                "wp-cli/wp-cli": "^2"
            },
            "require-dev": {
                "wp-cli/extension-command": "^1.2 || ^2",
                "wp-cli/wp-cli-tests": "^2.1"
            },
            "type": "wp-cli-package",
            "extra": {
                "branch-alias": {
                    "dev-master": "2.x-dev"
                },
                "bundled": true,
                "commands": [
                    "core verify-checksums",
                    "plugin verify-checksums"
                ]
            },
            "autoload": {
                "psr-4": {
                    "": "src/"
                },
                "files": [
                    "checksum-command.php"
                ]
            },
            "notification-url": "https://packagist.org/downloads/",
            "license": [
                "MIT"
            ],
            "authors": [
                {
                    "name": "Daniel Bachhuber",
                    "email": "daniel@runcommand.io",
                    "homepage": "https://runcommand.io"
                }
            ],
            "description": "Verifies file integrity by comparing to published checksums.",
            "homepage": "https://github.com/wp-cli/checksum-command",
            "support": {
                "issues": "https://github.com/wp-cli/checksum-command/issues",
                "source": "https://github.com/wp-cli/checksum-command/tree/v2.0.5"
            },
            "time": "2020-12-07T22:47:40+00:00"
        },
        {
            "name": "wp-cli/config-command",
            "version": "v2.0.7",
            "source": {
                "type": "git",
                "url": "https://github.com/wp-cli/config-command.git",
                "reference": "6468e97ab2ace5b0a448d9e19091d42f6461b466"
            },
            "dist": {
                "type": "zip",
                "url": "https://api.github.com/repos/wp-cli/config-command/zipball/6468e97ab2ace5b0a448d9e19091d42f6461b466",
                "reference": "6468e97ab2ace5b0a448d9e19091d42f6461b466",
                "shasum": ""
            },
            "require": {
                "wp-cli/wp-cli": "^2",
                "wp-cli/wp-config-transformer": "^1.2.1"
            },
            "require-dev": {
                "wp-cli/db-command": "^1.3 || ^2",
                "wp-cli/wp-cli-tests": "^2.1"
            },
            "type": "wp-cli-package",
            "extra": {
                "branch-alias": {
                    "dev-master": "2.x-dev"
                },
                "bundled": true,
                "commands": [
                    "config",
                    "config edit",
                    "config delete",
                    "config create",
                    "config get",
                    "config has",
                    "config list",
                    "config path",
                    "config set",
                    "config shuffle-salts"
                ]
            },
            "autoload": {
                "psr-4": {
                    "": "src/"
                },
                "files": [
                    "config-command.php"
                ]
            },
            "notification-url": "https://packagist.org/downloads/",
            "license": [
                "MIT"
            ],
            "authors": [
                {
                    "name": "Daniel Bachhuber",
                    "email": "daniel@runcommand.io",
                    "homepage": "https://runcommand.io"
                },
                {
                    "name": "Alain Schlesser",
                    "email": "alain.schlesser@gmail.com",
                    "homepage": "https://www.alainschlesser.com"
                }
            ],
            "description": "Generates and reads the wp-config.php file.",
            "homepage": "https://github.com/wp-cli/config-command",
            "support": {
                "issues": "https://github.com/wp-cli/config-command/issues",
                "source": "https://github.com/wp-cli/config-command/tree/v2.0.7"
            },
            "time": "2020-10-31T11:20:34+00:00"
        },
        {
            "name": "wp-cli/core-command",
            "version": "v2.0.12",
            "source": {
                "type": "git",
                "url": "https://github.com/wp-cli/core-command.git",
                "reference": "a7001bd43b58fe67decd02c739615102cc0beb51"
            },
            "dist": {
                "type": "zip",
                "url": "https://api.github.com/repos/wp-cli/core-command/zipball/a7001bd43b58fe67decd02c739615102cc0beb51",
                "reference": "a7001bd43b58fe67decd02c739615102cc0beb51",
                "shasum": ""
            },
            "require": {
                "composer/semver": "^1.4 || ^2 || ^3",
                "wp-cli/wp-cli": "^2.4"
            },
            "require-dev": {
                "wp-cli/checksum-command": "^1 || ^2",
                "wp-cli/db-command": "^1.3 || ^2",
                "wp-cli/entity-command": "^1.3 || ^2",
                "wp-cli/extension-command": "^1.2 || ^2",
                "wp-cli/wp-cli-tests": "^2.1"
            },
            "type": "wp-cli-package",
            "extra": {
                "branch-alias": {
                    "dev-master": "2.x-dev"
                },
                "bundled": true,
                "commands": [
                    "core",
                    "core check-update",
                    "core download",
                    "core install",
                    "core is-installed",
                    "core multisite-convert",
                    "core multisite-install",
                    "core update",
                    "core update-db",
                    "core version"
                ]
            },
            "autoload": {
                "psr-4": {
                    "": "src/"
                },
                "files": [
                    "core-command.php"
                ]
            },
            "notification-url": "https://packagist.org/downloads/",
            "license": [
                "MIT"
            ],
            "authors": [
                {
                    "name": "Daniel Bachhuber",
                    "email": "daniel@runcommand.io",
                    "homepage": "https://runcommand.io"
                }
            ],
            "description": "Downloads, installs, updates, and manages a WordPress installation.",
            "homepage": "https://github.com/wp-cli/core-command",
            "support": {
                "issues": "https://github.com/wp-cli/core-command/issues",
                "source": "https://github.com/wp-cli/core-command/tree/v2.0.12"
            },
            "time": "2020-12-07T19:31:14+00:00"
        },
        {
            "name": "wp-cli/cron-command",
            "version": "v2.0.6",
            "source": {
                "type": "git",
                "url": "https://github.com/wp-cli/cron-command.git",
                "reference": "668b8c7bc1c1a1930e8a956b1a8325d159cce78c"
            },
            "dist": {
                "type": "zip",
                "url": "https://api.github.com/repos/wp-cli/cron-command/zipball/668b8c7bc1c1a1930e8a956b1a8325d159cce78c",
                "reference": "668b8c7bc1c1a1930e8a956b1a8325d159cce78c",
                "shasum": ""
            },
            "require": {
                "wp-cli/wp-cli": "^2"
            },
            "require-dev": {
                "wp-cli/entity-command": "^1.3 || ^2",
                "wp-cli/wp-cli-tests": "^2.1"
            },
            "type": "wp-cli-package",
            "extra": {
                "branch-alias": {
                    "dev-master": "2.x-dev"
                },
                "bundled": true,
                "commands": [
                    "cron",
                    "cron test",
                    "cron event",
                    "cron event delete",
                    "cron event list",
                    "cron event run",
                    "cron event schedule",
                    "cron schedule",
                    "cron schedule list",
                    "cron event unschedule"
                ]
            },
            "autoload": {
                "psr-4": {
                    "": "src/"
                },
                "files": [
                    "cron-command.php"
                ]
            },
            "notification-url": "https://packagist.org/downloads/",
            "license": [
                "MIT"
            ],
            "authors": [
                {
                    "name": "Daniel Bachhuber",
                    "email": "daniel@runcommand.io",
                    "homepage": "https://runcommand.io"
                }
            ],
            "description": "Tests, runs, and deletes WP-Cron events; manages WP-Cron schedules.",
            "homepage": "https://github.com/wp-cli/cron-command",
            "support": {
                "issues": "https://github.com/wp-cli/cron-command/issues",
                "source": "https://github.com/wp-cli/cron-command/tree/v2.0.6"
            },
            "time": "2020-12-07T19:30:59+00:00"
        },
        {
            "name": "wp-cli/db-command",
            "version": "v2.0.6",
            "source": {
                "type": "git",
                "url": "https://github.com/wp-cli/db-command.git",
                "reference": "8e3cd46987241ed97ddb7f682b3505dff8d6dce4"
            },
            "dist": {
                "type": "zip",
                "url": "https://api.github.com/repos/wp-cli/db-command/zipball/8e3cd46987241ed97ddb7f682b3505dff8d6dce4",
                "reference": "8e3cd46987241ed97ddb7f682b3505dff8d6dce4",
                "shasum": ""
            },
            "require": {
                "wp-cli/wp-cli": "^2"
            },
            "require-dev": {
                "wp-cli/entity-command": "^1.3 || ^2",
                "wp-cli/wp-cli-tests": "^2.1"
            },
            "type": "wp-cli-package",
            "extra": {
                "branch-alias": {
                    "dev-master": "2.x-dev"
                },
                "bundled": true,
                "commands": [
                    "db",
                    "db clean",
                    "db create",
                    "db drop",
                    "db reset",
                    "db check",
                    "db optimize",
                    "db prefix",
                    "db repair",
                    "db cli",
                    "db query",
                    "db export",
                    "db import",
                    "db search",
                    "db tables",
                    "db size",
                    "db columns"
                ]
            },
            "autoload": {
                "psr-4": {
                    "": "src/"
                },
                "files": [
                    "db-command.php"
                ]
            },
            "notification-url": "https://packagist.org/downloads/",
            "license": [
                "MIT"
            ],
            "authors": [
                {
                    "name": "Daniel Bachhuber",
                    "email": "daniel@runcommand.io",
                    "homepage": "https://runcommand.io"
                }
            ],
            "description": "Performs basic database operations using credentials stored in wp-config.php.",
            "homepage": "https://github.com/wp-cli/db-command",
            "support": {
                "issues": "https://github.com/wp-cli/db-command/issues",
                "source": "https://github.com/wp-cli/db-command/tree/v2.0.6"
            },
            "time": "2020-01-28T16:39:32+00:00"
        },
        {
            "name": "wp-cli/embed-command",
            "version": "v2.0.7",
            "source": {
                "type": "git",
                "url": "https://github.com/wp-cli/embed-command.git",
                "reference": "93d5582a9b03e950d3a2fe0869ae2c12d55a6242"
            },
            "dist": {
                "type": "zip",
                "url": "https://api.github.com/repos/wp-cli/embed-command/zipball/93d5582a9b03e950d3a2fe0869ae2c12d55a6242",
                "reference": "93d5582a9b03e950d3a2fe0869ae2c12d55a6242",
                "shasum": ""
            },
            "require": {
                "wp-cli/wp-cli": "^2"
            },
            "require-dev": {
                "wp-cli/entity-command": "^1.3 || ^2",
                "wp-cli/wp-cli-tests": "^2.1"
            },
            "type": "wp-cli-package",
            "extra": {
                "branch-alias": {
                    "dev-master": "2.x-dev"
                },
                "bundled": true,
                "commands": [
                    "embed",
                    "embed fetch",
                    "embed provider",
                    "embed provider list",
                    "embed provider match",
                    "embed handler",
                    "embed handler list",
                    "embed cache",
                    "embed cache clear",
                    "embed cache find",
                    "embed cache trigger"
                ]
            },
            "autoload": {
                "psr-4": {
                    "WP_CLI\\Embeds\\": "src/"
                },
                "files": [
                    "embed-command.php"
                ]
            },
            "notification-url": "https://packagist.org/downloads/",
            "license": [
                "MIT"
            ],
            "authors": [
                {
                    "name": "Pascal Birchler",
                    "homepage": "https://pascalbirchler.com/"
                }
            ],
            "description": "Inspects oEmbed providers, clears embed cache, and more.",
            "homepage": "https://github.com/wp-cli/embed-command",
            "support": {
                "issues": "https://github.com/wp-cli/embed-command/issues",
                "source": "https://github.com/wp-cli/embed-command/tree/v2.0.7"
            },
            "time": "2020-12-07T19:30:42+00:00"
        },
        {
            "name": "wp-cli/entity-command",
            "version": "v2.0.7",
            "source": {
                "type": "git",
                "url": "https://github.com/wp-cli/entity-command.git",
                "reference": "0df89e4fba48177acf768bff9c00cda95a3fe5b9"
            },
            "dist": {
                "type": "zip",
                "url": "https://api.github.com/repos/wp-cli/entity-command/zipball/0df89e4fba48177acf768bff9c00cda95a3fe5b9",
                "reference": "0df89e4fba48177acf768bff9c00cda95a3fe5b9",
                "shasum": ""
            },
            "require": {
                "wp-cli/wp-cli": "^2"
            },
            "require-dev": {
                "wp-cli/cache-command": "^1 || ^2",
                "wp-cli/db-command": "^1.3 || ^2",
                "wp-cli/extension-command": "^1.2 || ^2",
                "wp-cli/media-command": "^1.1 || ^2",
                "wp-cli/wp-cli-tests": "^2.1"
            },
            "type": "wp-cli-package",
            "extra": {
                "branch-alias": {
                    "dev-master": "2.x-dev"
                },
                "bundled": true,
                "commands": [
                    "comment",
                    "comment approve",
                    "comment count",
                    "comment create",
                    "comment delete",
                    "comment exists",
                    "comment generate",
                    "comment get",
                    "comment list",
                    "comment meta",
                    "comment meta add",
                    "comment meta delete",
                    "comment meta get",
                    "comment meta list",
                    "comment meta patch",
                    "comment meta pluck",
                    "comment meta update",
                    "comment recount",
                    "comment spam",
                    "comment status",
                    "comment trash",
                    "comment unapprove",
                    "comment unspam",
                    "comment untrash",
                    "comment update",
                    "menu",
                    "menu create",
                    "menu delete",
                    "menu item",
                    "menu item add-custom",
                    "menu item add-post",
                    "menu item add-term",
                    "menu item delete",
                    "menu item list",
                    "menu item update",
                    "menu list",
                    "menu location",
                    "menu location assign",
                    "menu location list",
                    "menu location remove",
                    "network meta",
                    "network meta add",
                    "network meta delete",
                    "network meta get",
                    "network meta list",
                    "network meta patch",
                    "network meta pluck",
                    "network meta update",
                    "option",
                    "option add",
                    "option delete",
                    "option get",
                    "option list",
                    "option patch",
                    "option pluck",
                    "option update",
                    "post",
                    "post create",
                    "post delete",
                    "post edit",
                    "post exists",
                    "post generate",
                    "post get",
                    "post list",
                    "post meta",
                    "post meta add",
                    "post meta delete",
                    "post meta get",
                    "post meta list",
                    "post meta patch",
                    "post meta pluck",
                    "post meta update",
                    "post term",
                    "post term add",
                    "post term list",
                    "post term remove",
                    "post term set",
                    "post update",
                    "post-type",
                    "post-type get",
                    "post-type list",
                    "site",
                    "site activate",
                    "site archive",
                    "site create",
                    "site deactivate",
                    "site delete",
                    "site empty",
                    "site list",
                    "site mature",
                    "site option",
                    "site private",
                    "site public",
                    "site spam",
                    "site unarchive",
                    "site unmature",
                    "site unspam",
                    "taxonomy",
                    "taxonomy get",
                    "taxonomy list",
                    "term",
                    "term create",
                    "term delete",
                    "term generate",
                    "term get",
                    "term list",
                    "term meta",
                    "term meta add",
                    "term meta delete",
                    "term meta get",
                    "term meta list",
                    "term meta patch",
                    "term meta pluck",
                    "term meta update",
                    "term recount",
                    "term update",
                    "user",
                    "user add-cap",
                    "user add-role",
                    "user create",
                    "user delete",
                    "user generate",
                    "user get",
                    "user import-csv",
                    "user list",
                    "user list-caps",
                    "user meta",
                    "user meta add",
                    "user meta delete",
                    "user meta get",
                    "user meta list",
                    "user meta patch",
                    "user meta pluck",
                    "user meta update",
                    "user remove-cap",
                    "user remove-role",
                    "user reset-password",
                    "user session",
                    "user session destroy",
                    "user session list",
                    "user set-role",
                    "user spam",
                    "user term",
                    "user term add",
                    "user term list",
                    "user term remove",
                    "user term set",
                    "user unspam",
                    "user update"
                ]
            },
            "autoload": {
                "psr-4": {
                    "": "src/",
                    "WP_CLI\\": "src/WP_CLI"
                },
                "files": [
                    "entity-command.php"
                ]
            },
            "notification-url": "https://packagist.org/downloads/",
            "license": [
                "MIT"
            ],
            "authors": [
                {
                    "name": "Daniel Bachhuber",
                    "email": "daniel@runcommand.io",
                    "homepage": "https://runcommand.io"
                }
            ],
            "description": "Manage WordPress comments, menus, options, posts, sites, terms, and users.",
            "homepage": "https://github.com/wp-cli/entity-command",
            "support": {
                "issues": "https://github.com/wp-cli/entity-command/issues",
                "source": "https://github.com/wp-cli/entity-command/tree/master"
            },
            "time": "2019-11-12T11:32:14+00:00"
        },
        {
            "name": "wp-cli/eval-command",
            "version": "v2.0.8",
            "source": {
                "type": "git",
                "url": "https://github.com/wp-cli/eval-command.git",
                "reference": "8a5e0340e82e1fb2b48a5dedd88cef1fb8b410ce"
            },
            "dist": {
                "type": "zip",
                "url": "https://api.github.com/repos/wp-cli/eval-command/zipball/8a5e0340e82e1fb2b48a5dedd88cef1fb8b410ce",
                "reference": "8a5e0340e82e1fb2b48a5dedd88cef1fb8b410ce",
                "shasum": ""
            },
            "require": {
                "wp-cli/wp-cli": "^2"
            },
            "require-dev": {
                "wp-cli/wp-cli-tests": "^2.1"
            },
            "type": "wp-cli-package",
            "extra": {
                "branch-alias": {
                    "dev-master": "2.x-dev"
                },
                "bundled": true,
                "commands": [
                    "eval",
                    "eval-file"
                ]
            },
            "autoload": {
                "psr-4": {
                    "": "src/"
                },
                "files": [
                    "eval-command.php"
                ]
            },
            "notification-url": "https://packagist.org/downloads/",
            "license": [
                "MIT"
            ],
            "authors": [
                {
                    "name": "Daniel Bachhuber",
                    "email": "daniel@runcommand.io",
                    "homepage": "https://runcommand.io"
                }
            ],
            "description": "Executes arbitrary PHP code or files.",
            "homepage": "https://github.com/wp-cli/eval-command",
            "support": {
                "issues": "https://github.com/wp-cli/eval-command/issues",
                "source": "https://github.com/wp-cli/eval-command/tree/v2.0.8"
            },
            "time": "2020-12-07T19:30:26+00:00"
        },
        {
            "name": "wp-cli/export-command",
            "version": "v2.0.6",
            "source": {
                "type": "git",
                "url": "https://github.com/wp-cli/export-command.git",
                "reference": "df2e1ff4fb7e969c54c57febccdc9d2de1e5f499"
            },
            "dist": {
                "type": "zip",
                "url": "https://api.github.com/repos/wp-cli/export-command/zipball/df2e1ff4fb7e969c54c57febccdc9d2de1e5f499",
                "reference": "df2e1ff4fb7e969c54c57febccdc9d2de1e5f499",
                "shasum": ""
            },
            "require": {
                "nb/oxymel": "~0.1.0",
                "wp-cli/wp-cli": "^2"
            },
            "require-dev": {
                "wp-cli/db-command": "^1.3 || ^2",
                "wp-cli/entity-command": "^1.3 || ^2",
                "wp-cli/extension-command": "^1.2 || ^2",
                "wp-cli/import-command": "^1 || ^2",
                "wp-cli/wp-cli-tests": "^2.1"
            },
            "type": "wp-cli-package",
            "extra": {
                "branch-alias": {
                    "dev-master": "2.x-dev"
                },
                "bundled": true,
                "commands": [
                    "export"
                ]
            },
            "autoload": {
                "psr-4": {
                    "": "src/"
                },
                "files": [
                    "export-command.php"
                ]
            },
            "notification-url": "https://packagist.org/downloads/",
            "license": [
                "MIT"
            ],
            "authors": [
                {
                    "name": "Daniel Bachhuber",
                    "email": "daniel@runcommand.io",
                    "homepage": "https://runcommand.io"
                }
            ],
            "description": "Exports WordPress content to a WXR file.",
            "homepage": "https://github.com/wp-cli/export-command",
            "support": {
                "issues": "https://github.com/wp-cli/export-command/issues",
                "source": "https://github.com/wp-cli/export-command/tree/v2.0.6"
            },
            "time": "2021-01-14T12:16:33+00:00"
        },
        {
            "name": "wp-cli/extension-command",
            "version": "v2.0.10",
            "source": {
                "type": "git",
                "url": "https://github.com/wp-cli/extension-command.git",
                "reference": "2bc83433707fa4d2127f2ff48357ccbbee39052f"
            },
            "dist": {
                "type": "zip",
                "url": "https://api.github.com/repos/wp-cli/extension-command/zipball/2bc83433707fa4d2127f2ff48357ccbbee39052f",
                "reference": "2bc83433707fa4d2127f2ff48357ccbbee39052f",
                "shasum": ""
            },
            "require": {
                "composer/semver": "^1.4 || ^2.0",
                "wp-cli/wp-cli": "^2"
            },
            "require-dev": {
                "wp-cli/entity-command": "^1.3 || ^2",
                "wp-cli/scaffold-command": "^1.2 || ^2",
                "wp-cli/wp-cli-tests": "^2.1.6"
            },
            "type": "wp-cli-package",
            "extra": {
                "branch-alias": {
                    "dev-master": "2.x-dev"
                },
                "bundled": true,
                "commands": [
                    "plugin",
                    "plugin activate",
                    "plugin deactivate",
                    "plugin delete",
                    "plugin get",
                    "plugin install",
                    "plugin is-installed",
                    "plugin list",
                    "plugin path",
                    "plugin search",
                    "plugin status",
                    "plugin toggle",
                    "plugin uninstall",
                    "plugin update",
                    "theme",
                    "theme activate",
                    "theme delete",
                    "theme disable",
                    "theme enable",
                    "theme get",
                    "theme install",
                    "theme is-installed",
                    "theme list",
                    "theme mod",
                    "theme mod get",
                    "theme mod set",
                    "theme mod remove",
                    "theme path",
                    "theme search",
                    "theme status",
                    "theme update",
                    "theme mod list"
                ]
            },
            "autoload": {
                "psr-4": {
                    "": "src/"
                },
                "files": [
                    "extension-command.php"
                ]
            },
            "notification-url": "https://packagist.org/downloads/",
            "license": [
                "MIT"
            ],
            "authors": [
                {
                    "name": "Daniel Bachhuber",
                    "email": "daniel@runcommand.io",
                    "homepage": "https://runcommand.io"
                },
                {
                    "name": "Alain Schlesser",
                    "email": "alain.schlesser@gmail.com",
                    "homepage": "https://www.alainschlesser.com"
                }
            ],
            "description": "Manages plugins and themes, including installs, activations, and updates.",
            "homepage": "https://github.com/wp-cli/extension-command",
            "support": {
                "issues": "https://github.com/wp-cli/extension-command/issues",
                "source": "https://github.com/wp-cli/extension-command/tree/master"
            },
            "time": "2020-07-05T08:07:53+00:00"
        },
        {
            "name": "wp-cli/i18n-command",
            "version": "v2.2.6",
            "source": {
                "type": "git",
                "url": "https://github.com/wp-cli/i18n-command.git",
                "reference": "a66da3f09f6a728832381012848c3074bf1635c8"
            },
            "dist": {
                "type": "zip",
                "url": "https://api.github.com/repos/wp-cli/i18n-command/zipball/a66da3f09f6a728832381012848c3074bf1635c8",
                "reference": "a66da3f09f6a728832381012848c3074bf1635c8",
                "shasum": ""
            },
            "require": {
                "gettext/gettext": "^4.8",
                "mck89/peast": "^1.8",
                "wp-cli/wp-cli": "^2"
            },
            "require-dev": {
                "wp-cli/scaffold-command": "^1.2 || ^2",
                "wp-cli/wp-cli-tests": "^2.1.3"
            },
            "type": "wp-cli-package",
            "extra": {
                "branch-alias": {
                    "dev-master": "2.x-dev"
                },
                "bundled": true,
                "commands": [
                    "i18n",
                    "i18n make-pot",
                    "i18n make-json"
                ]
            },
            "autoload": {
                "psr-4": {
                    "WP_CLI\\I18n\\": "src/"
                },
                "files": [
                    "i18n-command.php"
                ]
            },
            "notification-url": "https://packagist.org/downloads/",
            "license": [
                "MIT"
            ],
            "authors": [
                {
                    "name": "Pascal Birchler",
                    "homepage": "https://pascalbirchler.com/"
                }
            ],
            "description": "Provides internationalization tools for WordPress projects.",
            "homepage": "https://github.com/wp-cli/i18n-command",
            "support": {
                "issues": "https://github.com/wp-cli/i18n-command/issues",
                "source": "https://github.com/wp-cli/i18n-command/tree/v2.2.6"
            },
            "time": "2020-12-07T19:28:27+00:00"
        },
        {
            "name": "wp-cli/import-command",
            "version": "v2.0.4",
            "source": {
                "type": "git",
                "url": "https://github.com/wp-cli/import-command.git",
                "reference": "c7438c1eeda5669531c52fc9223fcea5bda39cc8"
            },
            "dist": {
                "type": "zip",
                "url": "https://api.github.com/repos/wp-cli/import-command/zipball/c7438c1eeda5669531c52fc9223fcea5bda39cc8",
                "reference": "c7438c1eeda5669531c52fc9223fcea5bda39cc8",
                "shasum": ""
            },
            "require": {
                "wp-cli/wp-cli": "^2"
            },
            "require-dev": {
                "wp-cli/entity-command": "^1.3 || ^2",
                "wp-cli/export-command": "^1 || ^2",
                "wp-cli/extension-command": "^1.2 || ^2",
                "wp-cli/wp-cli-tests": "^2.1"
            },
            "type": "wp-cli-package",
            "extra": {
                "branch-alias": {
                    "dev-master": "2.x-dev"
                },
                "bundled": true,
                "commands": [
                    "import"
                ]
            },
            "autoload": {
                "psr-4": {
                    "": "src/"
                },
                "files": [
                    "import-command.php"
                ]
            },
            "notification-url": "https://packagist.org/downloads/",
            "license": [
                "MIT"
            ],
            "authors": [
                {
                    "name": "Daniel Bachhuber",
                    "email": "daniel@runcommand.io",
                    "homepage": "https://runcommand.io"
                }
            ],
            "description": "Imports content from a given WXR file.",
            "homepage": "https://github.com/wp-cli/import-command",
            "support": {
                "issues": "https://github.com/wp-cli/import-command/issues",
                "source": "https://github.com/wp-cli/import-command/tree/v2.0.4"
            },
            "time": "2020-12-07T19:28:45+00:00"
        },
        {
            "name": "wp-cli/language-command",
            "version": "v2.0.8",
            "source": {
                "type": "git",
                "url": "https://github.com/wp-cli/language-command.git",
                "reference": "c4f3cddd816e26df2b0e7e7753d786b54a2c95c8"
            },
            "dist": {
                "type": "zip",
                "url": "https://api.github.com/repos/wp-cli/language-command/zipball/c4f3cddd816e26df2b0e7e7753d786b54a2c95c8",
                "reference": "c4f3cddd816e26df2b0e7e7753d786b54a2c95c8",
                "shasum": ""
            },
            "require": {
                "wp-cli/wp-cli": "^2"
            },
            "require-dev": {
                "wp-cli/db-command": "^1.3 || ^2",
                "wp-cli/entity-command": "^1.3 || ^2",
                "wp-cli/extension-command": "^1.2 || ^2",
                "wp-cli/wp-cli-tests": "^2.1"
            },
            "type": "wp-cli-package",
            "extra": {
                "branch-alias": {
                    "dev-master": "2.x-dev"
                },
                "bundled": true,
                "commands": [
                    "language",
                    "language core",
                    "language core activate",
                    "language core is-installed",
                    "language core install",
                    "language core list",
                    "language core uninstall",
                    "language core update",
                    "language plugin",
                    "language plugin is-installed",
                    "language plugin install",
                    "language plugin list",
                    "language plugin uninstall",
                    "language plugin update",
                    "language theme",
                    "language theme is-installed",
                    "language theme install",
                    "language theme list",
                    "language theme uninstall",
                    "language theme update"
                ]
            },
            "autoload": {
                "psr-4": {
                    "": "src/"
                },
                "files": [
                    "language-command.php"
                ]
            },
            "notification-url": "https://packagist.org/downloads/",
            "license": [
                "MIT"
            ],
            "authors": [
                {
                    "name": "Daniel Bachhuber",
                    "email": "daniel@runcommand.io",
                    "homepage": "https://runcommand.io"
                }
            ],
            "description": "Installs, activates, and manages language packs.",
            "homepage": "https://github.com/wp-cli/language-command",
            "support": {
                "issues": "https://github.com/wp-cli/language-command/issues",
                "source": "https://github.com/wp-cli/language-command/tree/v2.0.8"
            },
            "time": "2020-12-07T19:29:09+00:00"
        },
        {
            "name": "wp-cli/maintenance-mode-command",
            "version": "v2.0.4",
            "source": {
                "type": "git",
                "url": "https://github.com/wp-cli/maintenance-mode-command.git",
                "reference": "1f4f09ad15696f65e713c4c73008f6550318b3bd"
            },
            "dist": {
                "type": "zip",
                "url": "https://api.github.com/repos/wp-cli/maintenance-mode-command/zipball/1f4f09ad15696f65e713c4c73008f6550318b3bd",
                "reference": "1f4f09ad15696f65e713c4c73008f6550318b3bd",
                "shasum": ""
            },
            "require": {
                "wp-cli/wp-cli": "^2"
            },
            "require-dev": {
                "wp-cli/wp-cli-tests": "^2.1"
            },
            "type": "wp-cli-package",
            "extra": {
                "branch-alias": {
                    "dev-master": "2.x-dev"
                },
                "bundled": true,
                "commands": [
                    "maintenance-mode",
                    "maintenance-mode activate",
                    "maintenance-mode deactivate",
                    "maintenance-mode status",
                    "maintenance-mode is-active"
                ]
            },
            "autoload": {
                "psr-4": {
                    "WP_CLI\\MaintenanceMode\\": "src/"
                },
                "files": [
                    "maintenance-mode-command.php"
                ]
            },
            "notification-url": "https://packagist.org/downloads/",
            "license": [
                "MIT"
            ],
            "authors": [
                {
                    "name": "Thrijith Thankachan",
                    "email": "thrijith13@gmail.com",
                    "homepage": "https://thrijith.com"
                }
            ],
            "description": "Activates, deactivates or checks the status of the maintenance mode of a site.",
            "homepage": "https://github.com/wp-cli/maintenance-mode-command",
            "support": {
                "issues": "https://github.com/wp-cli/maintenance-mode-command/issues",
                "source": "https://github.com/wp-cli/maintenance-mode-command/tree/v2.0.4"
            },
            "time": "2020-12-07T19:29:39+00:00"
        },
        {
            "name": "wp-cli/media-command",
            "version": "v2.0.9",
            "source": {
                "type": "git",
                "url": "https://github.com/wp-cli/media-command.git",
                "reference": "830e72a2cbd3eeec95a97df2c1c17d925d86790d"
            },
            "dist": {
                "type": "zip",
                "url": "https://api.github.com/repos/wp-cli/media-command/zipball/830e72a2cbd3eeec95a97df2c1c17d925d86790d",
                "reference": "830e72a2cbd3eeec95a97df2c1c17d925d86790d",
                "shasum": ""
            },
            "require": {
                "wp-cli/wp-cli": "^2"
            },
            "require-dev": {
                "wp-cli/entity-command": "^1.3 || ^2",
                "wp-cli/extension-command": "^2.0",
                "wp-cli/wp-cli-tests": "^2.1"
            },
            "type": "wp-cli-package",
            "extra": {
                "branch-alias": {
                    "dev-master": "2.x-dev"
                },
                "bundled": true,
                "commands": [
                    "media",
                    "media import",
                    "media regenerate",
                    "media image-size"
                ]
            },
            "autoload": {
                "psr-4": {
                    "": "src/"
                },
                "files": [
                    "media-command.php"
                ]
            },
            "notification-url": "https://packagist.org/downloads/",
            "license": [
                "MIT"
            ],
            "authors": [
                {
                    "name": "Daniel Bachhuber",
                    "email": "daniel@runcommand.io",
                    "homepage": "https://runcommand.io"
                }
            ],
            "description": "Imports files as attachments, regenerates thumbnails, or lists registered image sizes.",
            "homepage": "https://github.com/wp-cli/media-command",
            "support": {
                "issues": "https://github.com/wp-cli/media-command/issues",
                "source": "https://github.com/wp-cli/media-command/tree/master"
            },
            "time": "2020-06-11T00:17:12+00:00"
        },
        {
            "name": "wp-cli/mustangostang-spyc",
            "version": "0.6.3",
            "source": {
                "type": "git",
                "url": "https://github.com/wp-cli/spyc.git",
                "reference": "6aa0b4da69ce9e9a2c8402dab8d43cf32c581cc7"
            },
            "dist": {
                "type": "zip",
                "url": "https://api.github.com/repos/wp-cli/spyc/zipball/6aa0b4da69ce9e9a2c8402dab8d43cf32c581cc7",
                "reference": "6aa0b4da69ce9e9a2c8402dab8d43cf32c581cc7",
                "shasum": ""
            },
            "require": {
                "php": ">=5.3.1"
            },
            "require-dev": {
                "phpunit/phpunit": "4.3.*@dev"
            },
            "type": "library",
            "extra": {
                "branch-alias": {
                    "dev-master": "0.5.x-dev"
                }
            },
            "autoload": {
                "psr-4": {
                    "Mustangostang\\": "src/"
                },
                "files": [
                    "includes/functions.php"
                ]
            },
            "notification-url": "https://packagist.org/downloads/",
            "license": [
                "MIT"
            ],
            "authors": [
                {
                    "name": "mustangostang",
                    "email": "vlad.andersen@gmail.com"
                }
            ],
            "description": "A simple YAML loader/dumper class for PHP (WP-CLI fork)",
            "homepage": "https://github.com/mustangostang/spyc/",
            "support": {
                "source": "https://github.com/wp-cli/spyc/tree/autoload"
            },
            "time": "2017-04-25T11:26:20+00:00"
        },
        {
            "name": "wp-cli/package-command",
            "version": "v2.0.6",
            "source": {
                "type": "git",
                "url": "https://github.com/wp-cli/package-command.git",
                "reference": "92a0d7f2f4b54ad2aeff2292baaa96ba8f93f37a"
            },
            "dist": {
                "type": "zip",
                "url": "https://api.github.com/repos/wp-cli/package-command/zipball/92a0d7f2f4b54ad2aeff2292baaa96ba8f93f37a",
                "reference": "92a0d7f2f4b54ad2aeff2292baaa96ba8f93f37a",
                "shasum": ""
            },
            "require": {
                "composer/composer": ">=1.2.0 <1.7.0 || ^1.7.1",
                "ext-json": "*",
                "wp-cli/wp-cli": "^2.1"
            },
            "require-dev": {
                "wp-cli/scaffold-command": "^1 || ^2",
                "wp-cli/wp-cli-tests": "^2.1"
            },
            "type": "wp-cli-package",
            "extra": {
                "branch-alias": {
                    "dev-master": "2.x-dev"
                },
                "bundled": true,
                "commands": [
                    "package",
                    "package browse",
                    "package install",
                    "package list",
                    "package update",
                    "package uninstall"
                ]
            },
            "autoload": {
                "psr-4": {
                    "": "src/"
                },
                "files": [
                    "package-command.php"
                ]
            },
            "notification-url": "https://packagist.org/downloads/",
            "license": [
                "MIT"
            ],
            "authors": [
                {
                    "name": "Daniel Bachhuber",
                    "email": "daniel@runcommand.io",
                    "homepage": "https://runcommand.io"
                }
            ],
            "description": "Lists, installs, and removes WP-CLI packages.",
            "homepage": "https://github.com/wp-cli/package-command",
            "support": {
                "issues": "https://github.com/wp-cli/package-command/issues",
                "source": "https://github.com/wp-cli/package-command/tree/master"
            },
            "time": "2020-01-28T12:55:09+00:00"
        },
        {
            "name": "wp-cli/php-cli-tools",
            "version": "v0.11.12",
            "source": {
                "type": "git",
                "url": "https://github.com/wp-cli/php-cli-tools.git",
                "reference": "e472e08489f7504d9e8c5c5a057e1419cd1b2b3e"
            },
            "dist": {
                "type": "zip",
                "url": "https://api.github.com/repos/wp-cli/php-cli-tools/zipball/e472e08489f7504d9e8c5c5a057e1419cd1b2b3e",
                "reference": "e472e08489f7504d9e8c5c5a057e1419cd1b2b3e",
                "shasum": ""
            },
            "require": {
                "php": ">= 5.3.0"
            },
            "type": "library",
            "autoload": {
                "psr-0": {
                    "cli": "lib/"
                },
                "files": [
                    "lib/cli/cli.php"
                ]
            },
            "notification-url": "https://packagist.org/downloads/",
            "license": [
                "MIT"
            ],
            "authors": [
                {
                    "name": "Daniel Bachhuber",
                    "email": "daniel@handbuilt.co",
                    "role": "Maintainer"
                },
                {
                    "name": "James Logsdon",
                    "email": "jlogsdon@php.net",
                    "role": "Developer"
                }
            ],
            "description": "Console utilities for PHP",
            "homepage": "http://github.com/wp-cli/php-cli-tools",
            "keywords": [
                "cli",
                "console"
            ],
            "support": {
                "issues": "https://github.com/wp-cli/php-cli-tools/issues",
                "source": "https://github.com/wp-cli/php-cli-tools/tree/v0.11.12"
            },
            "time": "2021-03-03T12:43:49+00:00"
        },
        {
            "name": "wp-cli/rewrite-command",
            "version": "v2.0.6",
            "source": {
                "type": "git",
                "url": "https://github.com/wp-cli/rewrite-command.git",
                "reference": "6b2c7d186b375976869b8d74f1a3bac1f98aca57"
            },
            "dist": {
                "type": "zip",
                "url": "https://api.github.com/repos/wp-cli/rewrite-command/zipball/6b2c7d186b375976869b8d74f1a3bac1f98aca57",
                "reference": "6b2c7d186b375976869b8d74f1a3bac1f98aca57",
                "shasum": ""
            },
            "require": {
                "wp-cli/wp-cli": "^2"
            },
            "require-dev": {
                "wp-cli/entity-command": "^1.3 || ^2",
                "wp-cli/wp-cli-tests": "^2.1"
            },
            "type": "wp-cli-package",
            "extra": {
                "branch-alias": {
                    "dev-master": "2.x-dev"
                },
                "bundled": true,
                "commands": [
                    "rewrite",
                    "rewrite flush",
                    "rewrite list",
                    "rewrite structure"
                ]
            },
            "autoload": {
                "psr-4": {
                    "": "src/"
                },
                "files": [
                    "rewrite-command.php"
                ]
            },
            "notification-url": "https://packagist.org/downloads/",
            "license": [
                "MIT"
            ],
            "authors": [
                {
                    "name": "Daniel Bachhuber",
                    "email": "daniel@runcommand.io",
                    "homepage": "https://runcommand.io"
                }
            ],
            "description": "Lists or flushes the site's rewrite rules, updates the permalink structure.",
            "homepage": "https://github.com/wp-cli/rewrite-command",
            "support": {
                "issues": "https://github.com/wp-cli/rewrite-command/issues",
                "source": "https://github.com/wp-cli/rewrite-command/tree/v2.0.6"
            },
            "time": "2020-12-07T19:27:22+00:00"
        },
        {
            "name": "wp-cli/role-command",
            "version": "v2.0.5",
            "source": {
                "type": "git",
                "url": "https://github.com/wp-cli/role-command.git",
                "reference": "50e563a81f7462c4c5374abf6a1c0e88dfb01c9c"
            },
            "dist": {
                "type": "zip",
                "url": "https://api.github.com/repos/wp-cli/role-command/zipball/50e563a81f7462c4c5374abf6a1c0e88dfb01c9c",
                "reference": "50e563a81f7462c4c5374abf6a1c0e88dfb01c9c",
                "shasum": ""
            },
            "require": {
                "wp-cli/wp-cli": "^2"
            },
            "require-dev": {
                "wp-cli/wp-cli-tests": "^2.1"
            },
            "type": "wp-cli-package",
            "extra": {
                "branch-alias": {
                    "dev-master": "2.x-dev"
                },
                "bundled": true,
                "commands": [
                    "role",
                    "role create",
                    "role delete",
                    "role exists",
                    "role list",
                    "role reset",
                    "cap",
                    "cap add",
                    "cap list",
                    "cap remove"
                ]
            },
            "autoload": {
                "psr-4": {
                    "": "src/"
                },
                "files": [
                    "role-command.php"
                ]
            },
            "notification-url": "https://packagist.org/downloads/",
            "license": [
                "MIT"
            ],
            "authors": [
                {
                    "name": "Daniel Bachhuber",
                    "email": "daniel@runcommand.io",
                    "homepage": "https://runcommand.io"
                }
            ],
            "description": "Adds, removes, lists, and resets roles and capabilities.",
            "homepage": "https://github.com/wp-cli/role-command",
            "support": {
                "issues": "https://github.com/wp-cli/role-command/issues",
                "source": "https://github.com/wp-cli/role-command/tree/v2.0.5"
            },
            "time": "2020-12-07T19:27:04+00:00"
        },
        {
            "name": "wp-cli/scaffold-command",
            "version": "v2.0.8",
            "source": {
                "type": "git",
                "url": "https://github.com/wp-cli/scaffold-command.git",
                "reference": "4814acbdf3d7af499530cc1ae1e82f3ed9f12674"
            },
            "dist": {
                "type": "zip",
                "url": "https://api.github.com/repos/wp-cli/scaffold-command/zipball/4814acbdf3d7af499530cc1ae1e82f3ed9f12674",
                "reference": "4814acbdf3d7af499530cc1ae1e82f3ed9f12674",
                "shasum": ""
            },
            "require": {
                "php": "^5.4 || ^7.0",
                "wp-cli/wp-cli": "^2"
            },
            "require-dev": {
                "wp-cli/extension-command": "^1.2 || ^2",
                "wp-cli/wp-cli-tests": "^2.1"
            },
            "type": "wp-cli-package",
            "extra": {
                "branch-alias": {
                    "dev-master": "2.x-dev"
                },
                "bundled": true,
                "commands": [
                    "scaffold",
                    "scaffold underscores",
                    "scaffold block",
                    "scaffold child-theme",
                    "scaffold plugin",
                    "scaffold plugin-tests",
                    "scaffold post-type",
                    "scaffold taxonomy",
                    "scaffold theme-tests"
                ]
            },
            "autoload": {
                "psr-4": {
                    "": "src/"
                },
                "files": [
                    "scaffold-command.php"
                ]
            },
            "notification-url": "https://packagist.org/downloads/",
            "license": [
                "MIT"
            ],
            "authors": [
                {
                    "name": "Daniel Bachhuber",
                    "email": "daniel@runcommand.io",
                    "homepage": "https://runcommand.io"
                }
            ],
            "description": "Generates code for post types, taxonomies, blocks, plugins, child themes, etc.",
            "homepage": "https://github.com/wp-cli/scaffold-command",
            "support": {
                "issues": "https://github.com/wp-cli/scaffold-command/issues",
                "source": "https://github.com/wp-cli/scaffold-command/tree/master"
            },
            "time": "2019-11-25T13:26:31+00:00"
        },
        {
            "name": "wp-cli/search-replace-command",
            "version": "v2.0.7",
            "source": {
                "type": "git",
                "url": "https://github.com/wp-cli/search-replace-command.git",
                "reference": "1104e4fb7dd83e85dedb8a98ed8f0ac30639694b"
            },
            "dist": {
                "type": "zip",
                "url": "https://api.github.com/repos/wp-cli/search-replace-command/zipball/1104e4fb7dd83e85dedb8a98ed8f0ac30639694b",
                "reference": "1104e4fb7dd83e85dedb8a98ed8f0ac30639694b",
                "shasum": ""
            },
            "require": {
                "wp-cli/wp-cli": "^2"
            },
            "require-dev": {
                "wp-cli/db-command": "^1.3 || ^2",
                "wp-cli/entity-command": "^1.3 || ^2",
                "wp-cli/extension-command": "^1.2 || ^2",
                "wp-cli/wp-cli-tests": "^2.1"
            },
            "type": "wp-cli-package",
            "extra": {
                "branch-alias": {
                    "dev-master": "2.x-dev"
                },
                "bundled": true,
                "commands": [
                    "search-replace"
                ]
            },
            "autoload": {
                "psr-4": {
                    "": "src/"
                },
                "files": [
                    "search-replace-command.php"
                ]
            },
            "notification-url": "https://packagist.org/downloads/",
            "license": [
                "MIT"
            ],
            "authors": [
                {
                    "name": "Daniel Bachhuber",
                    "email": "daniel@runcommand.io",
                    "homepage": "https://runcommand.io"
                }
            ],
            "description": "Searches/replaces strings in the database.",
            "homepage": "https://github.com/wp-cli/search-replace-command",
            "support": {
                "issues": "https://github.com/wp-cli/search-replace-command/issues",
                "source": "https://github.com/wp-cli/search-replace-command/tree/v2.0.7"
            },
            "time": "2020-06-10T13:24:39+00:00"
        },
        {
            "name": "wp-cli/server-command",
            "version": "v2.0.6",
            "source": {
                "type": "git",
                "url": "https://github.com/wp-cli/server-command.git",
                "reference": "be65465bda181209c95011f15d4575809d039ea9"
            },
            "dist": {
                "type": "zip",
                "url": "https://api.github.com/repos/wp-cli/server-command/zipball/be65465bda181209c95011f15d4575809d039ea9",
                "reference": "be65465bda181209c95011f15d4575809d039ea9",
                "shasum": ""
            },
            "require": {
                "wp-cli/wp-cli": "^2"
            },
            "require-dev": {
                "wp-cli/wp-cli-tests": "^2.1"
            },
            "type": "wp-cli-package",
            "extra": {
                "branch-alias": {
                    "dev-master": "2.x-dev"
                },
                "bundled": true,
                "commands": [
                    "server"
                ]
            },
            "autoload": {
                "psr-4": {
                    "": "src/"
                },
                "files": [
                    "server-command.php"
                ]
            },
            "notification-url": "https://packagist.org/downloads/",
            "license": [
                "MIT"
            ],
            "authors": [
                {
                    "name": "Daniel Bachhuber",
                    "email": "daniel@runcommand.io",
                    "homepage": "https://runcommand.io"
                }
            ],
            "description": "Launches PHP's built-in web server for a specific WordPress installation.",
            "homepage": "https://github.com/wp-cli/server-command",
            "support": {
                "issues": "https://github.com/wp-cli/server-command/issues",
                "source": "https://github.com/wp-cli/server-command/tree/v2.0.6"
            },
            "time": "2020-12-07T19:26:47+00:00"
        },
        {
            "name": "wp-cli/shell-command",
            "version": "v2.0.7",
            "source": {
                "type": "git",
                "url": "https://github.com/wp-cli/shell-command.git",
                "reference": "76088e1ff69855d89454aed886d27c3f62b12c2c"
            },
            "dist": {
                "type": "zip",
                "url": "https://api.github.com/repos/wp-cli/shell-command/zipball/76088e1ff69855d89454aed886d27c3f62b12c2c",
                "reference": "76088e1ff69855d89454aed886d27c3f62b12c2c",
                "shasum": ""
            },
            "require": {
                "wp-cli/wp-cli": "^2"
            },
            "require-dev": {
                "wp-cli/wp-cli-tests": "^2.1"
            },
            "type": "wp-cli-package",
            "extra": {
                "branch-alias": {
                    "dev-master": "2.x-dev"
                },
                "bundled": true,
                "commands": [
                    "shell"
                ]
            },
            "autoload": {
                "psr-4": {
                    "": "src/",
                    "WP_CLI\\": "src/WP_CLI"
                },
                "files": [
                    "shell-command.php"
                ]
            },
            "notification-url": "https://packagist.org/downloads/",
            "license": [
                "MIT"
            ],
            "authors": [
                {
                    "name": "Daniel Bachhuber",
                    "email": "daniel@runcommand.io",
                    "homepage": "https://runcommand.io"
                }
            ],
            "description": "Opens an interactive PHP console for running and testing PHP code.",
            "homepage": "https://github.com/wp-cli/shell-command",
            "support": {
                "issues": "https://github.com/wp-cli/shell-command/issues",
                "source": "https://github.com/wp-cli/shell-command/tree/v2.0.7"
            },
            "time": "2020-12-07T19:26:30+00:00"
        },
        {
            "name": "wp-cli/super-admin-command",
            "version": "v2.0.5",
            "source": {
                "type": "git",
                "url": "https://github.com/wp-cli/super-admin-command.git",
                "reference": "23b9a4e6f27d5effe5cfd67db2329e0d58dbb53f"
            },
            "dist": {
                "type": "zip",
                "url": "https://api.github.com/repos/wp-cli/super-admin-command/zipball/23b9a4e6f27d5effe5cfd67db2329e0d58dbb53f",
                "reference": "23b9a4e6f27d5effe5cfd67db2329e0d58dbb53f",
                "shasum": ""
            },
            "require": {
                "wp-cli/wp-cli": "^2"
            },
            "require-dev": {
                "wp-cli/entity-command": "^1.3 || ^2",
                "wp-cli/wp-cli-tests": "^2.1"
            },
            "type": "wp-cli-package",
            "extra": {
                "branch-alias": {
                    "dev-master": "2.x-dev"
                },
                "bundled": true,
                "commands": [
                    "super-admin",
                    "super-admin add",
                    "super-admin list",
                    "super-admin remove"
                ]
            },
            "autoload": {
                "psr-4": {
                    "": "src/"
                },
                "files": [
                    "super-admin-command.php"
                ]
            },
            "notification-url": "https://packagist.org/downloads/",
            "license": [
                "MIT"
            ],
            "authors": [
                {
                    "name": "Daniel Bachhuber",
                    "email": "daniel@runcommand.io",
                    "homepage": "https://runcommand.io"
                }
            ],
            "description": "Lists, adds, or removes super admin users on a multisite installation.",
            "homepage": "https://github.com/wp-cli/super-admin-command",
            "support": {
                "issues": "https://github.com/wp-cli/super-admin-command/issues",
                "source": "https://github.com/wp-cli/super-admin-command/tree/v2.0.5"
            },
            "time": "2020-12-07T19:26:13+00:00"
        },
        {
            "name": "wp-cli/widget-command",
            "version": "v2.1.2",
            "source": {
                "type": "git",
                "url": "https://github.com/wp-cli/widget-command.git",
                "reference": "0c73470adbc73b45f4d371e4869672eacca104b3"
            },
            "dist": {
                "type": "zip",
                "url": "https://api.github.com/repos/wp-cli/widget-command/zipball/0c73470adbc73b45f4d371e4869672eacca104b3",
                "reference": "0c73470adbc73b45f4d371e4869672eacca104b3",
                "shasum": ""
            },
            "require": {
                "wp-cli/wp-cli": "^2.4"
            },
            "require-dev": {
                "wp-cli/extension-command": "^1.2 || ^2",
                "wp-cli/wp-cli-tests": "^2.1"
            },
            "type": "wp-cli-package",
            "extra": {
                "branch-alias": {
                    "dev-master": "2.x-dev"
                },
                "bundled": true,
                "commands": [
                    "widget",
                    "widget add",
                    "widget deactivate",
                    "widget delete",
                    "widget list",
                    "widget move",
                    "widget reset",
                    "widget update",
                    "sidebar",
                    "sidebar list"
                ]
            },
            "autoload": {
                "psr-4": {
                    "": "src/"
                },
                "files": [
                    "widget-command.php"
                ]
            },
            "notification-url": "https://packagist.org/downloads/",
            "license": [
                "MIT"
            ],
            "authors": [
                {
                    "name": "Daniel Bachhuber",
                    "email": "daniel@runcommand.io",
                    "homepage": "https://runcommand.io"
                }
            ],
            "description": "Adds, moves, and removes widgets; lists sidebars.",
            "homepage": "https://github.com/wp-cli/widget-command",
            "support": {
                "issues": "https://github.com/wp-cli/widget-command/issues",
                "source": "https://github.com/wp-cli/widget-command/tree/v2.1.2"
            },
            "time": "2020-12-07T19:25:02+00:00"
        },
        {
            "name": "wp-cli/wp-cli",
            "version": "v2.4.1",
            "source": {
                "type": "git",
                "url": "https://github.com/wp-cli/wp-cli.git",
                "reference": "ceb18598e79befa9b2a37a51efbb34910628988b"
            },
            "dist": {
                "type": "zip",
                "url": "https://api.github.com/repos/wp-cli/wp-cli/zipball/ceb18598e79befa9b2a37a51efbb34910628988b",
                "reference": "ceb18598e79befa9b2a37a51efbb34910628988b",
                "shasum": ""
            },
            "require": {
                "ext-curl": "*",
                "mustache/mustache": "~2.13",
                "php": "^5.4 || ^7.0",
                "rmccue/requests": "~1.6",
                "symfony/finder": ">2.7",
                "wp-cli/mustangostang-spyc": "^0.6.3",
                "wp-cli/php-cli-tools": "~0.11.2"
            },
            "require-dev": {
                "roave/security-advisories": "dev-master",
                "wp-cli/db-command": "^1.3 || ^2",
                "wp-cli/entity-command": "^1.2 || ^2",
                "wp-cli/extension-command": "^1.1 || ^2",
                "wp-cli/package-command": "^1 || ^2",
                "wp-cli/wp-cli-tests": "^2.1"
            },
            "suggest": {
                "ext-readline": "Include for a better --prompt implementation",
                "ext-zip": "Needed to support extraction of ZIP archives when doing downloads or updates"
            },
            "bin": [
                "bin/wp",
                "bin/wp.bat"
            ],
            "type": "library",
            "extra": {
                "branch-alias": {
                    "dev-master": "2.4.x-dev"
                }
            },
            "autoload": {
                "psr-0": {
                    "WP_CLI": "php"
                }
            },
            "notification-url": "https://packagist.org/downloads/",
            "license": [
                "MIT"
            ],
            "description": "WP-CLI framework",
            "homepage": "https://wp-cli.org",
            "keywords": [
                "cli",
                "wordpress"
            ],
            "support": {
                "docs": "https://make.wordpress.org/cli/handbook/",
                "issues": "https://github.com/wp-cli/wp-cli/issues",
                "source": "https://github.com/wp-cli/wp-cli"
            },
            "time": "2020-02-18T08:15:37+00:00"
        },
        {
            "name": "wp-cli/wp-cli-bundle",
            "version": "v2.4.0",
            "source": {
                "type": "git",
                "url": "https://github.com/wp-cli/wp-cli-bundle.git",
                "reference": "713bc75b2f88550920dedc4f2ad3e1daf9f76326"
            },
            "dist": {
                "type": "zip",
                "url": "https://api.github.com/repos/wp-cli/wp-cli-bundle/zipball/713bc75b2f88550920dedc4f2ad3e1daf9f76326",
                "reference": "713bc75b2f88550920dedc4f2ad3e1daf9f76326",
                "shasum": ""
            },
            "require": {
                "cweagans/composer-patches": "^1.6",
                "php": ">=5.4",
                "wp-cli/cache-command": "^2",
                "wp-cli/checksum-command": "^2",
                "wp-cli/config-command": "^2",
                "wp-cli/core-command": "^2",
                "wp-cli/cron-command": "^2",
                "wp-cli/db-command": "^2",
                "wp-cli/embed-command": "^2",
                "wp-cli/entity-command": "^2",
                "wp-cli/eval-command": "^2",
                "wp-cli/export-command": "^2",
                "wp-cli/extension-command": "^2",
                "wp-cli/i18n-command": "^2",
                "wp-cli/import-command": "^2",
                "wp-cli/language-command": "^2",
                "wp-cli/maintenance-mode-command": "^2",
                "wp-cli/media-command": "^2",
                "wp-cli/package-command": "^2",
                "wp-cli/rewrite-command": "^2",
                "wp-cli/role-command": "^2",
                "wp-cli/scaffold-command": "^2",
                "wp-cli/search-replace-command": "^2",
                "wp-cli/server-command": "^2",
                "wp-cli/shell-command": "^2",
                "wp-cli/super-admin-command": "^2",
                "wp-cli/widget-command": "^2",
                "wp-cli/wp-cli": "^2.4"
            },
            "require-dev": {
                "roave/security-advisories": "dev-master",
                "wp-cli/wp-cli-tests": "^2.1"
            },
            "suggest": {
                "psy/psysh": "Enhanced `wp shell` functionality"
            },
            "type": "library",
            "extra": {
                "branch-alias": {
                    "dev-master": "2.1.x-dev"
                },
                "enable-patching": true
            },
            "notification-url": "https://packagist.org/downloads/",
            "license": [
                "MIT"
            ],
            "description": "WP-CLI bundle package with default commands.",
            "homepage": "https://wp-cli.org",
            "keywords": [
                "cli",
                "wordpress"
            ],
            "support": {
                "docs": "https://make.wordpress.org/cli/handbook/",
                "issues": "https://github.com/wp-cli/wp-cli-bundle/issues",
                "source": "https://github.com/wp-cli/wp-cli-bundle"
            },
            "time": "2019-11-12T17:43:58+00:00"
        },
        {
            "name": "wp-cli/wp-config-transformer",
            "version": "v1.2.8",
            "source": {
                "type": "git",
                "url": "https://github.com/wp-cli/wp-config-transformer.git",
                "reference": "0bb2b9162c38ca72370380aea11dc06e431e13a5"
            },
            "dist": {
                "type": "zip",
                "url": "https://api.github.com/repos/wp-cli/wp-config-transformer/zipball/0bb2b9162c38ca72370380aea11dc06e431e13a5",
                "reference": "0bb2b9162c38ca72370380aea11dc06e431e13a5",
                "shasum": ""
            },
            "require": {
                "php": ">=5.3.29"
            },
            "require-dev": {
                "composer/composer": ">=1.5.6 <1.7.0 || ^1.7.1 || ^2.0.0",
                "phpunit/phpunit": "^6.5.5 || ^7.0.0",
                "wp-coding-standards/wpcs": "^0.14.0 || ^1.0.0 || ^2.0.0"
            },
            "type": "library",
            "autoload": {
                "files": [
                    "src/WPConfigTransformer.php"
                ]
            },
            "notification-url": "https://packagist.org/downloads/",
            "license": [
                "MIT"
            ],
            "authors": [
                {
                    "name": "Frankie Jarrett",
                    "email": "fjarrett@gmail.com"
                }
            ],
            "description": "Programmatically edit a wp-config.php file.",
            "support": {
                "issues": "https://github.com/wp-cli/wp-config-transformer/issues",
                "source": "https://github.com/wp-cli/wp-config-transformer/tree/v1.2.8"
            },
            "time": "2020-11-12T08:08:10+00:00"
        },
        {
            "name": "wp-coding-standards/wpcs",
            "version": "2.3.0",
            "source": {
                "type": "git",
                "url": "https://github.com/WordPress/WordPress-Coding-Standards.git",
                "reference": "7da1894633f168fe244afc6de00d141f27517b62"
            },
            "dist": {
                "type": "zip",
                "url": "https://api.github.com/repos/WordPress/WordPress-Coding-Standards/zipball/7da1894633f168fe244afc6de00d141f27517b62",
                "reference": "7da1894633f168fe244afc6de00d141f27517b62",
                "shasum": ""
            },
            "require": {
                "php": ">=5.4",
                "squizlabs/php_codesniffer": "^3.3.1"
            },
            "require-dev": {
                "dealerdirect/phpcodesniffer-composer-installer": "^0.5 || ^0.6",
                "phpcompatibility/php-compatibility": "^9.0",
                "phpcsstandards/phpcsdevtools": "^1.0",
                "phpunit/phpunit": "^4.0 || ^5.0 || ^6.0 || ^7.0"
            },
            "suggest": {
                "dealerdirect/phpcodesniffer-composer-installer": "^0.6 || This Composer plugin will sort out the PHPCS 'installed_paths' automatically."
            },
            "type": "phpcodesniffer-standard",
            "notification-url": "https://packagist.org/downloads/",
            "license": [
                "MIT"
            ],
            "authors": [
                {
                    "name": "Contributors",
                    "homepage": "https://github.com/WordPress/WordPress-Coding-Standards/graphs/contributors"
                }
            ],
            "description": "PHP_CodeSniffer rules (sniffs) to enforce WordPress coding conventions",
            "keywords": [
                "phpcs",
                "standards",
                "wordpress"
            ],
            "support": {
                "issues": "https://github.com/WordPress/WordPress-Coding-Standards/issues",
                "source": "https://github.com/WordPress/WordPress-Coding-Standards",
                "wiki": "https://github.com/WordPress/WordPress-Coding-Standards/wiki"
            },
            "time": "2020-05-13T23:57:56+00:00"
        },
        {
            "name": "wp-graphql/wp-graphql-testcase",
            "version": "v1.0.1",
            "source": {
                "type": "git",
                "url": "https://github.com/wp-graphql/wp-graphql-testcase.git",
                "reference": "15b3b4d2cf865c4b3e1aeae781306ed1e48a9f99"
            },
            "dist": {
                "type": "zip",
                "url": "https://api.github.com/repos/wp-graphql/wp-graphql-testcase/zipball/15b3b4d2cf865c4b3e1aeae781306ed1e48a9f99",
                "reference": "15b3b4d2cf865c4b3e1aeae781306ed1e48a9f99",
                "shasum": ""
            },
            "require": {
                "codeception/module-asserts": "^1.0",
                "codeception/module-rest": "^1.2",
                "codeception/util-universalframework": "^1.0",
                "composer/installers": "~1.0",
                "lucatume/wp-browser": "^2.6",
                "phpunit/phpunit": "<=9.4.4"
            },
            "require-dev": {
                "johnpbloch/wordpress": "^5.4",
                "simpod/php-coveralls-mirror": "^3.0",
                "wp-graphql/wp-graphql": "^1.1.8"
            },
            "type": "library",
            "extra": {
                "wordpress-install-dir": "local/public",
                "installer-paths": {
                    "local/public/wp-content/plugins/{$name}/": [
                        "type:wordpress-plugin"
                    ]
                }
            },
            "autoload": {
                "psr-4": {
                    "Tests\\WPGraphQL\\": "src/"
                },
                "classmap": [
                    "src/"
                ]
            },
            "notification-url": "https://packagist.org/downloads/",
            "license": [
                "MIT"
            ],
            "authors": [
                {
                    "name": "Geoff Taylor",
                    "email": "geoffrey.taylor@outlook.com"
                }
            ],
            "description": "Codeception module for WPGraphQL API testing",
            "support": {
                "issues": "https://github.com/wp-graphql/wp-graphql-testcase/issues",
                "source": "https://github.com/wp-graphql/wp-graphql-testcase/tree/v1.0.1"
            },
            "time": "2021-02-26T23:52:26+00:00"
        },
        {
            "name": "zordius/lightncandy",
            "version": "v1.2.5",
            "source": {
                "type": "git",
                "url": "https://github.com/zordius/lightncandy.git",
                "reference": "37aa381e0f27d411a630062070c7a5a2174c62e7"
            },
            "dist": {
                "type": "zip",
                "url": "https://api.github.com/repos/zordius/lightncandy/zipball/37aa381e0f27d411a630062070c7a5a2174c62e7",
                "reference": "37aa381e0f27d411a630062070c7a5a2174c62e7",
                "shasum": ""
            },
            "require": {
                "php": ">=7.1.0"
            },
            "require-dev": {
                "phpunit/phpunit": "^7"
            },
            "type": "library",
            "extra": {
                "branch-alias": {
                    "dev-master": "1.2.5-dev"
                }
            },
            "autoload": {
                "psr-4": {
                    "LightnCandy\\": "src"
                }
            },
            "notification-url": "https://packagist.org/downloads/",
            "license": [
                "MIT"
            ],
            "authors": [
                {
                    "name": "Zordius Chen",
                    "email": "zordius@gmail.com"
                }
            ],
            "description": "An extremely fast PHP implementation of handlebars ( http://handlebarsjs.com/ ) and mustache ( http://mustache.github.io/ ).",
            "homepage": "https://github.com/zordius/lightncandy",
            "keywords": [
                "handlebars",
                "logicless",
                "mustache",
                "php",
                "template"
            ],
            "support": {
                "issues": "https://github.com/zordius/lightncandy/issues",
                "source": "https://github.com/zordius/lightncandy/tree/master"
            },
            "time": "2020-03-08T06:00:24+00:00"
        }
    ],
    "aliases": [],
    "minimum-stability": "stable",
    "stability-flags": [],
    "prefer-stable": false,
    "prefer-lowest": false,
    "platform": {
        "php": ">=7.1.0"
    },
    "platform-dev": [],
    "plugin-api-version": "2.0.0"
}<|MERGE_RESOLUTION|>--- conflicted
+++ resolved
@@ -4,11 +4,7 @@
         "Read more about it at https://getcomposer.org/doc/01-basic-usage.md#installing-dependencies",
         "This file is @generated automatically"
     ],
-<<<<<<< HEAD
-    "content-hash": "4a36d4d8570ac15157a4b23005f5bae8",
-=======
-    "content-hash": "33a61fe63c83cb2c86d70666d2cd198b",
->>>>>>> cc0b3832
+    "content-hash": "14ee3823b5cfdc4625b71a2c08e0d66d",
     "packages": [
         {
             "name": "ivome/graphql-relay-php",
@@ -1866,16 +1862,16 @@
         },
         {
             "name": "gettext/gettext",
-            "version": "v4.8.3",
+            "version": "v4.8.4",
             "source": {
                 "type": "git",
                 "url": "https://github.com/php-gettext/Gettext.git",
-                "reference": "57ff4fb16647e78e80a5909fe3c190f1c3110321"
-            },
-            "dist": {
-                "type": "zip",
-                "url": "https://api.github.com/repos/php-gettext/Gettext/zipball/57ff4fb16647e78e80a5909fe3c190f1c3110321",
-                "reference": "57ff4fb16647e78e80a5909fe3c190f1c3110321",
+                "reference": "58bc0f7f37e78efb0f9758f93d4a0f669f0f84a1"
+            },
+            "dist": {
+                "type": "zip",
+                "url": "https://api.github.com/repos/php-gettext/Gettext/zipball/58bc0f7f37e78efb0f9758f93d4a0f669f0f84a1",
+                "reference": "58bc0f7f37e78efb0f9758f93d4a0f669f0f84a1",
                 "shasum": ""
             },
             "require": {
@@ -1927,9 +1923,23 @@
             "support": {
                 "email": "oom@oscarotero.com",
                 "issues": "https://github.com/oscarotero/Gettext/issues",
-                "source": "https://github.com/php-gettext/Gettext/tree/v4.8.3"
-            },
-            "time": "2020-11-18T22:35:49+00:00"
+                "source": "https://github.com/php-gettext/Gettext/tree/v4.8.4"
+            },
+            "funding": [
+                {
+                    "url": "https://paypal.me/oscarotero",
+                    "type": "custom"
+                },
+                {
+                    "url": "https://github.com/oscarotero",
+                    "type": "github"
+                },
+                {
+                    "url": "https://www.patreon.com/misteroom",
+                    "type": "patreon"
+                }
+            ],
+            "time": "2021-03-10T19:35:49+00:00"
         },
         {
             "name": "gettext/languages",
@@ -2124,16 +2134,16 @@
         },
         {
             "name": "guzzlehttp/psr7",
-            "version": "1.7.0",
+            "version": "1.8.1",
             "source": {
                 "type": "git",
                 "url": "https://github.com/guzzle/psr7.git",
-                "reference": "53330f47520498c0ae1f61f7e2c90f55690c06a3"
-            },
-            "dist": {
-                "type": "zip",
-                "url": "https://api.github.com/repos/guzzle/psr7/zipball/53330f47520498c0ae1f61f7e2c90f55690c06a3",
-                "reference": "53330f47520498c0ae1f61f7e2c90f55690c06a3",
+                "reference": "35ea11d335fd638b5882ff1725228b3d35496ab1"
+            },
+            "dist": {
+                "type": "zip",
+                "url": "https://api.github.com/repos/guzzle/psr7/zipball/35ea11d335fd638b5882ff1725228b3d35496ab1",
+                "reference": "35ea11d335fd638b5882ff1725228b3d35496ab1",
                 "shasum": ""
             },
             "require": {
@@ -2193,9 +2203,9 @@
             ],
             "support": {
                 "issues": "https://github.com/guzzle/psr7/issues",
-                "source": "https://github.com/guzzle/psr7/tree/1.7.0"
-            },
-            "time": "2020-09-30T07:37:11+00:00"
+                "source": "https://github.com/guzzle/psr7/tree/1.8.1"
+            },
+            "time": "2021-03-21T16:25:00+00:00"
         },
         {
             "name": "hautelook/phpass",
@@ -2247,16 +2257,16 @@
         },
         {
             "name": "illuminate/collections",
-            "version": "v8.32.1",
+            "version": "v8.34.0",
             "source": {
                 "type": "git",
                 "url": "https://github.com/illuminate/collections.git",
-                "reference": "d7cc717a00064b40fa63a8ad522042005e1de1ed"
-            },
-            "dist": {
-                "type": "zip",
-                "url": "https://api.github.com/repos/illuminate/collections/zipball/d7cc717a00064b40fa63a8ad522042005e1de1ed",
-                "reference": "d7cc717a00064b40fa63a8ad522042005e1de1ed",
+                "reference": "e18d6e4cf03dd597bc3ecd86fefc2023d0c7a5e8"
+            },
+            "dist": {
+                "type": "zip",
+                "url": "https://api.github.com/repos/illuminate/collections/zipball/e18d6e4cf03dd597bc3ecd86fefc2023d0c7a5e8",
+                "reference": "e18d6e4cf03dd597bc3ecd86fefc2023d0c7a5e8",
                 "shasum": ""
             },
             "require": {
@@ -2297,20 +2307,20 @@
                 "issues": "https://github.com/laravel/framework/issues",
                 "source": "https://github.com/laravel/framework"
             },
-            "time": "2021-03-08T17:22:22+00:00"
+            "time": "2021-03-19T00:05:33+00:00"
         },
         {
             "name": "illuminate/contracts",
-            "version": "v8.32.1",
+            "version": "v8.34.0",
             "source": {
                 "type": "git",
                 "url": "https://github.com/illuminate/contracts.git",
-                "reference": "9c7a9868d7485a82663d67109429094c8e4ed56d"
-            },
-            "dist": {
-                "type": "zip",
-                "url": "https://api.github.com/repos/illuminate/contracts/zipball/9c7a9868d7485a82663d67109429094c8e4ed56d",
-                "reference": "9c7a9868d7485a82663d67109429094c8e4ed56d",
+                "reference": "121cea1d8b8772bc7fee99c71ecf0f57c1d77b3b"
+            },
+            "dist": {
+                "type": "zip",
+                "url": "https://api.github.com/repos/illuminate/contracts/zipball/121cea1d8b8772bc7fee99c71ecf0f57c1d77b3b",
+                "reference": "121cea1d8b8772bc7fee99c71ecf0f57c1d77b3b",
                 "shasum": ""
             },
             "require": {
@@ -2345,11 +2355,11 @@
                 "issues": "https://github.com/laravel/framework/issues",
                 "source": "https://github.com/laravel/framework"
             },
-            "time": "2021-02-26T13:17:03+00:00"
+            "time": "2021-03-12T14:45:30+00:00"
         },
         {
             "name": "illuminate/macroable",
-            "version": "v8.32.1",
+            "version": "v8.34.0",
             "source": {
                 "type": "git",
                 "url": "https://github.com/illuminate/macroable.git",
@@ -2395,16 +2405,16 @@
         },
         {
             "name": "illuminate/support",
-            "version": "v8.32.1",
+            "version": "v8.34.0",
             "source": {
                 "type": "git",
                 "url": "https://github.com/illuminate/support.git",
-                "reference": "2ef7ff288366a1ebe32f633196a1b90bd443acc3"
-            },
-            "dist": {
-                "type": "zip",
-                "url": "https://api.github.com/repos/illuminate/support/zipball/2ef7ff288366a1ebe32f633196a1b90bd443acc3",
-                "reference": "2ef7ff288366a1ebe32f633196a1b90bd443acc3",
+                "reference": "b7b27e758b68aad44558c62e7374328835895386"
+            },
+            "dist": {
+                "type": "zip",
+                "url": "https://api.github.com/repos/illuminate/support/zipball/b7b27e758b68aad44558c62e7374328835895386",
+                "reference": "b7b27e758b68aad44558c62e7374328835895386",
                 "shasum": ""
             },
             "require": {
@@ -2459,7 +2469,7 @@
                 "issues": "https://github.com/laravel/framework/issues",
                 "source": "https://github.com/laravel/framework"
             },
-            "time": "2021-03-05T15:22:14+00:00"
+            "time": "2021-03-21T13:37:37+00:00"
         },
         {
             "name": "justinrainbow/json-schema",
@@ -3156,16 +3166,16 @@
         },
         {
             "name": "php-stubs/wordpress-stubs",
-            "version": "v5.6.0",
+            "version": "v5.7.0",
             "source": {
                 "type": "git",
                 "url": "https://github.com/php-stubs/wordpress-stubs.git",
-                "reference": "ed446cce304cd49f13900274b3ed60d1b526297e"
-            },
-            "dist": {
-                "type": "zip",
-                "url": "https://api.github.com/repos/php-stubs/wordpress-stubs/zipball/ed446cce304cd49f13900274b3ed60d1b526297e",
-                "reference": "ed446cce304cd49f13900274b3ed60d1b526297e",
+                "reference": "69baf30e7c92f149526da950a68222af05f7bc67"
+            },
+            "dist": {
+                "type": "zip",
+                "url": "https://api.github.com/repos/php-stubs/wordpress-stubs/zipball/69baf30e7c92f149526da950a68222af05f7bc67",
+                "reference": "69baf30e7c92f149526da950a68222af05f7bc67",
                 "shasum": ""
             },
             "replace": {
@@ -3194,9 +3204,9 @@
             ],
             "support": {
                 "issues": "https://github.com/php-stubs/wordpress-stubs/issues",
-                "source": "https://github.com/php-stubs/wordpress-stubs/tree/v5.6.0"
-            },
-            "time": "2020-12-09T00:38:16+00:00"
+                "source": "https://github.com/php-stubs/wordpress-stubs/tree/v5.7.0"
+            },
+            "time": "2021-03-10T10:29:23+00:00"
         },
         {
             "name": "php-webdriver/webdriver",
@@ -3601,16 +3611,16 @@
         },
         {
             "name": "phpspec/prophecy",
-            "version": "1.12.2",
+            "version": "1.13.0",
             "source": {
                 "type": "git",
                 "url": "https://github.com/phpspec/prophecy.git",
-                "reference": "245710e971a030f42e08f4912863805570f23d39"
-            },
-            "dist": {
-                "type": "zip",
-                "url": "https://api.github.com/repos/phpspec/prophecy/zipball/245710e971a030f42e08f4912863805570f23d39",
-                "reference": "245710e971a030f42e08f4912863805570f23d39",
+                "reference": "be1996ed8adc35c3fd795488a653f4b518be70ea"
+            },
+            "dist": {
+                "type": "zip",
+                "url": "https://api.github.com/repos/phpspec/prophecy/zipball/be1996ed8adc35c3fd795488a653f4b518be70ea",
+                "reference": "be1996ed8adc35c3fd795488a653f4b518be70ea",
                 "shasum": ""
             },
             "require": {
@@ -3662,9 +3672,9 @@
             ],
             "support": {
                 "issues": "https://github.com/phpspec/prophecy/issues",
-                "source": "https://github.com/phpspec/prophecy/tree/1.12.2"
-            },
-            "time": "2020-12-19T10:15:11+00:00"
+                "source": "https://github.com/phpspec/prophecy/tree/1.13.0"
+            },
+            "time": "2021-03-17T13:42:18+00:00"
         },
         {
             "name": "phpstan/extension-installer",
@@ -3713,18 +3723,6 @@
         },
         {
             "name": "phpstan/phpstan",
-<<<<<<< HEAD
-            "version": "0.12.81",
-            "source": {
-                "type": "git",
-                "url": "https://github.com/phpstan/phpstan.git",
-                "reference": "0dd5b0ebeff568f7000022ea5f04aa86ad3124b8"
-            },
-            "dist": {
-                "type": "zip",
-                "url": "https://api.github.com/repos/phpstan/phpstan/zipball/0dd5b0ebeff568f7000022ea5f04aa86ad3124b8",
-                "reference": "0dd5b0ebeff568f7000022ea5f04aa86ad3124b8",
-=======
             "version": "0.12.82",
             "source": {
                 "type": "git",
@@ -3735,7 +3733,6 @@
                 "type": "zip",
                 "url": "https://api.github.com/repos/phpstan/phpstan/zipball/3920f0fb0aff39263d3a4cb0bca120a67a1a6a11",
                 "reference": "3920f0fb0aff39263d3a4cb0bca120a67a1a6a11",
->>>>>>> cc0b3832
                 "shasum": ""
             },
             "require": {
@@ -3766,11 +3763,7 @@
             "description": "PHPStan - PHP Static Analysis Tool",
             "support": {
                 "issues": "https://github.com/phpstan/phpstan/issues",
-<<<<<<< HEAD
-                "source": "https://github.com/phpstan/phpstan/tree/0.12.81"
-=======
                 "source": "https://github.com/phpstan/phpstan/tree/0.12.82"
->>>>>>> cc0b3832
             },
             "funding": [
                 {
@@ -3786,11 +3779,7 @@
                     "type": "tidelift"
                 }
             ],
-<<<<<<< HEAD
-            "time": "2021-03-08T22:03:02+00:00"
-=======
             "time": "2021-03-19T06:08:17+00:00"
->>>>>>> cc0b3832
         },
         {
             "name": "phpunit/php-code-coverage",
@@ -5725,16 +5714,16 @@
         },
         {
             "name": "sirbrillig/phpcs-variable-analysis",
-            "version": "v2.10.2",
+            "version": "v2.11.0",
             "source": {
                 "type": "git",
                 "url": "https://github.com/sirbrillig/phpcs-variable-analysis.git",
-                "reference": "0775e0c683badad52c03b11c2cd86a9fdecb937a"
-            },
-            "dist": {
-                "type": "zip",
-                "url": "https://api.github.com/repos/sirbrillig/phpcs-variable-analysis/zipball/0775e0c683badad52c03b11c2cd86a9fdecb937a",
-                "reference": "0775e0c683badad52c03b11c2cd86a9fdecb937a",
+                "reference": "e76e816236f401458dd8e16beecab905861b5867"
+            },
+            "dist": {
+                "type": "zip",
+                "url": "https://api.github.com/repos/sirbrillig/phpcs-variable-analysis/zipball/e76e816236f401458dd8e16beecab905861b5867",
+                "reference": "e76e816236f401458dd8e16beecab905861b5867",
                 "shasum": ""
             },
             "require": {
@@ -5774,7 +5763,7 @@
                 "source": "https://github.com/sirbrillig/phpcs-variable-analysis",
                 "wiki": "https://github.com/sirbrillig/phpcs-variable-analysis/wiki"
             },
-            "time": "2021-01-08T16:31:05+00:00"
+            "time": "2021-03-09T22:32:14+00:00"
         },
         {
             "name": "softcreatr/jsonpath",
@@ -6051,16 +6040,16 @@
         },
         {
             "name": "symfony/console",
-            "version": "v5.2.4",
+            "version": "v5.2.5",
             "source": {
                 "type": "git",
                 "url": "https://github.com/symfony/console.git",
-                "reference": "d6d0cc30d8c0fda4e7b213c20509b0159a8f4556"
-            },
-            "dist": {
-                "type": "zip",
-                "url": "https://api.github.com/repos/symfony/console/zipball/d6d0cc30d8c0fda4e7b213c20509b0159a8f4556",
-                "reference": "d6d0cc30d8c0fda4e7b213c20509b0159a8f4556",
+                "reference": "938ebbadae1b0a9c9d1ec313f87f9708609f1b79"
+            },
+            "dist": {
+                "type": "zip",
+                "url": "https://api.github.com/repos/symfony/console/zipball/938ebbadae1b0a9c9d1ec313f87f9708609f1b79",
+                "reference": "938ebbadae1b0a9c9d1ec313f87f9708609f1b79",
                 "shasum": ""
             },
             "require": {
@@ -6128,7 +6117,7 @@
                 "terminal"
             ],
             "support": {
-                "source": "https://github.com/symfony/console/tree/v5.2.4"
+                "source": "https://github.com/symfony/console/tree/v5.2.5"
             },
             "funding": [
                 {
@@ -6144,7 +6133,7 @@
                     "type": "tidelift"
                 }
             ],
-            "time": "2021-02-23T10:08:49+00:00"
+            "time": "2021-03-06T13:42:15+00:00"
         },
         {
             "name": "symfony/css-selector",
@@ -7575,16 +7564,16 @@
         },
         {
             "name": "symfony/translation",
-            "version": "v5.2.4",
+            "version": "v5.2.5",
             "source": {
                 "type": "git",
                 "url": "https://github.com/symfony/translation.git",
-                "reference": "74b0353ab34ff4cca827a2cf909e325d96815e60"
-            },
-            "dist": {
-                "type": "zip",
-                "url": "https://api.github.com/repos/symfony/translation/zipball/74b0353ab34ff4cca827a2cf909e325d96815e60",
-                "reference": "74b0353ab34ff4cca827a2cf909e325d96815e60",
+                "reference": "0947ab1e3aabd22a6bef393874b2555d2bb976da"
+            },
+            "dist": {
+                "type": "zip",
+                "url": "https://api.github.com/repos/symfony/translation/zipball/0947ab1e3aabd22a6bef393874b2555d2bb976da",
+                "reference": "0947ab1e3aabd22a6bef393874b2555d2bb976da",
                 "shasum": ""
             },
             "require": {
@@ -7648,7 +7637,7 @@
             "description": "Provides tools to internationalize your application",
             "homepage": "https://symfony.com",
             "support": {
-                "source": "https://github.com/symfony/translation/tree/v5.2.4"
+                "source": "https://github.com/symfony/translation/tree/v5.2.5"
             },
             "funding": [
                 {
@@ -7664,7 +7653,7 @@
                     "type": "tidelift"
                 }
             ],
-            "time": "2021-03-04T15:41:09+00:00"
+            "time": "2021-03-06T07:59:01+00:00"
         },
         {
             "name": "symfony/translation-contracts",
@@ -7746,16 +7735,16 @@
         },
         {
             "name": "symfony/yaml",
-            "version": "v5.2.4",
+            "version": "v5.2.5",
             "source": {
                 "type": "git",
                 "url": "https://github.com/symfony/yaml.git",
-                "reference": "7d6ae0cce3c33965af681a4355f1c4de326ed277"
-            },
-            "dist": {
-                "type": "zip",
-                "url": "https://api.github.com/repos/symfony/yaml/zipball/7d6ae0cce3c33965af681a4355f1c4de326ed277",
-                "reference": "7d6ae0cce3c33965af681a4355f1c4de326ed277",
+                "reference": "298a08ddda623485208506fcee08817807a251dd"
+            },
+            "dist": {
+                "type": "zip",
+                "url": "https://api.github.com/repos/symfony/yaml/zipball/298a08ddda623485208506fcee08817807a251dd",
+                "reference": "298a08ddda623485208506fcee08817807a251dd",
                 "shasum": ""
             },
             "require": {
@@ -7801,7 +7790,7 @@
             "description": "Loads and dumps YAML files",
             "homepage": "https://symfony.com",
             "support": {
-                "source": "https://github.com/symfony/yaml/tree/v5.2.4"
+                "source": "https://github.com/symfony/yaml/tree/v5.2.5"
             },
             "funding": [
                 {
@@ -7817,22 +7806,10 @@
                     "type": "tidelift"
                 }
             ],
-            "time": "2021-02-22T15:48:39+00:00"
+            "time": "2021-03-06T07:59:01+00:00"
         },
         {
             "name": "szepeviktor/phpstan-wordpress",
-<<<<<<< HEAD
-            "version": "v0.7.4",
-            "source": {
-                "type": "git",
-                "url": "https://github.com/szepeviktor/phpstan-wordpress.git",
-                "reference": "c816f18af8644382a3aea7e3b653be5e90d824a7"
-            },
-            "dist": {
-                "type": "zip",
-                "url": "https://api.github.com/repos/szepeviktor/phpstan-wordpress/zipball/c816f18af8644382a3aea7e3b653be5e90d824a7",
-                "reference": "c816f18af8644382a3aea7e3b653be5e90d824a7",
-=======
             "version": "v0.7.5",
             "source": {
                 "type": "git",
@@ -7843,7 +7820,6 @@
                 "type": "zip",
                 "url": "https://api.github.com/repos/szepeviktor/phpstan-wordpress/zipball/90cf3c6a225a633889b1b3a556816911f42de4f7",
                 "reference": "90cf3c6a225a633889b1b3a556816911f42de4f7",
->>>>>>> cc0b3832
                 "shasum": ""
             },
             "require": {
@@ -7886,11 +7862,7 @@
             ],
             "support": {
                 "issues": "https://github.com/szepeviktor/phpstan-wordpress/issues",
-<<<<<<< HEAD
-                "source": "https://github.com/szepeviktor/phpstan-wordpress/tree/v0.7.4"
-=======
                 "source": "https://github.com/szepeviktor/phpstan-wordpress/tree/v0.7.5"
->>>>>>> cc0b3832
             },
             "funding": [
                 {
@@ -7898,11 +7870,7 @@
                     "type": "custom"
                 }
             ],
-<<<<<<< HEAD
-            "time": "2021-03-01T18:31:08+00:00"
-=======
             "time": "2021-03-19T21:23:23+00:00"
->>>>>>> cc0b3832
         },
         {
             "name": "theseer/tokenizer",
