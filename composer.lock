{
    "_readme": [
        "This file locks the dependencies of your project to a known state",
        "Read more about it at https://getcomposer.org/doc/01-basic-usage.md#installing-dependencies",
        "This file is @generated automatically"
    ],
    "content-hash": "a65a14addafb8d3a0b523c16470b0ea8",
    "packages": [
        {
            "name": "ivome/graphql-relay-php",
            "version": "v0.5.0",
            "source": {
                "type": "git",
                "url": "https://github.com/ivome/graphql-relay-php.git",
                "reference": "b227c17e79564d147db2162329f5bdbe19192313"
            },
            "dist": {
                "type": "zip",
                "url": "https://api.github.com/repos/ivome/graphql-relay-php/zipball/b227c17e79564d147db2162329f5bdbe19192313",
                "reference": "b227c17e79564d147db2162329f5bdbe19192313",
                "shasum": ""
            },
            "require": {
                "php": ">=5.4,<8.0-DEV",
                "webonyx/graphql-php": ">=0.7.0"
            },
            "require-dev": {
                "phpunit/phpunit": "^4.8",
                "satooshi/php-coveralls": "~1.0"
            },
            "type": "library",
            "autoload": {
                "classmap": [
                    "src/"
                ]
            },
            "notification-url": "https://packagist.org/downloads/",
            "license": [
                "BSD-3-Clause"
            ],
            "description": "A PHP port of GraphQL Relay reference implementation",
            "homepage": "https://github.com/ivome/graphql-relay-php",
            "keywords": [
                "Relay",
                "api",
                "graphql"
            ],
            "support": {
                "issues": "https://github.com/ivome/graphql-relay-php/issues",
                "source": "https://github.com/ivome/graphql-relay-php/tree/master"
            },
            "time": "2018-05-10T20:18:11+00:00"
        },
        {
            "name": "webonyx/graphql-php",
            "version": "v14.5.1",
            "source": {
                "type": "git",
                "url": "https://github.com/webonyx/graphql-php.git",
                "reference": "3af8b92d07e0d7a9085c0b83daf86beaeb76f092"
            },
            "dist": {
                "type": "zip",
                "url": "https://api.github.com/repos/webonyx/graphql-php/zipball/3af8b92d07e0d7a9085c0b83daf86beaeb76f092",
                "reference": "3af8b92d07e0d7a9085c0b83daf86beaeb76f092",
                "shasum": ""
            },
            "require": {
                "ext-json": "*",
                "ext-mbstring": "*",
                "php": "^7.1||^8.0"
            },
            "require-dev": {
                "amphp/amp": "^2.3",
                "doctrine/coding-standard": "^6.0",
                "nyholm/psr7": "^1.2",
                "phpbench/phpbench": "^0.16.10",
                "phpstan/extension-installer": "^1.0",
                "phpstan/phpstan": "0.12.32",
                "phpstan/phpstan-phpunit": "0.12.11",
                "phpstan/phpstan-strict-rules": "0.12.2",
                "phpunit/phpunit": "^7.2|^8.5",
                "psr/http-message": "^1.0",
                "react/promise": "2.*",
                "simpod/php-coveralls-mirror": "^3.0",
                "squizlabs/php_codesniffer": "3.5.4"
            },
            "suggest": {
                "psr/http-message": "To use standard GraphQL server",
                "react/promise": "To leverage async resolving on React PHP platform"
            },
            "type": "library",
            "autoload": {
                "psr-4": {
                    "GraphQL\\": "src/"
                }
            },
            "notification-url": "https://packagist.org/downloads/",
            "license": [
                "MIT"
            ],
            "description": "A PHP port of GraphQL reference implementation",
            "homepage": "https://github.com/webonyx/graphql-php",
            "keywords": [
                "api",
                "graphql"
            ],
            "support": {
                "issues": "https://github.com/webonyx/graphql-php/issues",
                "source": "https://github.com/webonyx/graphql-php/tree/v14.5.1"
            },
            "funding": [
                {
                    "url": "https://opencollective.com/webonyx-graphql-php",
                    "type": "open_collective"
                }
            ],
            "time": "2021-02-05T10:51:56+00:00"
        }
    ],
    "packages-dev": [
        {
            "name": "antecedent/patchwork",
            "version": "2.1.12",
            "source": {
                "type": "git",
                "url": "https://github.com/antecedent/patchwork.git",
                "reference": "b98e046dd4c0acc34a0846604f06f6111654d9ea"
            },
            "dist": {
                "type": "zip",
                "url": "https://api.github.com/repos/antecedent/patchwork/zipball/b98e046dd4c0acc34a0846604f06f6111654d9ea",
                "reference": "b98e046dd4c0acc34a0846604f06f6111654d9ea",
                "shasum": ""
            },
            "require": {
                "php": ">=5.4.0"
            },
            "require-dev": {
                "phpunit/phpunit": ">=4"
            },
            "type": "library",
            "notification-url": "https://packagist.org/downloads/",
            "license": [
                "MIT"
            ],
            "authors": [
                {
                    "name": "Ignas Rudaitis",
                    "email": "ignas.rudaitis@gmail.com"
                }
            ],
            "description": "Method redefinition (monkey-patching) functionality for PHP.",
            "homepage": "http://patchwork2.org/",
            "keywords": [
                "aop",
                "aspect",
                "interception",
                "monkeypatching",
                "redefinition",
                "runkit",
                "testing"
            ],
            "support": {
                "issues": "https://github.com/antecedent/patchwork/issues",
                "source": "https://github.com/antecedent/patchwork/tree/2.1.12"
            },
            "time": "2019-12-22T17:52:09+00:00"
        },
        {
            "name": "automattic/vipwpcs",
            "version": "2.3.2",
            "source": {
                "type": "git",
                "url": "https://github.com/Automattic/VIP-Coding-Standards.git",
                "reference": "efacebef421334d54b99afa92fb8fa645336a8a7"
            },
            "dist": {
                "type": "zip",
                "url": "https://api.github.com/repos/Automattic/VIP-Coding-Standards/zipball/efacebef421334d54b99afa92fb8fa645336a8a7",
                "reference": "efacebef421334d54b99afa92fb8fa645336a8a7",
                "shasum": ""
            },
            "require": {
                "dealerdirect/phpcodesniffer-composer-installer": "^0.4.1 || ^0.5 || ^0.6.2 || ^0.7",
                "php": ">=5.4",
                "sirbrillig/phpcs-variable-analysis": "^2.8.3",
                "squizlabs/php_codesniffer": "^3.5.5",
                "wp-coding-standards/wpcs": "^2.3"
            },
            "require-dev": {
                "php-parallel-lint/php-console-highlighter": "^0.5",
                "php-parallel-lint/php-parallel-lint": "^1.0",
                "phpcompatibility/php-compatibility": "^9",
                "phpcsstandards/phpcsdevtools": "^1.0",
                "phpunit/phpunit": "^4 || ^5 || ^6 || ^7"
            },
            "type": "phpcodesniffer-standard",
            "notification-url": "https://packagist.org/downloads/",
            "license": [
                "MIT"
            ],
            "authors": [
                {
                    "name": "Contributors",
                    "homepage": "https://github.com/Automattic/VIP-Coding-Standards/graphs/contributors"
                }
            ],
            "description": "PHP_CodeSniffer rules (sniffs) to enforce WordPress VIP minimum coding conventions",
            "keywords": [
                "phpcs",
                "standards",
                "wordpress"
            ],
            "support": {
                "issues": "https://github.com/Automattic/VIP-Coding-Standards/issues",
                "source": "https://github.com/Automattic/VIP-Coding-Standards",
                "wiki": "https://github.com/Automattic/VIP-Coding-Standards/wiki"
            },
            "time": "2021-04-28T16:41:50+00:00"
        },
        {
            "name": "behat/gherkin",
            "version": "v4.8.0",
            "source": {
                "type": "git",
                "url": "https://github.com/Behat/Gherkin.git",
                "reference": "2391482cd003dfdc36b679b27e9f5326bd656acd"
            },
            "dist": {
                "type": "zip",
                "url": "https://api.github.com/repos/Behat/Gherkin/zipball/2391482cd003dfdc36b679b27e9f5326bd656acd",
                "reference": "2391482cd003dfdc36b679b27e9f5326bd656acd",
                "shasum": ""
            },
            "require": {
                "php": "~7.2|~8.0"
            },
            "require-dev": {
                "cucumber/cucumber": "dev-gherkin-16.0.0",
                "phpunit/phpunit": "~8|~9",
                "symfony/phpunit-bridge": "~3|~4|~5",
                "symfony/yaml": "~3|~4|~5"
            },
            "suggest": {
                "symfony/yaml": "If you want to parse features, represented in YAML files"
            },
            "type": "library",
            "extra": {
                "branch-alias": {
                    "dev-master": "4.4-dev"
                }
            },
            "autoload": {
                "psr-0": {
                    "Behat\\Gherkin": "src/"
                }
            },
            "notification-url": "https://packagist.org/downloads/",
            "license": [
                "MIT"
            ],
            "authors": [
                {
                    "name": "Konstantin Kudryashov",
                    "email": "ever.zet@gmail.com",
                    "homepage": "http://everzet.com"
                }
            ],
            "description": "Gherkin DSL parser for PHP",
            "homepage": "http://behat.org/",
            "keywords": [
                "BDD",
                "Behat",
                "Cucumber",
                "DSL",
                "gherkin",
                "parser"
            ],
            "support": {
                "issues": "https://github.com/Behat/Gherkin/issues",
                "source": "https://github.com/Behat/Gherkin/tree/v4.8.0"
            },
            "time": "2021-02-04T12:44:21+00:00"
        },
        {
            "name": "codeception/codeception",
            "version": "4.1.21",
            "source": {
                "type": "git",
                "url": "https://github.com/Codeception/Codeception.git",
                "reference": "c25f20d842a7e3fa0a8e6abf0828f102c914d419"
            },
            "dist": {
                "type": "zip",
                "url": "https://api.github.com/repos/Codeception/Codeception/zipball/c25f20d842a7e3fa0a8e6abf0828f102c914d419",
                "reference": "c25f20d842a7e3fa0a8e6abf0828f102c914d419",
                "shasum": ""
            },
            "require": {
                "behat/gherkin": "^4.4.0",
                "codeception/lib-asserts": "^1.0",
                "codeception/phpunit-wrapper": ">6.0.15 <6.1.0 | ^6.6.1 | ^7.7.1 | ^8.1.1 | ^9.0",
                "codeception/stub": "^2.0 | ^3.0",
                "ext-curl": "*",
                "ext-json": "*",
                "ext-mbstring": "*",
                "guzzlehttp/psr7": "~1.4",
                "php": ">=5.6.0 <9.0",
                "symfony/console": ">=2.7 <6.0",
                "symfony/css-selector": ">=2.7 <6.0",
                "symfony/event-dispatcher": ">=2.7 <6.0",
                "symfony/finder": ">=2.7 <6.0",
                "symfony/yaml": ">=2.7 <6.0"
            },
            "require-dev": {
                "codeception/module-asserts": "1.*@dev",
                "codeception/module-cli": "1.*@dev",
                "codeception/module-db": "1.*@dev",
                "codeception/module-filesystem": "1.*@dev",
                "codeception/module-phpbrowser": "1.*@dev",
                "codeception/specify": "~0.3",
                "codeception/util-universalframework": "*@dev",
                "monolog/monolog": "~1.8",
                "squizlabs/php_codesniffer": "~2.0",
                "symfony/process": ">=2.7 <6.0",
                "vlucas/phpdotenv": "^2.0 | ^3.0 | ^4.0 | ^5.0"
            },
            "suggest": {
                "codeception/specify": "BDD-style code blocks",
                "codeception/verify": "BDD-style assertions",
                "hoa/console": "For interactive console functionality",
                "stecman/symfony-console-completion": "For BASH autocompletion",
                "symfony/phpunit-bridge": "For phpunit-bridge support"
            },
            "bin": [
                "codecept"
            ],
            "type": "library",
            "extra": {
                "branch-alias": []
            },
            "autoload": {
                "psr-4": {
                    "Codeception\\": "src/Codeception",
                    "Codeception\\Extension\\": "ext"
                }
            },
            "notification-url": "https://packagist.org/downloads/",
            "license": [
                "MIT"
            ],
            "authors": [
                {
                    "name": "Michael Bodnarchuk",
                    "email": "davert@mail.ua",
                    "homepage": "http://codegyre.com"
                }
            ],
            "description": "BDD-style testing framework",
            "homepage": "http://codeception.com/",
            "keywords": [
                "BDD",
                "TDD",
                "acceptance testing",
                "functional testing",
                "unit testing"
            ],
            "support": {
                "issues": "https://github.com/Codeception/Codeception/issues",
                "source": "https://github.com/Codeception/Codeception/tree/4.1.21"
            },
            "funding": [
                {
                    "url": "https://opencollective.com/codeception",
                    "type": "open_collective"
                }
            ],
            "time": "2021-05-28T17:43:39+00:00"
        },
        {
            "name": "codeception/lib-asserts",
            "version": "1.13.2",
            "source": {
                "type": "git",
                "url": "https://github.com/Codeception/lib-asserts.git",
                "reference": "184231d5eab66bc69afd6b9429344d80c67a33b6"
            },
            "dist": {
                "type": "zip",
                "url": "https://api.github.com/repos/Codeception/lib-asserts/zipball/184231d5eab66bc69afd6b9429344d80c67a33b6",
                "reference": "184231d5eab66bc69afd6b9429344d80c67a33b6",
                "shasum": ""
            },
            "require": {
                "codeception/phpunit-wrapper": ">6.0.15 <6.1.0 | ^6.6.1 | ^7.7.1 | ^8.0.3 | ^9.0",
                "ext-dom": "*",
                "php": ">=5.6.0 <9.0"
            },
            "type": "library",
            "autoload": {
                "classmap": [
                    "src/"
                ]
            },
            "notification-url": "https://packagist.org/downloads/",
            "license": [
                "MIT"
            ],
            "authors": [
                {
                    "name": "Michael Bodnarchuk",
                    "email": "davert@mail.ua",
                    "homepage": "http://codegyre.com"
                },
                {
                    "name": "Gintautas Miselis"
                },
                {
                    "name": "Gustavo Nieves",
                    "homepage": "https://medium.com/@ganieves"
                }
            ],
            "description": "Assertion methods used by Codeception core and Asserts module",
            "homepage": "https://codeception.com/",
            "keywords": [
                "codeception"
            ],
            "support": {
                "issues": "https://github.com/Codeception/lib-asserts/issues",
                "source": "https://github.com/Codeception/lib-asserts/tree/1.13.2"
            },
            "time": "2020-10-21T16:26:20+00:00"
        },
        {
            "name": "codeception/lib-innerbrowser",
            "version": "1.5.0",
            "source": {
                "type": "git",
                "url": "https://github.com/Codeception/lib-innerbrowser.git",
                "reference": "4b0d89b37fe454e060a610a85280a87ab4f534f1"
            },
            "dist": {
                "type": "zip",
                "url": "https://api.github.com/repos/Codeception/lib-innerbrowser/zipball/4b0d89b37fe454e060a610a85280a87ab4f534f1",
                "reference": "4b0d89b37fe454e060a610a85280a87ab4f534f1",
                "shasum": ""
            },
            "require": {
                "codeception/codeception": "*@dev",
                "ext-dom": "*",
                "ext-json": "*",
                "ext-mbstring": "*",
                "php": ">=5.6.0 <9.0",
                "symfony/browser-kit": ">=2.7 <6.0",
                "symfony/dom-crawler": ">=2.7 <6.0"
            },
            "conflict": {
                "codeception/codeception": "<4.0"
            },
            "require-dev": {
                "codeception/util-universalframework": "dev-master"
            },
            "type": "library",
            "autoload": {
                "classmap": [
                    "src/"
                ]
            },
            "notification-url": "https://packagist.org/downloads/",
            "license": [
                "MIT"
            ],
            "authors": [
                {
                    "name": "Michael Bodnarchuk",
                    "email": "davert@mail.ua",
                    "homepage": "http://codegyre.com"
                },
                {
                    "name": "Gintautas Miselis"
                }
            ],
            "description": "Parent library for all Codeception framework modules and PhpBrowser",
            "homepage": "https://codeception.com/",
            "keywords": [
                "codeception"
            ],
            "support": {
                "issues": "https://github.com/Codeception/lib-innerbrowser/issues",
                "source": "https://github.com/Codeception/lib-innerbrowser/tree/1.5.0"
            },
            "time": "2021-04-23T06:18:29+00:00"
        },
        {
            "name": "codeception/module-asserts",
            "version": "1.3.1",
            "source": {
                "type": "git",
                "url": "https://github.com/Codeception/module-asserts.git",
                "reference": "59374f2fef0cabb9e8ddb53277e85cdca74328de"
            },
            "dist": {
                "type": "zip",
                "url": "https://api.github.com/repos/Codeception/module-asserts/zipball/59374f2fef0cabb9e8ddb53277e85cdca74328de",
                "reference": "59374f2fef0cabb9e8ddb53277e85cdca74328de",
                "shasum": ""
            },
            "require": {
                "codeception/codeception": "*@dev",
                "codeception/lib-asserts": "^1.13.1",
                "php": ">=5.6.0 <9.0"
            },
            "conflict": {
                "codeception/codeception": "<4.0"
            },
            "type": "library",
            "autoload": {
                "classmap": [
                    "src/"
                ]
            },
            "notification-url": "https://packagist.org/downloads/",
            "license": [
                "MIT"
            ],
            "authors": [
                {
                    "name": "Michael Bodnarchuk"
                },
                {
                    "name": "Gintautas Miselis"
                },
                {
                    "name": "Gustavo Nieves",
                    "homepage": "https://medium.com/@ganieves"
                }
            ],
            "description": "Codeception module containing various assertions",
            "homepage": "https://codeception.com/",
            "keywords": [
                "assertions",
                "asserts",
                "codeception"
            ],
            "support": {
                "issues": "https://github.com/Codeception/module-asserts/issues",
                "source": "https://github.com/Codeception/module-asserts/tree/1.3.1"
            },
            "time": "2020-10-21T16:48:15+00:00"
        },
        {
            "name": "codeception/module-cli",
            "version": "1.1.1",
            "source": {
                "type": "git",
                "url": "https://github.com/Codeception/module-cli.git",
                "reference": "1f841ad4a1d43e5d9e60a43c4cc9e5af8008024f"
            },
            "dist": {
                "type": "zip",
                "url": "https://api.github.com/repos/Codeception/module-cli/zipball/1f841ad4a1d43e5d9e60a43c4cc9e5af8008024f",
                "reference": "1f841ad4a1d43e5d9e60a43c4cc9e5af8008024f",
                "shasum": ""
            },
            "require": {
                "codeception/codeception": "*@dev",
                "php": ">=5.6.0 <9.0"
            },
            "conflict": {
                "codeception/codeception": "<4.0"
            },
            "type": "library",
            "autoload": {
                "classmap": [
                    "src/"
                ]
            },
            "notification-url": "https://packagist.org/downloads/",
            "license": [
                "MIT"
            ],
            "authors": [
                {
                    "name": "Michael Bodnarchuk"
                }
            ],
            "description": "Codeception module for testing basic shell commands and shell output",
            "homepage": "http://codeception.com/",
            "keywords": [
                "codeception"
            ],
            "support": {
                "issues": "https://github.com/Codeception/module-cli/issues",
                "source": "https://github.com/Codeception/module-cli/tree/1.1.1"
            },
            "time": "2020-12-26T16:56:19+00:00"
        },
        {
            "name": "codeception/module-db",
            "version": "1.1.0",
            "source": {
                "type": "git",
                "url": "https://github.com/Codeception/module-db.git",
                "reference": "8c8076cd05d4db95798acd7dba2a56578210982c"
            },
            "dist": {
                "type": "zip",
                "url": "https://api.github.com/repos/Codeception/module-db/zipball/8c8076cd05d4db95798acd7dba2a56578210982c",
                "reference": "8c8076cd05d4db95798acd7dba2a56578210982c",
                "shasum": ""
            },
            "require": {
                "codeception/codeception": "*@dev",
                "php": ">=5.6.0 <9.0"
            },
            "conflict": {
                "codeception/codeception": "<4.0"
            },
            "type": "library",
            "autoload": {
                "classmap": [
                    "src/"
                ]
            },
            "notification-url": "https://packagist.org/downloads/",
            "license": [
                "MIT"
            ],
            "authors": [
                {
                    "name": "Michael Bodnarchuk"
                },
                {
                    "name": "Gintautas Miselis"
                }
            ],
            "description": "DB module for Codeception",
            "homepage": "http://codeception.com/",
            "keywords": [
                "codeception",
                "database-testing",
                "db-testing"
            ],
            "support": {
                "issues": "https://github.com/Codeception/module-db/issues",
                "source": "https://github.com/Codeception/module-db/tree/1.1.0"
            },
            "time": "2020-12-20T13:37:07+00:00"
        },
        {
            "name": "codeception/module-filesystem",
            "version": "1.0.3",
            "source": {
                "type": "git",
                "url": "https://github.com/Codeception/module-filesystem.git",
                "reference": "781be167fb1557bfc9b61e0a4eac60a32c534ec1"
            },
            "dist": {
                "type": "zip",
                "url": "https://api.github.com/repos/Codeception/module-filesystem/zipball/781be167fb1557bfc9b61e0a4eac60a32c534ec1",
                "reference": "781be167fb1557bfc9b61e0a4eac60a32c534ec1",
                "shasum": ""
            },
            "require": {
                "codeception/codeception": "^4.0",
                "php": ">=5.6.0 <9.0",
                "symfony/finder": ">=2.7 <6.0"
            },
            "conflict": {
                "codeception/codeception": "<4.0"
            },
            "type": "library",
            "autoload": {
                "classmap": [
                    "src/"
                ]
            },
            "notification-url": "https://packagist.org/downloads/",
            "license": [
                "MIT"
            ],
            "authors": [
                {
                    "name": "Michael Bodnarchuk"
                },
                {
                    "name": "Gintautas Miselis"
                }
            ],
            "description": "Codeception module for testing local filesystem",
            "homepage": "http://codeception.com/",
            "keywords": [
                "codeception",
                "filesystem"
            ],
            "support": {
                "issues": "https://github.com/Codeception/module-filesystem/issues",
                "source": "https://github.com/Codeception/module-filesystem/tree/1.0.3"
            },
            "time": "2020-10-24T14:46:40+00:00"
        },
        {
            "name": "codeception/module-phpbrowser",
            "version": "1.0.2",
            "source": {
                "type": "git",
                "url": "https://github.com/Codeception/module-phpbrowser.git",
                "reference": "770a6be4160a5c0c08d100dd51bff35f6056bbf1"
            },
            "dist": {
                "type": "zip",
                "url": "https://api.github.com/repos/Codeception/module-phpbrowser/zipball/770a6be4160a5c0c08d100dd51bff35f6056bbf1",
                "reference": "770a6be4160a5c0c08d100dd51bff35f6056bbf1",
                "shasum": ""
            },
            "require": {
                "codeception/codeception": "^4.0",
                "codeception/lib-innerbrowser": "^1.3",
                "guzzlehttp/guzzle": "^6.3|^7.0",
                "php": ">=5.6.0 <9.0"
            },
            "conflict": {
                "codeception/codeception": "<4.0"
            },
            "require-dev": {
                "codeception/module-rest": "^1.0"
            },
            "suggest": {
                "codeception/phpbuiltinserver": "Start and stop PHP built-in web server for your tests"
            },
            "type": "library",
            "autoload": {
                "classmap": [
                    "src/"
                ]
            },
            "notification-url": "https://packagist.org/downloads/",
            "license": [
                "MIT"
            ],
            "authors": [
                {
                    "name": "Michael Bodnarchuk"
                },
                {
                    "name": "Gintautas Miselis"
                }
            ],
            "description": "Codeception module for testing web application over HTTP",
            "homepage": "http://codeception.com/",
            "keywords": [
                "codeception",
                "functional-testing",
                "http"
            ],
            "support": {
                "issues": "https://github.com/Codeception/module-phpbrowser/issues",
                "source": "https://github.com/Codeception/module-phpbrowser/tree/1.0.2"
            },
            "time": "2020-10-24T15:29:28+00:00"
        },
        {
            "name": "codeception/module-rest",
            "version": "1.3.1",
            "source": {
                "type": "git",
                "url": "https://github.com/Codeception/module-rest.git",
                "reference": "293a0103d5257b7c884ef276147a9a06914e878f"
            },
            "dist": {
                "type": "zip",
                "url": "https://api.github.com/repos/Codeception/module-rest/zipball/293a0103d5257b7c884ef276147a9a06914e878f",
                "reference": "293a0103d5257b7c884ef276147a9a06914e878f",
                "shasum": ""
            },
            "require": {
                "codeception/codeception": "^4.0",
                "justinrainbow/json-schema": "~5.2.9",
                "php": ">=5.6.0 <9.0",
                "softcreatr/jsonpath": "^0.5 || ^0.7"
            },
            "require-dev": {
                "codeception/lib-innerbrowser": "^1.0",
                "codeception/util-universalframework": "^1.0"
            },
            "suggest": {
                "aws/aws-sdk-php": "For using AWS Auth"
            },
            "type": "library",
            "autoload": {
                "classmap": [
                    "src/"
                ]
            },
            "notification-url": "https://packagist.org/downloads/",
            "license": [
                "MIT"
            ],
            "authors": [
                {
                    "name": "Gintautas Miselis"
                }
            ],
            "description": "REST module for Codeception",
            "homepage": "http://codeception.com/",
            "keywords": [
                "codeception",
                "rest"
            ],
            "support": {
                "issues": "https://github.com/Codeception/module-rest/issues",
                "source": "https://github.com/Codeception/module-rest/tree/1.3.1"
            },
            "time": "2021-04-23T08:12:24+00:00"
        },
        {
            "name": "codeception/module-webdriver",
            "version": "1.2.1",
            "source": {
                "type": "git",
                "url": "https://github.com/Codeception/module-webdriver.git",
                "reference": "ebbe729c630415e8caf6b0087e457906f0c6c0c6"
            },
            "dist": {
                "type": "zip",
                "url": "https://api.github.com/repos/Codeception/module-webdriver/zipball/ebbe729c630415e8caf6b0087e457906f0c6c0c6",
                "reference": "ebbe729c630415e8caf6b0087e457906f0c6c0c6",
                "shasum": ""
            },
            "require": {
                "codeception/codeception": "^4.0",
                "php": ">=5.6.0 <9.0",
                "php-webdriver/webdriver": "^1.8.0"
            },
            "suggest": {
                "codeception/phpbuiltinserver": "Start and stop PHP built-in web server for your tests"
            },
            "type": "library",
            "autoload": {
                "classmap": [
                    "src/"
                ]
            },
            "notification-url": "https://packagist.org/downloads/",
            "license": [
                "MIT"
            ],
            "authors": [
                {
                    "name": "Michael Bodnarchuk"
                },
                {
                    "name": "Gintautas Miselis"
                },
                {
                    "name": "Zaahid Bateson"
                }
            ],
            "description": "WebDriver module for Codeception",
            "homepage": "http://codeception.com/",
            "keywords": [
                "acceptance-testing",
                "browser-testing",
                "codeception"
            ],
            "support": {
                "issues": "https://github.com/Codeception/module-webdriver/issues",
                "source": "https://github.com/Codeception/module-webdriver/tree/1.2.1"
            },
            "time": "2021-04-23T17:30:57+00:00"
        },
        {
            "name": "codeception/phpunit-wrapper",
            "version": "7.8.2",
            "source": {
                "type": "git",
                "url": "https://github.com/Codeception/phpunit-wrapper.git",
                "reference": "cafed18048826790c527843f9b85e8cc79b866f1"
            },
            "dist": {
                "type": "zip",
                "url": "https://api.github.com/repos/Codeception/phpunit-wrapper/zipball/cafed18048826790c527843f9b85e8cc79b866f1",
                "reference": "cafed18048826790c527843f9b85e8cc79b866f1",
                "shasum": ""
            },
            "require": {
                "phpunit/php-code-coverage": "^6.0",
                "phpunit/phpunit": "7.5.*",
                "sebastian/comparator": "^3.0",
                "sebastian/diff": "^3.0"
            },
            "require-dev": {
                "codeception/specify": "*",
                "vlucas/phpdotenv": "^3.0"
            },
            "type": "library",
            "autoload": {
                "psr-4": {
                    "Codeception\\PHPUnit\\": "src/"
                }
            },
            "notification-url": "https://packagist.org/downloads/",
            "license": [
                "MIT"
            ],
            "authors": [
                {
                    "name": "Davert",
                    "email": "davert.php@resend.cc"
                }
            ],
            "description": "PHPUnit classes used by Codeception",
            "support": {
                "issues": "https://github.com/Codeception/phpunit-wrapper/issues",
                "source": "https://github.com/Codeception/phpunit-wrapper/tree/7.8.2"
            },
            "time": "2020-12-28T14:00:26+00:00"
        },
        {
            "name": "codeception/stub",
            "version": "3.0.0",
            "source": {
                "type": "git",
                "url": "https://github.com/Codeception/Stub.git",
                "reference": "eea518711d736eab838c1274593c4568ec06b23d"
            },
            "dist": {
                "type": "zip",
                "url": "https://api.github.com/repos/Codeception/Stub/zipball/eea518711d736eab838c1274593c4568ec06b23d",
                "reference": "eea518711d736eab838c1274593c4568ec06b23d",
                "shasum": ""
            },
            "require": {
                "codeception/phpunit-wrapper": "^6.6.1 | ^7.7.1 | ^8.0.3",
                "phpunit/phpunit": ">=6.5 <9.0"
            },
            "type": "library",
            "autoload": {
                "psr-4": {
                    "Codeception\\": "src/"
                }
            },
            "notification-url": "https://packagist.org/downloads/",
            "license": [
                "MIT"
            ],
            "description": "Flexible Stub wrapper for PHPUnit's Mock Builder",
            "support": {
                "issues": "https://github.com/Codeception/Stub/issues",
                "source": "https://github.com/Codeception/Stub/tree/master"
            },
            "time": "2019-08-10T16:20:53+00:00"
        },
        {
            "name": "codeception/util-universalframework",
            "version": "1.0.0",
            "source": {
                "type": "git",
                "url": "https://github.com/Codeception/util-universalframework.git",
                "reference": "cc381f364c6d24f9b9c7b70a4c724949725f491a"
            },
            "dist": {
                "type": "zip",
                "url": "https://api.github.com/repos/Codeception/util-universalframework/zipball/cc381f364c6d24f9b9c7b70a4c724949725f491a",
                "reference": "cc381f364c6d24f9b9c7b70a4c724949725f491a",
                "shasum": ""
            },
            "type": "library",
            "autoload": {
                "classmap": [
                    "src/"
                ]
            },
            "notification-url": "https://packagist.org/downloads/",
            "license": [
                "MIT"
            ],
            "authors": [
                {
                    "name": "Gintautas Miselis"
                }
            ],
            "description": "Mock framework module used in internal Codeception tests",
            "homepage": "http://codeception.com/",
            "support": {
                "issues": "https://github.com/Codeception/util-universalframework/issues",
                "source": "https://github.com/Codeception/util-universalframework/tree/1.0.0"
            },
            "time": "2019-09-22T06:06:49+00:00"
        },
        {
            "name": "composer/ca-bundle",
            "version": "1.2.9",
            "source": {
                "type": "git",
                "url": "https://github.com/composer/ca-bundle.git",
                "reference": "78a0e288fdcebf92aa2318a8d3656168da6ac1a5"
            },
            "dist": {
                "type": "zip",
                "url": "https://api.github.com/repos/composer/ca-bundle/zipball/78a0e288fdcebf92aa2318a8d3656168da6ac1a5",
                "reference": "78a0e288fdcebf92aa2318a8d3656168da6ac1a5",
                "shasum": ""
            },
            "require": {
                "ext-openssl": "*",
                "ext-pcre": "*",
                "php": "^5.3.2 || ^7.0 || ^8.0"
            },
            "require-dev": {
                "phpstan/phpstan": "^0.12.55",
                "psr/log": "^1.0",
                "symfony/phpunit-bridge": "^4.2 || ^5",
                "symfony/process": "^2.5 || ^3.0 || ^4.0 || ^5.0"
            },
            "type": "library",
            "extra": {
                "branch-alias": {
                    "dev-main": "1.x-dev"
                }
            },
            "autoload": {
                "psr-4": {
                    "Composer\\CaBundle\\": "src"
                }
            },
            "notification-url": "https://packagist.org/downloads/",
            "license": [
                "MIT"
            ],
            "authors": [
                {
                    "name": "Jordi Boggiano",
                    "email": "j.boggiano@seld.be",
                    "homepage": "http://seld.be"
                }
            ],
            "description": "Lets you find a path to the system CA bundle, and includes a fallback to the Mozilla CA bundle.",
            "keywords": [
                "cabundle",
                "cacert",
                "certificate",
                "ssl",
                "tls"
            ],
            "support": {
                "irc": "irc://irc.freenode.org/composer",
                "issues": "https://github.com/composer/ca-bundle/issues",
                "source": "https://github.com/composer/ca-bundle/tree/1.2.9"
            },
            "funding": [
                {
                    "url": "https://packagist.com",
                    "type": "custom"
                },
                {
                    "url": "https://github.com/composer",
                    "type": "github"
                },
                {
                    "url": "https://tidelift.com/funding/github/packagist/composer/composer",
                    "type": "tidelift"
                }
            ],
            "time": "2021-01-12T12:10:35+00:00"
        },
        {
            "name": "composer/composer",
            "version": "2.0.14",
            "source": {
                "type": "git",
                "url": "https://github.com/composer/composer.git",
                "reference": "92b2ccbef65292ba9f2004271ef47c7231e2eed5"
            },
            "dist": {
                "type": "zip",
                "url": "https://api.github.com/repos/composer/composer/zipball/92b2ccbef65292ba9f2004271ef47c7231e2eed5",
                "reference": "92b2ccbef65292ba9f2004271ef47c7231e2eed5",
                "shasum": ""
            },
            "require": {
                "composer/ca-bundle": "^1.0",
                "composer/metadata-minifier": "^1.0",
                "composer/semver": "^3.0",
                "composer/spdx-licenses": "^1.2",
                "composer/xdebug-handler": "^2.0",
                "justinrainbow/json-schema": "^5.2.10",
                "php": "^5.3.2 || ^7.0 || ^8.0",
                "psr/log": "^1.0",
                "react/promise": "^1.2 || ^2.7",
                "seld/jsonlint": "^1.4",
                "seld/phar-utils": "^1.0",
                "symfony/console": "^2.8.52 || ^3.4.35 || ^4.4 || ^5.0 || ^6.0",
                "symfony/filesystem": "^2.8.52 || ^3.4.35 || ^4.4 || ^5.0 || ^6.0",
                "symfony/finder": "^2.8.52 || ^3.4.35 || ^4.4 || ^5.0 || ^6.0",
                "symfony/process": "^2.8.52 || ^3.4.35 || ^4.4 || ^5.0 || ^6.0"
            },
            "require-dev": {
                "phpspec/prophecy": "^1.10",
                "symfony/phpunit-bridge": "^4.2 || ^5.0 || ^6.0"
            },
            "suggest": {
                "ext-openssl": "Enabling the openssl extension allows you to access https URLs for repositories and packages",
                "ext-zip": "Enabling the zip extension allows you to unzip archives",
                "ext-zlib": "Allow gzip compression of HTTP requests"
            },
            "bin": [
                "bin/composer"
            ],
            "type": "library",
            "extra": {
                "branch-alias": {
                    "dev-master": "2.0-dev"
                }
            },
            "autoload": {
                "psr-4": {
                    "Composer\\": "src/Composer"
                }
            },
            "notification-url": "https://packagist.org/downloads/",
            "license": [
                "MIT"
            ],
            "authors": [
                {
                    "name": "Nils Adermann",
                    "email": "naderman@naderman.de",
                    "homepage": "https://www.naderman.de"
                },
                {
                    "name": "Jordi Boggiano",
                    "email": "j.boggiano@seld.be",
                    "homepage": "https://seld.be"
                }
            ],
            "description": "Composer helps you declare, manage and install dependencies of PHP projects. It ensures you have the right stack everywhere.",
            "homepage": "https://getcomposer.org/",
            "keywords": [
                "autoload",
                "dependency",
                "package"
            ],
            "support": {
                "irc": "irc://irc.freenode.org/composer",
                "issues": "https://github.com/composer/composer/issues",
                "source": "https://github.com/composer/composer/tree/2.0.14"
            },
            "funding": [
                {
                    "url": "https://packagist.com",
                    "type": "custom"
                },
                {
                    "url": "https://github.com/composer",
                    "type": "github"
                },
                {
                    "url": "https://tidelift.com/funding/github/packagist/composer/composer",
                    "type": "tidelift"
                }
            ],
            "time": "2021-05-21T15:03:37+00:00"
        },
        {
            "name": "composer/metadata-minifier",
            "version": "1.0.0",
            "source": {
                "type": "git",
                "url": "https://github.com/composer/metadata-minifier.git",
                "reference": "c549d23829536f0d0e984aaabbf02af91f443207"
            },
            "dist": {
                "type": "zip",
                "url": "https://api.github.com/repos/composer/metadata-minifier/zipball/c549d23829536f0d0e984aaabbf02af91f443207",
                "reference": "c549d23829536f0d0e984aaabbf02af91f443207",
                "shasum": ""
            },
            "require": {
                "php": "^5.3.2 || ^7.0 || ^8.0"
            },
            "require-dev": {
                "composer/composer": "^2",
                "phpstan/phpstan": "^0.12.55",
                "symfony/phpunit-bridge": "^4.2 || ^5"
            },
            "type": "library",
            "extra": {
                "branch-alias": {
                    "dev-main": "1.x-dev"
                }
            },
            "autoload": {
                "psr-4": {
                    "Composer\\MetadataMinifier\\": "src"
                }
            },
            "notification-url": "https://packagist.org/downloads/",
            "license": [
                "MIT"
            ],
            "authors": [
                {
                    "name": "Jordi Boggiano",
                    "email": "j.boggiano@seld.be",
                    "homepage": "http://seld.be"
                }
            ],
            "description": "Small utility library that handles metadata minification and expansion.",
            "keywords": [
                "composer",
                "compression"
            ],
            "support": {
                "issues": "https://github.com/composer/metadata-minifier/issues",
                "source": "https://github.com/composer/metadata-minifier/tree/1.0.0"
            },
            "funding": [
                {
                    "url": "https://packagist.com",
                    "type": "custom"
                },
                {
                    "url": "https://github.com/composer",
                    "type": "github"
                },
                {
                    "url": "https://tidelift.com/funding/github/packagist/composer/composer",
                    "type": "tidelift"
                }
            ],
            "time": "2021-04-07T13:37:33+00:00"
        },
        {
            "name": "composer/semver",
            "version": "3.2.5",
            "source": {
                "type": "git",
                "url": "https://github.com/composer/semver.git",
                "reference": "31f3ea725711245195f62e54ffa402d8ef2fdba9"
            },
            "dist": {
                "type": "zip",
                "url": "https://api.github.com/repos/composer/semver/zipball/31f3ea725711245195f62e54ffa402d8ef2fdba9",
                "reference": "31f3ea725711245195f62e54ffa402d8ef2fdba9",
                "shasum": ""
            },
            "require": {
                "php": "^5.3.2 || ^7.0 || ^8.0"
            },
            "require-dev": {
                "phpstan/phpstan": "^0.12.54",
                "symfony/phpunit-bridge": "^4.2 || ^5"
            },
            "type": "library",
            "extra": {
                "branch-alias": {
                    "dev-main": "3.x-dev"
                }
            },
            "autoload": {
                "psr-4": {
                    "Composer\\Semver\\": "src"
                }
            },
            "notification-url": "https://packagist.org/downloads/",
            "license": [
                "MIT"
            ],
            "authors": [
                {
                    "name": "Nils Adermann",
                    "email": "naderman@naderman.de",
                    "homepage": "http://www.naderman.de"
                },
                {
                    "name": "Jordi Boggiano",
                    "email": "j.boggiano@seld.be",
                    "homepage": "http://seld.be"
                },
                {
                    "name": "Rob Bast",
                    "email": "rob.bast@gmail.com",
                    "homepage": "http://robbast.nl"
                }
            ],
            "description": "Semver library that offers utilities, version constraint parsing and validation.",
            "keywords": [
                "semantic",
                "semver",
                "validation",
                "versioning"
            ],
            "support": {
                "irc": "irc://irc.freenode.org/composer",
                "issues": "https://github.com/composer/semver/issues",
                "source": "https://github.com/composer/semver/tree/3.2.5"
            },
            "funding": [
                {
                    "url": "https://packagist.com",
                    "type": "custom"
                },
                {
                    "url": "https://github.com/composer",
                    "type": "github"
                },
                {
                    "url": "https://tidelift.com/funding/github/packagist/composer/composer",
                    "type": "tidelift"
                }
            ],
            "time": "2021-05-24T12:41:47+00:00"
        },
        {
            "name": "composer/spdx-licenses",
            "version": "1.5.5",
            "source": {
                "type": "git",
                "url": "https://github.com/composer/spdx-licenses.git",
                "reference": "de30328a7af8680efdc03e396aad24befd513200"
            },
            "dist": {
                "type": "zip",
                "url": "https://api.github.com/repos/composer/spdx-licenses/zipball/de30328a7af8680efdc03e396aad24befd513200",
                "reference": "de30328a7af8680efdc03e396aad24befd513200",
                "shasum": ""
            },
            "require": {
                "php": "^5.3.2 || ^7.0 || ^8.0"
            },
            "require-dev": {
                "phpunit/phpunit": "^4.8.35 || ^5.7 || 6.5 - 7"
            },
            "type": "library",
            "extra": {
                "branch-alias": {
                    "dev-main": "1.x-dev"
                }
            },
            "autoload": {
                "psr-4": {
                    "Composer\\Spdx\\": "src"
                }
            },
            "notification-url": "https://packagist.org/downloads/",
            "license": [
                "MIT"
            ],
            "authors": [
                {
                    "name": "Nils Adermann",
                    "email": "naderman@naderman.de",
                    "homepage": "http://www.naderman.de"
                },
                {
                    "name": "Jordi Boggiano",
                    "email": "j.boggiano@seld.be",
                    "homepage": "http://seld.be"
                },
                {
                    "name": "Rob Bast",
                    "email": "rob.bast@gmail.com",
                    "homepage": "http://robbast.nl"
                }
            ],
            "description": "SPDX licenses list and validation library.",
            "keywords": [
                "license",
                "spdx",
                "validator"
            ],
            "support": {
                "irc": "irc://irc.freenode.org/composer",
                "issues": "https://github.com/composer/spdx-licenses/issues",
                "source": "https://github.com/composer/spdx-licenses/tree/1.5.5"
            },
            "funding": [
                {
                    "url": "https://packagist.com",
                    "type": "custom"
                },
                {
                    "url": "https://github.com/composer",
                    "type": "github"
                },
                {
                    "url": "https://tidelift.com/funding/github/packagist/composer/composer",
                    "type": "tidelift"
                }
            ],
            "time": "2020-12-03T16:04:16+00:00"
        },
        {
            "name": "composer/xdebug-handler",
            "version": "2.0.1",
            "source": {
                "type": "git",
                "url": "https://github.com/composer/xdebug-handler.git",
                "reference": "964adcdd3a28bf9ed5d9ac6450064e0d71ed7496"
            },
            "dist": {
                "type": "zip",
                "url": "https://api.github.com/repos/composer/xdebug-handler/zipball/964adcdd3a28bf9ed5d9ac6450064e0d71ed7496",
                "reference": "964adcdd3a28bf9ed5d9ac6450064e0d71ed7496",
                "shasum": ""
            },
            "require": {
                "php": "^5.3.2 || ^7.0 || ^8.0",
                "psr/log": "^1.0"
            },
            "require-dev": {
                "phpstan/phpstan": "^0.12.55",
                "symfony/phpunit-bridge": "^4.2 || ^5"
            },
            "type": "library",
            "autoload": {
                "psr-4": {
                    "Composer\\XdebugHandler\\": "src"
                }
            },
            "notification-url": "https://packagist.org/downloads/",
            "license": [
                "MIT"
            ],
            "authors": [
                {
                    "name": "John Stevenson",
                    "email": "john-stevenson@blueyonder.co.uk"
                }
            ],
            "description": "Restarts a process without Xdebug.",
            "keywords": [
                "Xdebug",
                "performance"
            ],
            "support": {
                "irc": "irc://irc.freenode.org/composer",
                "issues": "https://github.com/composer/xdebug-handler/issues",
                "source": "https://github.com/composer/xdebug-handler/tree/2.0.1"
            },
            "funding": [
                {
                    "url": "https://packagist.com",
                    "type": "custom"
                },
                {
                    "url": "https://github.com/composer",
                    "type": "github"
                },
                {
                    "url": "https://tidelift.com/funding/github/packagist/composer/composer",
                    "type": "tidelift"
                }
            ],
            "time": "2021-05-05T19:37:51+00:00"
        },
        {
            "name": "dealerdirect/phpcodesniffer-composer-installer",
            "version": "v0.7.1",
            "source": {
                "type": "git",
                "url": "https://github.com/Dealerdirect/phpcodesniffer-composer-installer.git",
                "reference": "fe390591e0241955f22eb9ba327d137e501c771c"
            },
            "dist": {
                "type": "zip",
                "url": "https://api.github.com/repos/Dealerdirect/phpcodesniffer-composer-installer/zipball/fe390591e0241955f22eb9ba327d137e501c771c",
                "reference": "fe390591e0241955f22eb9ba327d137e501c771c",
                "shasum": ""
            },
            "require": {
                "composer-plugin-api": "^1.0 || ^2.0",
                "php": ">=5.3",
                "squizlabs/php_codesniffer": "^2.0 || ^3.0 || ^4.0"
            },
            "require-dev": {
                "composer/composer": "*",
                "phpcompatibility/php-compatibility": "^9.0",
                "sensiolabs/security-checker": "^4.1.0"
            },
            "type": "composer-plugin",
            "extra": {
                "class": "Dealerdirect\\Composer\\Plugin\\Installers\\PHPCodeSniffer\\Plugin"
            },
            "autoload": {
                "psr-4": {
                    "Dealerdirect\\Composer\\Plugin\\Installers\\PHPCodeSniffer\\": "src/"
                }
            },
            "notification-url": "https://packagist.org/downloads/",
            "license": [
                "MIT"
            ],
            "authors": [
                {
                    "name": "Franck Nijhof",
                    "email": "franck.nijhof@dealerdirect.com",
                    "homepage": "http://www.frenck.nl",
                    "role": "Developer / IT Manager"
                }
            ],
            "description": "PHP_CodeSniffer Standards Composer Installer Plugin",
            "homepage": "http://www.dealerdirect.com",
            "keywords": [
                "PHPCodeSniffer",
                "PHP_CodeSniffer",
                "code quality",
                "codesniffer",
                "composer",
                "installer",
                "phpcs",
                "plugin",
                "qa",
                "quality",
                "standard",
                "standards",
                "style guide",
                "stylecheck",
                "tests"
            ],
            "support": {
                "issues": "https://github.com/dealerdirect/phpcodesniffer-composer-installer/issues",
                "source": "https://github.com/dealerdirect/phpcodesniffer-composer-installer"
            },
            "time": "2020-12-07T18:04:37+00:00"
        },
        {
            "name": "dg/mysql-dump",
            "version": "v1.5.1",
            "source": {
                "type": "git",
                "url": "https://github.com/dg/MySQL-dump.git",
                "reference": "e0e287b715b43293773a8b0edf8514f606e01780"
            },
            "dist": {
                "type": "zip",
                "url": "https://api.github.com/repos/dg/MySQL-dump/zipball/e0e287b715b43293773a8b0edf8514f606e01780",
                "reference": "e0e287b715b43293773a8b0edf8514f606e01780",
                "shasum": ""
            },
            "require": {
                "php": ">=5.6"
            },
            "type": "library",
            "autoload": {
                "classmap": [
                    "src/"
                ]
            },
            "notification-url": "https://packagist.org/downloads/",
            "license": [
                "BSD-3-Clause"
            ],
            "authors": [
                {
                    "name": "David Grudl",
                    "homepage": "http://davidgrudl.com"
                }
            ],
            "description": "MySQL database dump.",
            "homepage": "https://github.com/dg/MySQL-dump",
            "keywords": [
                "mysql"
            ],
            "support": {
                "source": "https://github.com/dg/MySQL-dump/tree/master"
            },
            "time": "2019-09-10T21:36:25+00:00"
        },
        {
            "name": "doctrine/inflector",
            "version": "2.0.3",
            "source": {
                "type": "git",
                "url": "https://github.com/doctrine/inflector.git",
                "reference": "9cf661f4eb38f7c881cac67c75ea9b00bf97b210"
            },
            "dist": {
                "type": "zip",
                "url": "https://api.github.com/repos/doctrine/inflector/zipball/9cf661f4eb38f7c881cac67c75ea9b00bf97b210",
                "reference": "9cf661f4eb38f7c881cac67c75ea9b00bf97b210",
                "shasum": ""
            },
            "require": {
                "php": "^7.2 || ^8.0"
            },
            "require-dev": {
                "doctrine/coding-standard": "^7.0",
                "phpstan/phpstan": "^0.11",
                "phpstan/phpstan-phpunit": "^0.11",
                "phpstan/phpstan-strict-rules": "^0.11",
                "phpunit/phpunit": "^7.0 || ^8.0 || ^9.0"
            },
            "type": "library",
            "extra": {
                "branch-alias": {
                    "dev-master": "2.0.x-dev"
                }
            },
            "autoload": {
                "psr-4": {
                    "Doctrine\\Inflector\\": "lib/Doctrine/Inflector"
                }
            },
            "notification-url": "https://packagist.org/downloads/",
            "license": [
                "MIT"
            ],
            "authors": [
                {
                    "name": "Guilherme Blanco",
                    "email": "guilhermeblanco@gmail.com"
                },
                {
                    "name": "Roman Borschel",
                    "email": "roman@code-factory.org"
                },
                {
                    "name": "Benjamin Eberlei",
                    "email": "kontakt@beberlei.de"
                },
                {
                    "name": "Jonathan Wage",
                    "email": "jonwage@gmail.com"
                },
                {
                    "name": "Johannes Schmitt",
                    "email": "schmittjoh@gmail.com"
                }
            ],
            "description": "PHP Doctrine Inflector is a small library that can perform string manipulations with regard to upper/lowercase and singular/plural forms of words.",
            "homepage": "https://www.doctrine-project.org/projects/inflector.html",
            "keywords": [
                "inflection",
                "inflector",
                "lowercase",
                "manipulation",
                "php",
                "plural",
                "singular",
                "strings",
                "uppercase",
                "words"
            ],
            "support": {
                "issues": "https://github.com/doctrine/inflector/issues",
                "source": "https://github.com/doctrine/inflector/tree/2.0.x"
            },
            "funding": [
                {
                    "url": "https://www.doctrine-project.org/sponsorship.html",
                    "type": "custom"
                },
                {
                    "url": "https://www.patreon.com/phpdoctrine",
                    "type": "patreon"
                },
                {
                    "url": "https://tidelift.com/funding/github/packagist/doctrine%2Finflector",
                    "type": "tidelift"
                }
            ],
            "time": "2020-05-29T15:13:26+00:00"
        },
        {
            "name": "doctrine/instantiator",
            "version": "1.4.0",
            "source": {
                "type": "git",
                "url": "https://github.com/doctrine/instantiator.git",
                "reference": "d56bf6102915de5702778fe20f2de3b2fe570b5b"
            },
            "dist": {
                "type": "zip",
                "url": "https://api.github.com/repos/doctrine/instantiator/zipball/d56bf6102915de5702778fe20f2de3b2fe570b5b",
                "reference": "d56bf6102915de5702778fe20f2de3b2fe570b5b",
                "shasum": ""
            },
            "require": {
                "php": "^7.1 || ^8.0"
            },
            "require-dev": {
                "doctrine/coding-standard": "^8.0",
                "ext-pdo": "*",
                "ext-phar": "*",
                "phpbench/phpbench": "^0.13 || 1.0.0-alpha2",
                "phpstan/phpstan": "^0.12",
                "phpstan/phpstan-phpunit": "^0.12",
                "phpunit/phpunit": "^7.0 || ^8.0 || ^9.0"
            },
            "type": "library",
            "autoload": {
                "psr-4": {
                    "Doctrine\\Instantiator\\": "src/Doctrine/Instantiator/"
                }
            },
            "notification-url": "https://packagist.org/downloads/",
            "license": [
                "MIT"
            ],
            "authors": [
                {
                    "name": "Marco Pivetta",
                    "email": "ocramius@gmail.com",
                    "homepage": "https://ocramius.github.io/"
                }
            ],
            "description": "A small, lightweight utility to instantiate objects in PHP without invoking their constructors",
            "homepage": "https://www.doctrine-project.org/projects/instantiator.html",
            "keywords": [
                "constructor",
                "instantiate"
            ],
            "support": {
                "issues": "https://github.com/doctrine/instantiator/issues",
                "source": "https://github.com/doctrine/instantiator/tree/1.4.0"
            },
            "funding": [
                {
                    "url": "https://www.doctrine-project.org/sponsorship.html",
                    "type": "custom"
                },
                {
                    "url": "https://www.patreon.com/phpdoctrine",
                    "type": "patreon"
                },
                {
                    "url": "https://tidelift.com/funding/github/packagist/doctrine%2Finstantiator",
                    "type": "tidelift"
                }
            ],
            "time": "2020-11-10T18:47:58+00:00"
        },
        {
            "name": "gettext/gettext",
            "version": "v4.8.4",
            "source": {
                "type": "git",
                "url": "https://github.com/php-gettext/Gettext.git",
                "reference": "58bc0f7f37e78efb0f9758f93d4a0f669f0f84a1"
            },
            "dist": {
                "type": "zip",
                "url": "https://api.github.com/repos/php-gettext/Gettext/zipball/58bc0f7f37e78efb0f9758f93d4a0f669f0f84a1",
                "reference": "58bc0f7f37e78efb0f9758f93d4a0f669f0f84a1",
                "shasum": ""
            },
            "require": {
                "gettext/languages": "^2.3",
                "php": ">=5.4.0"
            },
            "require-dev": {
                "illuminate/view": "*",
                "phpunit/phpunit": "^4.8|^5.7|^6.5",
                "squizlabs/php_codesniffer": "^3.0",
                "symfony/yaml": "~2",
                "twig/extensions": "*",
                "twig/twig": "^1.31|^2.0"
            },
            "suggest": {
                "illuminate/view": "Is necessary if you want to use the Blade extractor",
                "symfony/yaml": "Is necessary if you want to use the Yaml extractor/generator",
                "twig/extensions": "Is necessary if you want to use the Twig extractor",
                "twig/twig": "Is necessary if you want to use the Twig extractor"
            },
            "type": "library",
            "autoload": {
                "psr-4": {
                    "Gettext\\": "src"
                }
            },
            "notification-url": "https://packagist.org/downloads/",
            "license": [
                "MIT"
            ],
            "authors": [
                {
                    "name": "Oscar Otero",
                    "email": "oom@oscarotero.com",
                    "homepage": "http://oscarotero.com",
                    "role": "Developer"
                }
            ],
            "description": "PHP gettext manager",
            "homepage": "https://github.com/oscarotero/Gettext",
            "keywords": [
                "JS",
                "gettext",
                "i18n",
                "mo",
                "po",
                "translation"
            ],
            "support": {
                "email": "oom@oscarotero.com",
                "issues": "https://github.com/oscarotero/Gettext/issues",
                "source": "https://github.com/php-gettext/Gettext/tree/v4.8.4"
            },
            "funding": [
                {
                    "url": "https://paypal.me/oscarotero",
                    "type": "custom"
                },
                {
                    "url": "https://github.com/oscarotero",
                    "type": "github"
                },
                {
                    "url": "https://www.patreon.com/misteroom",
                    "type": "patreon"
                }
            ],
            "time": "2021-03-10T19:35:49+00:00"
        },
        {
            "name": "gettext/languages",
            "version": "2.6.0",
            "source": {
                "type": "git",
                "url": "https://github.com/php-gettext/Languages.git",
                "reference": "38ea0482f649e0802e475f0ed19fa993bcb7a618"
            },
            "dist": {
                "type": "zip",
                "url": "https://api.github.com/repos/php-gettext/Languages/zipball/38ea0482f649e0802e475f0ed19fa993bcb7a618",
                "reference": "38ea0482f649e0802e475f0ed19fa993bcb7a618",
                "shasum": ""
            },
            "require": {
                "php": ">=5.3"
            },
            "require-dev": {
                "friendsofphp/php-cs-fixer": "^2.16.0",
                "phpunit/phpunit": "^4.8 || ^5.7 || ^6.5 || ^7.5 || ^8.4"
            },
            "bin": [
                "bin/export-plural-rules"
            ],
            "type": "library",
            "autoload": {
                "psr-4": {
                    "Gettext\\Languages\\": "src/"
                }
            },
            "notification-url": "https://packagist.org/downloads/",
            "license": [
                "MIT"
            ],
            "authors": [
                {
                    "name": "Michele Locati",
                    "email": "mlocati@gmail.com",
                    "role": "Developer"
                }
            ],
            "description": "gettext languages with plural rules",
            "homepage": "https://github.com/php-gettext/Languages",
            "keywords": [
                "cldr",
                "i18n",
                "internationalization",
                "l10n",
                "language",
                "languages",
                "localization",
                "php",
                "plural",
                "plural rules",
                "plurals",
                "translate",
                "translations",
                "unicode"
            ],
            "support": {
                "issues": "https://github.com/php-gettext/Languages/issues",
                "source": "https://github.com/php-gettext/Languages/tree/2.6.0"
            },
            "time": "2019-11-13T10:30:21+00:00"
        },
        {
            "name": "guzzlehttp/guzzle",
            "version": "6.5.5",
            "source": {
                "type": "git",
                "url": "https://github.com/guzzle/guzzle.git",
                "reference": "9d4290de1cfd701f38099ef7e183b64b4b7b0c5e"
            },
            "dist": {
                "type": "zip",
                "url": "https://api.github.com/repos/guzzle/guzzle/zipball/9d4290de1cfd701f38099ef7e183b64b4b7b0c5e",
                "reference": "9d4290de1cfd701f38099ef7e183b64b4b7b0c5e",
                "shasum": ""
            },
            "require": {
                "ext-json": "*",
                "guzzlehttp/promises": "^1.0",
                "guzzlehttp/psr7": "^1.6.1",
                "php": ">=5.5",
                "symfony/polyfill-intl-idn": "^1.17.0"
            },
            "require-dev": {
                "ext-curl": "*",
                "phpunit/phpunit": "^4.8.35 || ^5.7 || ^6.4 || ^7.0",
                "psr/log": "^1.1"
            },
            "suggest": {
                "psr/log": "Required for using the Log middleware"
            },
            "type": "library",
            "extra": {
                "branch-alias": {
                    "dev-master": "6.5-dev"
                }
            },
            "autoload": {
                "psr-4": {
                    "GuzzleHttp\\": "src/"
                },
                "files": [
                    "src/functions_include.php"
                ]
            },
            "notification-url": "https://packagist.org/downloads/",
            "license": [
                "MIT"
            ],
            "authors": [
                {
                    "name": "Michael Dowling",
                    "email": "mtdowling@gmail.com",
                    "homepage": "https://github.com/mtdowling"
                }
            ],
            "description": "Guzzle is a PHP HTTP client library",
            "homepage": "http://guzzlephp.org/",
            "keywords": [
                "client",
                "curl",
                "framework",
                "http",
                "http client",
                "rest",
                "web service"
            ],
            "support": {
                "issues": "https://github.com/guzzle/guzzle/issues",
                "source": "https://github.com/guzzle/guzzle/tree/6.5"
            },
            "time": "2020-06-16T21:01:06+00:00"
        },
        {
            "name": "guzzlehttp/promises",
            "version": "1.4.1",
            "source": {
                "type": "git",
                "url": "https://github.com/guzzle/promises.git",
                "reference": "8e7d04f1f6450fef59366c399cfad4b9383aa30d"
            },
            "dist": {
                "type": "zip",
                "url": "https://api.github.com/repos/guzzle/promises/zipball/8e7d04f1f6450fef59366c399cfad4b9383aa30d",
                "reference": "8e7d04f1f6450fef59366c399cfad4b9383aa30d",
                "shasum": ""
            },
            "require": {
                "php": ">=5.5"
            },
            "require-dev": {
                "symfony/phpunit-bridge": "^4.4 || ^5.1"
            },
            "type": "library",
            "extra": {
                "branch-alias": {
                    "dev-master": "1.4-dev"
                }
            },
            "autoload": {
                "psr-4": {
                    "GuzzleHttp\\Promise\\": "src/"
                },
                "files": [
                    "src/functions_include.php"
                ]
            },
            "notification-url": "https://packagist.org/downloads/",
            "license": [
                "MIT"
            ],
            "authors": [
                {
                    "name": "Michael Dowling",
                    "email": "mtdowling@gmail.com",
                    "homepage": "https://github.com/mtdowling"
                }
            ],
            "description": "Guzzle promises library",
            "keywords": [
                "promise"
            ],
            "support": {
                "issues": "https://github.com/guzzle/promises/issues",
                "source": "https://github.com/guzzle/promises/tree/1.4.1"
            },
            "time": "2021-03-07T09:25:29+00:00"
        },
        {
            "name": "guzzlehttp/psr7",
            "version": "1.8.2",
            "source": {
                "type": "git",
                "url": "https://github.com/guzzle/psr7.git",
                "reference": "dc960a912984efb74d0a90222870c72c87f10c91"
            },
            "dist": {
                "type": "zip",
                "url": "https://api.github.com/repos/guzzle/psr7/zipball/dc960a912984efb74d0a90222870c72c87f10c91",
                "reference": "dc960a912984efb74d0a90222870c72c87f10c91",
                "shasum": ""
            },
            "require": {
                "php": ">=5.4.0",
                "psr/http-message": "~1.0",
                "ralouphie/getallheaders": "^2.0.5 || ^3.0.0"
            },
            "provide": {
                "psr/http-message-implementation": "1.0"
            },
            "require-dev": {
                "ext-zlib": "*",
                "phpunit/phpunit": "~4.8.36 || ^5.7.27 || ^6.5.14 || ^7.5.20 || ^8.5.8 || ^9.3.10"
            },
            "suggest": {
                "laminas/laminas-httphandlerrunner": "Emit PSR-7 responses"
            },
            "type": "library",
            "extra": {
                "branch-alias": {
                    "dev-master": "1.7-dev"
                }
            },
            "autoload": {
                "psr-4": {
                    "GuzzleHttp\\Psr7\\": "src/"
                },
                "files": [
                    "src/functions_include.php"
                ]
            },
            "notification-url": "https://packagist.org/downloads/",
            "license": [
                "MIT"
            ],
            "authors": [
                {
                    "name": "Michael Dowling",
                    "email": "mtdowling@gmail.com",
                    "homepage": "https://github.com/mtdowling"
                },
                {
                    "name": "Tobias Schultze",
                    "homepage": "https://github.com/Tobion"
                }
            ],
            "description": "PSR-7 message implementation that also provides common utility methods",
            "keywords": [
                "http",
                "message",
                "psr-7",
                "request",
                "response",
                "stream",
                "uri",
                "url"
            ],
            "support": {
                "issues": "https://github.com/guzzle/psr7/issues",
                "source": "https://github.com/guzzle/psr7/tree/1.8.2"
            },
            "time": "2021-04-26T09:17:50+00:00"
        },
        {
            "name": "hautelook/phpass",
            "version": "0.3.5",
            "source": {
                "type": "git",
                "url": "https://github.com/hautelook/phpass.git",
                "reference": "b4cbd9b67ed3ef5672ec79d8e0c46d24bd844abd"
            },
            "dist": {
                "type": "zip",
                "url": "https://api.github.com/repos/hautelook/phpass/zipball/b4cbd9b67ed3ef5672ec79d8e0c46d24bd844abd",
                "reference": "b4cbd9b67ed3ef5672ec79d8e0c46d24bd844abd",
                "shasum": ""
            },
            "require": {
                "php": ">=5.3.3"
            },
            "type": "library",
            "autoload": {
                "psr-0": {
                    "Hautelook": "src/"
                }
            },
            "notification-url": "https://packagist.org/downloads/",
            "license": [
                "Public Domain"
            ],
            "authors": [
                {
                    "name": "Solar Designer",
                    "email": "solar@openwall.com",
                    "homepage": "http://openwall.com/phpass/"
                }
            ],
            "description": "Portable PHP password hashing framework",
            "homepage": "http://github.com/hautelook/phpass/",
            "keywords": [
                "blowfish",
                "crypt",
                "password",
                "security"
            ],
            "support": {
                "issues": "https://github.com/hautelook/phpass/issues",
                "source": "https://github.com/hautelook/phpass/tree/0.3.x"
            },
            "time": "2012-08-31T00:00:00+00:00"
        },
        {
            "name": "illuminate/collections",
            "version": "v8.44.0",
            "source": {
                "type": "git",
                "url": "https://github.com/illuminate/collections.git",
                "reference": "deccb956d38710f3f8baf36dd876c3fa1585ec22"
            },
            "dist": {
                "type": "zip",
                "url": "https://api.github.com/repos/illuminate/collections/zipball/deccb956d38710f3f8baf36dd876c3fa1585ec22",
                "reference": "deccb956d38710f3f8baf36dd876c3fa1585ec22",
                "shasum": ""
            },
            "require": {
                "illuminate/contracts": "^8.0",
                "illuminate/macroable": "^8.0",
                "php": "^7.3|^8.0"
            },
            "suggest": {
                "symfony/var-dumper": "Required to use the dump method (^5.1.4)."
            },
            "type": "library",
            "extra": {
                "branch-alias": {
                    "dev-master": "8.x-dev"
                }
            },
            "autoload": {
                "psr-4": {
                    "Illuminate\\Support\\": ""
                },
                "files": [
                    "helpers.php"
                ]
            },
            "notification-url": "https://packagist.org/downloads/",
            "license": [
                "MIT"
            ],
            "authors": [
                {
                    "name": "Taylor Otwell",
                    "email": "taylor@laravel.com"
                }
            ],
            "description": "The Illuminate Collections package.",
            "homepage": "https://laravel.com",
            "support": {
                "issues": "https://github.com/laravel/framework/issues",
                "source": "https://github.com/laravel/framework"
            },
            "time": "2021-04-22T21:08:09+00:00"
        },
        {
            "name": "illuminate/contracts",
            "version": "v8.44.0",
            "source": {
                "type": "git",
                "url": "https://github.com/illuminate/contracts.git",
                "reference": "b9a7cf6acf1d05d863b6ef67c00cdb0e4ccea097"
            },
            "dist": {
                "type": "zip",
                "url": "https://api.github.com/repos/illuminate/contracts/zipball/b9a7cf6acf1d05d863b6ef67c00cdb0e4ccea097",
                "reference": "b9a7cf6acf1d05d863b6ef67c00cdb0e4ccea097",
                "shasum": ""
            },
            "require": {
                "php": "^7.3|^8.0",
                "psr/container": "^1.0",
                "psr/simple-cache": "^1.0"
            },
            "type": "library",
            "extra": {
                "branch-alias": {
                    "dev-master": "8.x-dev"
                }
            },
            "autoload": {
                "psr-4": {
                    "Illuminate\\Contracts\\": ""
                }
            },
            "notification-url": "https://packagist.org/downloads/",
            "license": [
                "MIT"
            ],
            "authors": [
                {
                    "name": "Taylor Otwell",
                    "email": "taylor@laravel.com"
                }
            ],
            "description": "The Illuminate Contracts package.",
            "homepage": "https://laravel.com",
            "support": {
                "issues": "https://github.com/laravel/framework/issues",
                "source": "https://github.com/laravel/framework"
            },
            "time": "2021-05-21T19:16:29+00:00"
        },
        {
            "name": "illuminate/macroable",
            "version": "v8.44.0",
            "source": {
                "type": "git",
                "url": "https://github.com/illuminate/macroable.git",
                "reference": "300aa13c086f25116b5f3cde3ca54ff5c822fb05"
            },
            "dist": {
                "type": "zip",
                "url": "https://api.github.com/repos/illuminate/macroable/zipball/300aa13c086f25116b5f3cde3ca54ff5c822fb05",
                "reference": "300aa13c086f25116b5f3cde3ca54ff5c822fb05",
                "shasum": ""
            },
            "require": {
                "php": "^7.3|^8.0"
            },
            "type": "library",
            "extra": {
                "branch-alias": {
                    "dev-master": "8.x-dev"
                }
            },
            "autoload": {
                "psr-4": {
                    "Illuminate\\Support\\": ""
                }
            },
            "notification-url": "https://packagist.org/downloads/",
            "license": [
                "MIT"
            ],
            "authors": [
                {
                    "name": "Taylor Otwell",
                    "email": "taylor@laravel.com"
                }
            ],
            "description": "The Illuminate Macroable package.",
            "homepage": "https://laravel.com",
            "support": {
                "issues": "https://github.com/laravel/framework/issues",
                "source": "https://github.com/laravel/framework"
            },
            "time": "2020-10-27T15:20:30+00:00"
        },
        {
            "name": "illuminate/support",
            "version": "v8.44.0",
            "source": {
                "type": "git",
                "url": "https://github.com/illuminate/support.git",
                "reference": "8a2db3cb7e76fdbd28c6172492a79ab540a9b8e5"
            },
            "dist": {
                "type": "zip",
                "url": "https://api.github.com/repos/illuminate/support/zipball/8a2db3cb7e76fdbd28c6172492a79ab540a9b8e5",
                "reference": "8a2db3cb7e76fdbd28c6172492a79ab540a9b8e5",
                "shasum": ""
            },
            "require": {
                "doctrine/inflector": "^1.4|^2.0",
                "ext-json": "*",
                "ext-mbstring": "*",
                "illuminate/collections": "^8.0",
                "illuminate/contracts": "^8.0",
                "illuminate/macroable": "^8.0",
                "nesbot/carbon": "^2.31",
                "php": "^7.3|^8.0",
                "voku/portable-ascii": "^1.4.8"
            },
            "conflict": {
                "tightenco/collect": "<5.5.33"
            },
            "suggest": {
                "illuminate/filesystem": "Required to use the composer class (^8.0).",
                "league/commonmark": "Required to use Str::markdown() and Stringable::markdown() (^1.3).",
                "ramsey/uuid": "Required to use Str::uuid() (^4.0).",
                "symfony/process": "Required to use the composer class (^5.1.4).",
                "symfony/var-dumper": "Required to use the dd function (^5.1.4).",
                "vlucas/phpdotenv": "Required to use the Env class and env helper (^5.2)."
            },
            "type": "library",
            "extra": {
                "branch-alias": {
                    "dev-master": "8.x-dev"
                }
            },
            "autoload": {
                "psr-4": {
                    "Illuminate\\Support\\": ""
                },
                "files": [
                    "helpers.php"
                ]
            },
            "notification-url": "https://packagist.org/downloads/",
            "license": [
                "MIT"
            ],
            "authors": [
                {
                    "name": "Taylor Otwell",
                    "email": "taylor@laravel.com"
                }
            ],
            "description": "The Illuminate Support package.",
            "homepage": "https://laravel.com",
            "support": {
                "issues": "https://github.com/laravel/framework/issues",
                "source": "https://github.com/laravel/framework"
            },
            "time": "2021-05-20T18:46:23+00:00"
        },
        {
            "name": "justinrainbow/json-schema",
            "version": "5.2.10",
            "source": {
                "type": "git",
                "url": "https://github.com/justinrainbow/json-schema.git",
                "reference": "2ba9c8c862ecd5510ed16c6340aa9f6eadb4f31b"
            },
            "dist": {
                "type": "zip",
                "url": "https://api.github.com/repos/justinrainbow/json-schema/zipball/2ba9c8c862ecd5510ed16c6340aa9f6eadb4f31b",
                "reference": "2ba9c8c862ecd5510ed16c6340aa9f6eadb4f31b",
                "shasum": ""
            },
            "require": {
                "php": ">=5.3.3"
            },
            "require-dev": {
                "friendsofphp/php-cs-fixer": "~2.2.20||~2.15.1",
                "json-schema/json-schema-test-suite": "1.2.0",
                "phpunit/phpunit": "^4.8.35"
            },
            "bin": [
                "bin/validate-json"
            ],
            "type": "library",
            "extra": {
                "branch-alias": {
                    "dev-master": "5.0.x-dev"
                }
            },
            "autoload": {
                "psr-4": {
                    "JsonSchema\\": "src/JsonSchema/"
                }
            },
            "notification-url": "https://packagist.org/downloads/",
            "license": [
                "MIT"
            ],
            "authors": [
                {
                    "name": "Bruno Prieto Reis",
                    "email": "bruno.p.reis@gmail.com"
                },
                {
                    "name": "Justin Rainbow",
                    "email": "justin.rainbow@gmail.com"
                },
                {
                    "name": "Igor Wiedler",
                    "email": "igor@wiedler.ch"
                },
                {
                    "name": "Robert Schönthal",
                    "email": "seroscho@googlemail.com"
                }
            ],
            "description": "A library to validate a json schema.",
            "homepage": "https://github.com/justinrainbow/json-schema",
            "keywords": [
                "json",
                "schema"
            ],
            "support": {
                "issues": "https://github.com/justinrainbow/json-schema/issues",
                "source": "https://github.com/justinrainbow/json-schema/tree/5.2.10"
            },
            "time": "2020-05-27T16:41:55+00:00"
        },
        {
            "name": "lucatume/wp-browser",
            "version": "2.6.17",
            "source": {
                "type": "git",
                "url": "https://github.com/lucatume/wp-browser.git",
                "reference": "00debfb08763ff2f0b8f8c2dee0e1962504bb7c7"
            },
            "dist": {
                "type": "zip",
                "url": "https://api.github.com/repos/lucatume/wp-browser/zipball/00debfb08763ff2f0b8f8c2dee0e1962504bb7c7",
                "reference": "00debfb08763ff2f0b8f8c2dee0e1962504bb7c7",
                "shasum": ""
            },
            "require": {
                "antecedent/patchwork": "^2.0",
                "codeception/codeception": "^2.5 || ^3.0 || ^4.0",
                "dg/mysql-dump": "^1.3",
                "ext-fileinfo": "*",
                "ext-iconv": "*",
                "ext-json": "*",
                "ext-pdo": "*",
                "mikemclin/laravel-wp-password": "~2.0.0",
                "php": ">=5.6.0",
                "symfony/filesystem": ">=3.0",
                "symfony/process": ">=2.7 <5.0",
                "vria/nodiacritic": "^0.1.2",
                "wp-cli/wp-cli-bundle": ">=2.0 <3.0.0",
                "zordius/lightncandy": "^1.2"
            },
            "require-dev": {
                "erusev/parsedown": "^1.7",
                "gumlet/php-image-resize": "^1.6",
                "lucatume/codeception-snapshot-assertions": "^0.2",
                "mikey179/vfsstream": "^1.6",
                "victorjonsson/markdowndocs": "dev-master",
                "vlucas/phpdotenv": "^3.0"
            },
            "suggest": {
                "codeception/module-asserts": "Codeception 4.0 compatibility.",
                "codeception/module-cli": "Codeception 4.0 compatibility; required by the WPCLI module.",
                "codeception/module-db": "Codeception 4.0 compatibility; required by the WPDb module.",
                "codeception/module-filesystem": "Codeception 4.0 compatibility; required by the WPFilesystem module.",
                "codeception/module-phpbrowser": "Codeception 4.0 compatibility; required by the WPBrowser module.",
                "codeception/module-webdriver": "Codeception 4.0 compatibility; required by the WPWebDriver module.",
                "codeception/util-universalframework": "Codeception 4.0 compatibility; required by the WordPress framework module.",
                "gumlet/php-image-resize": "To handle runtime image modification in the WPDb::haveAttachmentInDatabase method.",
                "vlucas/phpdotenv:^4.0": "To manage more complex environment file based configuration of the suites."
            },
            "type": "library",
            "extra": {
                "_hash": "484f861f69198089cab0e642f27e5653"
            },
            "autoload": {
                "psr-4": {
                    "Codeception\\": "src/Codeception",
                    "tad\\": "src/tad"
                },
                "files": [
                    "src/tad/WPBrowser/utils.php",
                    "src/tad/WPBrowser/wp-polyfills.php"
                ]
            },
            "notification-url": "https://packagist.org/downloads/",
            "license": [
                "MIT"
            ],
            "authors": [
                {
                    "name": "theAverageDev (Luca Tumedei)",
                    "email": "luca@theaveragedev.com",
                    "homepage": "http://theaveragedev.com",
                    "role": "Developer"
                }
            ],
            "description": "WordPress extension of the PhpBrowser class.",
            "homepage": "http://github.com/lucatume/wp-browser",
            "keywords": [
                "codeception",
                "wordpress"
            ],
            "support": {
                "issues": "https://github.com/lucatume/wp-browser/issues",
                "source": "https://github.com/lucatume/wp-browser/tree/2.6.17"
            },
            "funding": [
                {
                    "url": "https://github.com/lucatume",
                    "type": "github"
                }
            ],
            "time": "2020-11-17T12:36:00+00:00"
        },
        {
            "name": "mck89/peast",
            "version": "v1.13.0",
            "source": {
                "type": "git",
                "url": "https://github.com/mck89/peast.git",
                "reference": "db38b1524f5bda921cbda2385e440c2bb71d18b4"
            },
            "dist": {
                "type": "zip",
                "url": "https://api.github.com/repos/mck89/peast/zipball/db38b1524f5bda921cbda2385e440c2bb71d18b4",
                "reference": "db38b1524f5bda921cbda2385e440c2bb71d18b4",
                "shasum": ""
            },
            "require": {
                "php": ">=5.4.0"
            },
            "require-dev": {
                "phpunit/phpunit": "^4.0 || ^5.0 || ^6.0 || ^7.0 || ^8.0 || ^9.0"
            },
            "type": "library",
            "extra": {
                "branch-alias": {
                    "dev-master": "1.13.0-dev"
                }
            },
            "autoload": {
                "psr-4": {
                    "Peast\\": "lib/Peast/",
                    "Peast\\test\\": "test/Peast/"
                }
            },
            "notification-url": "https://packagist.org/downloads/",
            "license": [
                "BSD-3-Clause"
            ],
            "authors": [
                {
                    "name": "Marco Marchiò",
                    "email": "marco.mm89@gmail.com"
                }
            ],
            "description": "Peast is PHP library that generates AST for JavaScript code",
            "support": {
                "issues": "https://github.com/mck89/peast/issues",
                "source": "https://github.com/mck89/peast/tree/v1.13.0"
            },
            "time": "2021-05-22T16:06:09+00:00"
        },
        {
            "name": "mikemclin/laravel-wp-password",
            "version": "2.0.1",
            "source": {
                "type": "git",
                "url": "https://github.com/mikemclin/laravel-wp-password.git",
                "reference": "84ff1113ff6866cdb0350c176dc3c843383e4819"
            },
            "dist": {
                "type": "zip",
                "url": "https://api.github.com/repos/mikemclin/laravel-wp-password/zipball/84ff1113ff6866cdb0350c176dc3c843383e4819",
                "reference": "84ff1113ff6866cdb0350c176dc3c843383e4819",
                "shasum": ""
            },
            "require": {
                "hautelook/phpass": "0.3.*",
                "illuminate/support": ">=4.0.0",
                "php": ">=5.3.0"
            },
            "replace": {
                "mikemclin/laravel-wp-password": "self.version"
            },
            "require-dev": {
                "mockery/mockery": "~0.9",
                "phpunit/phpunit": "~4.0",
                "satooshi/php-coveralls": "dev-master"
            },
            "type": "laravel-package",
            "extra": {
                "laravel": {
                    "providers": [
                        "MikeMcLin\\WpPassword\\WpPasswordProvider"
                    ],
                    "aliases": {
                        "WpPassword": "MikeMcLin\\WpPassword\\Facades\\WpPassword"
                    }
                }
            },
            "autoload": {
                "psr-4": {
                    "MikeMcLin\\WpPassword\\": "src/"
                }
            },
            "notification-url": "https://packagist.org/downloads/",
            "license": [
                "MIT"
            ],
            "authors": [
                {
                    "name": "Mike McLin",
                    "email": "mike@mikemclin.com",
                    "homepage": "http://mikemclin.net"
                }
            ],
            "description": "Laravel package that checks and creates WordPress password hashes",
            "homepage": "https://github.com/mikemclin/laravel-wp-password",
            "keywords": [
                "hashing",
                "laravel",
                "password",
                "wordpress"
            ],
            "support": {
                "issues": "https://github.com/mikemclin/laravel-wp-password/issues",
                "source": "https://github.com/mikemclin/laravel-wp-password/tree/2.0.1"
            },
            "time": "2018-01-11T14:12:02+00:00"
        },
        {
            "name": "mustache/mustache",
            "version": "v2.13.0",
            "source": {
                "type": "git",
                "url": "https://github.com/bobthecow/mustache.php.git",
                "reference": "e95c5a008c23d3151d59ea72484d4f72049ab7f4"
            },
            "dist": {
                "type": "zip",
                "url": "https://api.github.com/repos/bobthecow/mustache.php/zipball/e95c5a008c23d3151d59ea72484d4f72049ab7f4",
                "reference": "e95c5a008c23d3151d59ea72484d4f72049ab7f4",
                "shasum": ""
            },
            "require": {
                "php": ">=5.2.4"
            },
            "require-dev": {
                "friendsofphp/php-cs-fixer": "~1.11",
                "phpunit/phpunit": "~3.7|~4.0|~5.0"
            },
            "type": "library",
            "autoload": {
                "psr-0": {
                    "Mustache": "src/"
                }
            },
            "notification-url": "https://packagist.org/downloads/",
            "license": [
                "MIT"
            ],
            "authors": [
                {
                    "name": "Justin Hileman",
                    "email": "justin@justinhileman.info",
                    "homepage": "http://justinhileman.com"
                }
            ],
            "description": "A Mustache implementation in PHP.",
            "homepage": "https://github.com/bobthecow/mustache.php",
            "keywords": [
                "mustache",
                "templating"
            ],
            "support": {
                "issues": "https://github.com/bobthecow/mustache.php/issues",
                "source": "https://github.com/bobthecow/mustache.php/tree/master"
            },
            "time": "2019-11-23T21:40:31+00:00"
        },
        {
            "name": "myclabs/deep-copy",
            "version": "1.10.2",
            "source": {
                "type": "git",
                "url": "https://github.com/myclabs/DeepCopy.git",
                "reference": "776f831124e9c62e1a2c601ecc52e776d8bb7220"
            },
            "dist": {
                "type": "zip",
                "url": "https://api.github.com/repos/myclabs/DeepCopy/zipball/776f831124e9c62e1a2c601ecc52e776d8bb7220",
                "reference": "776f831124e9c62e1a2c601ecc52e776d8bb7220",
                "shasum": ""
            },
            "require": {
                "php": "^7.1 || ^8.0"
            },
            "replace": {
                "myclabs/deep-copy": "self.version"
            },
            "require-dev": {
                "doctrine/collections": "^1.0",
                "doctrine/common": "^2.6",
                "phpunit/phpunit": "^7.1"
            },
            "type": "library",
            "autoload": {
                "psr-4": {
                    "DeepCopy\\": "src/DeepCopy/"
                },
                "files": [
                    "src/DeepCopy/deep_copy.php"
                ]
            },
            "notification-url": "https://packagist.org/downloads/",
            "license": [
                "MIT"
            ],
            "description": "Create deep copies (clones) of your objects",
            "keywords": [
                "clone",
                "copy",
                "duplicate",
                "object",
                "object graph"
            ],
            "support": {
                "issues": "https://github.com/myclabs/DeepCopy/issues",
                "source": "https://github.com/myclabs/DeepCopy/tree/1.10.2"
            },
            "funding": [
                {
                    "url": "https://tidelift.com/funding/github/packagist/myclabs/deep-copy",
                    "type": "tidelift"
                }
            ],
            "time": "2020-11-13T09:40:50+00:00"
        },
        {
            "name": "nb/oxymel",
            "version": "v0.1.0",
            "source": {
                "type": "git",
                "url": "https://github.com/nb/oxymel.git",
                "reference": "cbe626ef55d5c4cc9b5e6e3904b395861ea76e3c"
            },
            "dist": {
                "type": "zip",
                "url": "https://api.github.com/repos/nb/oxymel/zipball/cbe626ef55d5c4cc9b5e6e3904b395861ea76e3c",
                "reference": "cbe626ef55d5c4cc9b5e6e3904b395861ea76e3c",
                "shasum": ""
            },
            "require": {
                "php": ">=5.2.4"
            },
            "type": "library",
            "autoload": {
                "psr-0": {
                    "Oxymel": ""
                }
            },
            "notification-url": "https://packagist.org/downloads/",
            "license": [
                "MIT"
            ],
            "authors": [
                {
                    "name": "Nikolay Bachiyski",
                    "email": "nb@nikolay.bg",
                    "homepage": "http://extrapolate.me/"
                }
            ],
            "description": "A sweet XML builder",
            "homepage": "https://github.com/nb/oxymel",
            "keywords": [
                "xml"
            ],
            "support": {
                "issues": "https://github.com/nb/oxymel/issues",
                "source": "https://github.com/nb/oxymel/tree/master"
            },
            "time": "2013-02-24T15:01:54+00:00"
        },
        {
            "name": "nesbot/carbon",
            "version": "2.48.1",
            "source": {
                "type": "git",
                "url": "https://github.com/briannesbitt/Carbon.git",
                "reference": "8d1f50f1436fb4b05e7127360483dd9c6e73da16"
            },
            "dist": {
                "type": "zip",
                "url": "https://api.github.com/repos/briannesbitt/Carbon/zipball/8d1f50f1436fb4b05e7127360483dd9c6e73da16",
                "reference": "8d1f50f1436fb4b05e7127360483dd9c6e73da16",
                "shasum": ""
            },
            "require": {
                "ext-json": "*",
                "php": "^7.1.8 || ^8.0",
                "symfony/polyfill-mbstring": "^1.0",
                "symfony/translation": "^3.4 || ^4.0 || ^5.0"
            },
            "require-dev": {
                "doctrine/orm": "^2.7",
                "friendsofphp/php-cs-fixer": "^2.14 || ^3.0",
                "kylekatarnls/multi-tester": "^2.0",
                "phpmd/phpmd": "^2.9",
                "phpstan/extension-installer": "^1.0",
                "phpstan/phpstan": "^0.12.54",
                "phpunit/phpunit": "^7.5.20 || ^8.5.14",
                "squizlabs/php_codesniffer": "^3.4"
            },
            "bin": [
                "bin/carbon"
            ],
            "type": "library",
            "extra": {
                "branch-alias": {
                    "dev-master": "2.x-dev",
                    "dev-3.x": "3.x-dev"
                },
                "laravel": {
                    "providers": [
                        "Carbon\\Laravel\\ServiceProvider"
                    ]
                },
                "phpstan": {
                    "includes": [
                        "extension.neon"
                    ]
                }
            },
            "autoload": {
                "psr-4": {
                    "Carbon\\": "src/Carbon/"
                }
            },
            "notification-url": "https://packagist.org/downloads/",
            "license": [
                "MIT"
            ],
            "authors": [
                {
                    "name": "Brian Nesbitt",
                    "email": "brian@nesbot.com",
                    "homepage": "http://nesbot.com"
                },
                {
                    "name": "kylekatarnls",
                    "homepage": "http://github.com/kylekatarnls"
                }
            ],
            "description": "An API extension for DateTime that supports 281 different languages.",
            "homepage": "http://carbon.nesbot.com",
            "keywords": [
                "date",
                "datetime",
                "time"
            ],
            "support": {
                "issues": "https://github.com/briannesbitt/Carbon/issues",
                "source": "https://github.com/briannesbitt/Carbon"
            },
            "funding": [
                {
                    "url": "https://opencollective.com/Carbon",
                    "type": "open_collective"
                },
                {
                    "url": "https://tidelift.com/funding/github/packagist/nesbot/carbon",
                    "type": "tidelift"
                }
            ],
            "time": "2021-05-26T22:08:38+00:00"
        },
        {
            "name": "phar-io/manifest",
            "version": "1.0.3",
            "source": {
                "type": "git",
                "url": "https://github.com/phar-io/manifest.git",
                "reference": "7761fcacf03b4d4f16e7ccb606d4879ca431fcf4"
            },
            "dist": {
                "type": "zip",
                "url": "https://api.github.com/repos/phar-io/manifest/zipball/7761fcacf03b4d4f16e7ccb606d4879ca431fcf4",
                "reference": "7761fcacf03b4d4f16e7ccb606d4879ca431fcf4",
                "shasum": ""
            },
            "require": {
                "ext-dom": "*",
                "ext-phar": "*",
                "phar-io/version": "^2.0",
                "php": "^5.6 || ^7.0"
            },
            "type": "library",
            "extra": {
                "branch-alias": {
                    "dev-master": "1.0.x-dev"
                }
            },
            "autoload": {
                "classmap": [
                    "src/"
                ]
            },
            "notification-url": "https://packagist.org/downloads/",
            "license": [
                "BSD-3-Clause"
            ],
            "authors": [
                {
                    "name": "Arne Blankerts",
                    "email": "arne@blankerts.de",
                    "role": "Developer"
                },
                {
                    "name": "Sebastian Heuer",
                    "email": "sebastian@phpeople.de",
                    "role": "Developer"
                },
                {
                    "name": "Sebastian Bergmann",
                    "email": "sebastian@phpunit.de",
                    "role": "Developer"
                }
            ],
            "description": "Component for reading phar.io manifest information from a PHP Archive (PHAR)",
            "support": {
                "issues": "https://github.com/phar-io/manifest/issues",
                "source": "https://github.com/phar-io/manifest/tree/master"
            },
            "time": "2018-07-08T19:23:20+00:00"
        },
        {
            "name": "phar-io/version",
            "version": "2.0.1",
            "source": {
                "type": "git",
                "url": "https://github.com/phar-io/version.git",
                "reference": "45a2ec53a73c70ce41d55cedef9063630abaf1b6"
            },
            "dist": {
                "type": "zip",
                "url": "https://api.github.com/repos/phar-io/version/zipball/45a2ec53a73c70ce41d55cedef9063630abaf1b6",
                "reference": "45a2ec53a73c70ce41d55cedef9063630abaf1b6",
                "shasum": ""
            },
            "require": {
                "php": "^5.6 || ^7.0"
            },
            "type": "library",
            "autoload": {
                "classmap": [
                    "src/"
                ]
            },
            "notification-url": "https://packagist.org/downloads/",
            "license": [
                "BSD-3-Clause"
            ],
            "authors": [
                {
                    "name": "Arne Blankerts",
                    "email": "arne@blankerts.de",
                    "role": "Developer"
                },
                {
                    "name": "Sebastian Heuer",
                    "email": "sebastian@phpeople.de",
                    "role": "Developer"
                },
                {
                    "name": "Sebastian Bergmann",
                    "email": "sebastian@phpunit.de",
                    "role": "Developer"
                }
            ],
            "description": "Library for handling version information and constraints",
            "support": {
                "issues": "https://github.com/phar-io/version/issues",
                "source": "https://github.com/phar-io/version/tree/master"
            },
            "time": "2018-07-08T19:19:57+00:00"
        },
        {
            "name": "php-stubs/wordpress-stubs",
            "version": "v5.7.1",
            "source": {
                "type": "git",
                "url": "https://github.com/php-stubs/wordpress-stubs.git",
                "reference": "9705d1d0ac8e5000fdcdc96b4d5fd12e429c125d"
            },
            "dist": {
                "type": "zip",
                "url": "https://api.github.com/repos/php-stubs/wordpress-stubs/zipball/9705d1d0ac8e5000fdcdc96b4d5fd12e429c125d",
                "reference": "9705d1d0ac8e5000fdcdc96b4d5fd12e429c125d",
                "shasum": ""
            },
            "replace": {
                "giacocorsiglia/wordpress-stubs": "*"
            },
            "require-dev": {
                "giacocorsiglia/stubs-generator": "^0.5.0",
                "php": "~7.1"
            },
            "suggest": {
                "paragonie/sodium_compat": "Pure PHP implementation of libsodium",
                "symfony/polyfill-php73": "Symfony polyfill backporting some PHP 7.3+ features to lower PHP versions",
                "szepeviktor/phpstan-wordpress": "WordPress extensions for PHPStan"
            },
            "type": "library",
            "notification-url": "https://packagist.org/downloads/",
            "license": [
                "MIT"
            ],
            "description": "WordPress function and class declaration stubs for static analysis.",
            "homepage": "https://github.com/php-stubs/wordpress-stubs",
            "keywords": [
                "PHPStan",
                "static analysis",
                "wordpress"
            ],
            "support": {
                "issues": "https://github.com/php-stubs/wordpress-stubs/issues",
                "source": "https://github.com/php-stubs/wordpress-stubs/tree/v5.7.1"
            },
            "time": "2021-04-15T14:47:11+00:00"
        },
        {
            "name": "php-webdriver/webdriver",
            "version": "1.11.1",
            "source": {
                "type": "git",
                "url": "https://github.com/php-webdriver/php-webdriver.git",
                "reference": "da16e39968f8dd5cfb7d07eef91dc2b731c69880"
            },
            "dist": {
                "type": "zip",
                "url": "https://api.github.com/repos/php-webdriver/php-webdriver/zipball/da16e39968f8dd5cfb7d07eef91dc2b731c69880",
                "reference": "da16e39968f8dd5cfb7d07eef91dc2b731c69880",
                "shasum": ""
            },
            "require": {
                "ext-curl": "*",
                "ext-json": "*",
                "ext-zip": "*",
                "php": "^5.6 || ~7.0 || ^8.0",
                "symfony/polyfill-mbstring": "^1.12",
                "symfony/process": "^2.8 || ^3.1 || ^4.0 || ^5.0"
            },
            "replace": {
                "facebook/webdriver": "*"
            },
            "require-dev": {
                "friendsofphp/php-cs-fixer": "^2.0",
                "ondram/ci-detector": "^2.1 || ^3.5 || ^4.0",
                "php-coveralls/php-coveralls": "^2.4",
                "php-mock/php-mock-phpunit": "^1.1 || ^2.0",
                "php-parallel-lint/php-parallel-lint": "^1.2",
                "phpunit/phpunit": "^5.7 || ^7 || ^8 || ^9",
                "squizlabs/php_codesniffer": "^3.5",
                "symfony/var-dumper": "^3.3 || ^4.0 || ^5.0"
            },
            "suggest": {
                "ext-SimpleXML": "For Firefox profile creation"
            },
            "type": "library",
            "autoload": {
                "psr-4": {
                    "Facebook\\WebDriver\\": "lib/"
                },
                "files": [
                    "lib/Exception/TimeoutException.php"
                ]
            },
            "notification-url": "https://packagist.org/downloads/",
            "license": [
                "MIT"
            ],
            "description": "A PHP client for Selenium WebDriver. Previously facebook/webdriver.",
            "homepage": "https://github.com/php-webdriver/php-webdriver",
            "keywords": [
                "Chromedriver",
                "geckodriver",
                "php",
                "selenium",
                "webdriver"
            ],
            "support": {
                "issues": "https://github.com/php-webdriver/php-webdriver/issues",
                "source": "https://github.com/php-webdriver/php-webdriver/tree/1.11.1"
            },
            "time": "2021-05-21T15:12:49+00:00"
        },
        {
            "name": "phpcompatibility/php-compatibility",
            "version": "9.3.5",
            "source": {
                "type": "git",
                "url": "https://github.com/PHPCompatibility/PHPCompatibility.git",
                "reference": "9fb324479acf6f39452e0655d2429cc0d3914243"
            },
            "dist": {
                "type": "zip",
                "url": "https://api.github.com/repos/PHPCompatibility/PHPCompatibility/zipball/9fb324479acf6f39452e0655d2429cc0d3914243",
                "reference": "9fb324479acf6f39452e0655d2429cc0d3914243",
                "shasum": ""
            },
            "require": {
                "php": ">=5.3",
                "squizlabs/php_codesniffer": "^2.3 || ^3.0.2"
            },
            "conflict": {
                "squizlabs/php_codesniffer": "2.6.2"
            },
            "require-dev": {
                "phpunit/phpunit": "~4.5 || ^5.0 || ^6.0 || ^7.0"
            },
            "suggest": {
                "dealerdirect/phpcodesniffer-composer-installer": "^0.5 || This Composer plugin will sort out the PHPCS 'installed_paths' automatically.",
                "roave/security-advisories": "dev-master || Helps prevent installing dependencies with known security issues."
            },
            "type": "phpcodesniffer-standard",
            "notification-url": "https://packagist.org/downloads/",
            "license": [
                "LGPL-3.0-or-later"
            ],
            "authors": [
                {
                    "name": "Wim Godden",
                    "homepage": "https://github.com/wimg",
                    "role": "lead"
                },
                {
                    "name": "Juliette Reinders Folmer",
                    "homepage": "https://github.com/jrfnl",
                    "role": "lead"
                },
                {
                    "name": "Contributors",
                    "homepage": "https://github.com/PHPCompatibility/PHPCompatibility/graphs/contributors"
                }
            ],
            "description": "A set of sniffs for PHP_CodeSniffer that checks for PHP cross-version compatibility.",
            "homepage": "http://techblog.wimgodden.be/tag/codesniffer/",
            "keywords": [
                "compatibility",
                "phpcs",
                "standards"
            ],
            "support": {
                "issues": "https://github.com/PHPCompatibility/PHPCompatibility/issues",
                "source": "https://github.com/PHPCompatibility/PHPCompatibility"
            },
            "time": "2019-12-27T09:44:58+00:00"
        },
        {
            "name": "phpcompatibility/phpcompatibility-paragonie",
            "version": "1.3.1",
            "source": {
                "type": "git",
                "url": "https://github.com/PHPCompatibility/PHPCompatibilityParagonie.git",
                "reference": "ddabec839cc003651f2ce695c938686d1086cf43"
            },
            "dist": {
                "type": "zip",
                "url": "https://api.github.com/repos/PHPCompatibility/PHPCompatibilityParagonie/zipball/ddabec839cc003651f2ce695c938686d1086cf43",
                "reference": "ddabec839cc003651f2ce695c938686d1086cf43",
                "shasum": ""
            },
            "require": {
                "phpcompatibility/php-compatibility": "^9.0"
            },
            "require-dev": {
                "dealerdirect/phpcodesniffer-composer-installer": "^0.7",
                "paragonie/random_compat": "dev-master",
                "paragonie/sodium_compat": "dev-master"
            },
            "suggest": {
                "dealerdirect/phpcodesniffer-composer-installer": "^0.7 || This Composer plugin will sort out the PHP_CodeSniffer 'installed_paths' automatically.",
                "roave/security-advisories": "dev-master || Helps prevent installing dependencies with known security issues."
            },
            "type": "phpcodesniffer-standard",
            "notification-url": "https://packagist.org/downloads/",
            "license": [
                "LGPL-3.0-or-later"
            ],
            "authors": [
                {
                    "name": "Wim Godden",
                    "role": "lead"
                },
                {
                    "name": "Juliette Reinders Folmer",
                    "role": "lead"
                }
            ],
            "description": "A set of rulesets for PHP_CodeSniffer to check for PHP cross-version compatibility issues in projects, while accounting for polyfills provided by the Paragonie polyfill libraries.",
            "homepage": "http://phpcompatibility.com/",
            "keywords": [
                "compatibility",
                "paragonie",
                "phpcs",
                "polyfill",
                "standards"
            ],
            "support": {
                "issues": "https://github.com/PHPCompatibility/PHPCompatibilityParagonie/issues",
                "source": "https://github.com/PHPCompatibility/PHPCompatibilityParagonie"
            },
            "time": "2021-02-15T10:24:51+00:00"
        },
        {
            "name": "phpcompatibility/phpcompatibility-wp",
            "version": "2.1.1",
            "source": {
                "type": "git",
                "url": "https://github.com/PHPCompatibility/PHPCompatibilityWP.git",
                "reference": "b7dc0cd7a8f767ccac5e7637550ea1c50a67b09e"
            },
            "dist": {
                "type": "zip",
                "url": "https://api.github.com/repos/PHPCompatibility/PHPCompatibilityWP/zipball/b7dc0cd7a8f767ccac5e7637550ea1c50a67b09e",
                "reference": "b7dc0cd7a8f767ccac5e7637550ea1c50a67b09e",
                "shasum": ""
            },
            "require": {
                "phpcompatibility/php-compatibility": "^9.0",
                "phpcompatibility/phpcompatibility-paragonie": "^1.0"
            },
            "require-dev": {
                "dealerdirect/phpcodesniffer-composer-installer": "^0.7"
            },
            "suggest": {
                "dealerdirect/phpcodesniffer-composer-installer": "^0.7 || This Composer plugin will sort out the PHP_CodeSniffer 'installed_paths' automatically.",
                "roave/security-advisories": "dev-master || Helps prevent installing dependencies with known security issues."
            },
            "type": "phpcodesniffer-standard",
            "notification-url": "https://packagist.org/downloads/",
            "license": [
                "LGPL-3.0-or-later"
            ],
            "authors": [
                {
                    "name": "Wim Godden",
                    "role": "lead"
                },
                {
                    "name": "Juliette Reinders Folmer",
                    "role": "lead"
                }
            ],
            "description": "A ruleset for PHP_CodeSniffer to check for PHP cross-version compatibility issues in projects, while accounting for polyfills provided by WordPress.",
            "homepage": "http://phpcompatibility.com/",
            "keywords": [
                "compatibility",
                "phpcs",
                "standards",
                "wordpress"
            ],
            "support": {
                "issues": "https://github.com/PHPCompatibility/PHPCompatibilityWP/issues",
                "source": "https://github.com/PHPCompatibility/PHPCompatibilityWP"
            },
            "time": "2021-02-15T12:58:46+00:00"
        },
        {
            "name": "phpdocumentor/reflection-common",
            "version": "2.2.0",
            "source": {
                "type": "git",
                "url": "https://github.com/phpDocumentor/ReflectionCommon.git",
                "reference": "1d01c49d4ed62f25aa84a747ad35d5a16924662b"
            },
            "dist": {
                "type": "zip",
                "url": "https://api.github.com/repos/phpDocumentor/ReflectionCommon/zipball/1d01c49d4ed62f25aa84a747ad35d5a16924662b",
                "reference": "1d01c49d4ed62f25aa84a747ad35d5a16924662b",
                "shasum": ""
            },
            "require": {
                "php": "^7.2 || ^8.0"
            },
            "type": "library",
            "extra": {
                "branch-alias": {
                    "dev-2.x": "2.x-dev"
                }
            },
            "autoload": {
                "psr-4": {
                    "phpDocumentor\\Reflection\\": "src/"
                }
            },
            "notification-url": "https://packagist.org/downloads/",
            "license": [
                "MIT"
            ],
            "authors": [
                {
                    "name": "Jaap van Otterdijk",
                    "email": "opensource@ijaap.nl"
                }
            ],
            "description": "Common reflection classes used by phpdocumentor to reflect the code structure",
            "homepage": "http://www.phpdoc.org",
            "keywords": [
                "FQSEN",
                "phpDocumentor",
                "phpdoc",
                "reflection",
                "static analysis"
            ],
            "support": {
                "issues": "https://github.com/phpDocumentor/ReflectionCommon/issues",
                "source": "https://github.com/phpDocumentor/ReflectionCommon/tree/2.x"
            },
            "time": "2020-06-27T09:03:43+00:00"
        },
        {
            "name": "phpdocumentor/reflection-docblock",
            "version": "5.2.2",
            "source": {
                "type": "git",
                "url": "https://github.com/phpDocumentor/ReflectionDocBlock.git",
                "reference": "069a785b2141f5bcf49f3e353548dc1cce6df556"
            },
            "dist": {
                "type": "zip",
                "url": "https://api.github.com/repos/phpDocumentor/ReflectionDocBlock/zipball/069a785b2141f5bcf49f3e353548dc1cce6df556",
                "reference": "069a785b2141f5bcf49f3e353548dc1cce6df556",
                "shasum": ""
            },
            "require": {
                "ext-filter": "*",
                "php": "^7.2 || ^8.0",
                "phpdocumentor/reflection-common": "^2.2",
                "phpdocumentor/type-resolver": "^1.3",
                "webmozart/assert": "^1.9.1"
            },
            "require-dev": {
                "mockery/mockery": "~1.3.2"
            },
            "type": "library",
            "extra": {
                "branch-alias": {
                    "dev-master": "5.x-dev"
                }
            },
            "autoload": {
                "psr-4": {
                    "phpDocumentor\\Reflection\\": "src"
                }
            },
            "notification-url": "https://packagist.org/downloads/",
            "license": [
                "MIT"
            ],
            "authors": [
                {
                    "name": "Mike van Riel",
                    "email": "me@mikevanriel.com"
                },
                {
                    "name": "Jaap van Otterdijk",
                    "email": "account@ijaap.nl"
                }
            ],
            "description": "With this component, a library can provide support for annotations via DocBlocks or otherwise retrieve information that is embedded in a DocBlock.",
            "support": {
                "issues": "https://github.com/phpDocumentor/ReflectionDocBlock/issues",
                "source": "https://github.com/phpDocumentor/ReflectionDocBlock/tree/master"
            },
            "time": "2020-09-03T19:13:55+00:00"
        },
        {
            "name": "phpdocumentor/type-resolver",
            "version": "1.4.0",
            "source": {
                "type": "git",
                "url": "https://github.com/phpDocumentor/TypeResolver.git",
                "reference": "6a467b8989322d92aa1c8bf2bebcc6e5c2ba55c0"
            },
            "dist": {
                "type": "zip",
                "url": "https://api.github.com/repos/phpDocumentor/TypeResolver/zipball/6a467b8989322d92aa1c8bf2bebcc6e5c2ba55c0",
                "reference": "6a467b8989322d92aa1c8bf2bebcc6e5c2ba55c0",
                "shasum": ""
            },
            "require": {
                "php": "^7.2 || ^8.0",
                "phpdocumentor/reflection-common": "^2.0"
            },
            "require-dev": {
                "ext-tokenizer": "*"
            },
            "type": "library",
            "extra": {
                "branch-alias": {
                    "dev-1.x": "1.x-dev"
                }
            },
            "autoload": {
                "psr-4": {
                    "phpDocumentor\\Reflection\\": "src"
                }
            },
            "notification-url": "https://packagist.org/downloads/",
            "license": [
                "MIT"
            ],
            "authors": [
                {
                    "name": "Mike van Riel",
                    "email": "me@mikevanriel.com"
                }
            ],
            "description": "A PSR-5 based resolver of Class names, Types and Structural Element Names",
            "support": {
                "issues": "https://github.com/phpDocumentor/TypeResolver/issues",
                "source": "https://github.com/phpDocumentor/TypeResolver/tree/1.4.0"
            },
            "time": "2020-09-17T18:55:26+00:00"
        },
        {
            "name": "phpspec/prophecy",
            "version": "1.13.0",
            "source": {
                "type": "git",
                "url": "https://github.com/phpspec/prophecy.git",
                "reference": "be1996ed8adc35c3fd795488a653f4b518be70ea"
            },
            "dist": {
                "type": "zip",
                "url": "https://api.github.com/repos/phpspec/prophecy/zipball/be1996ed8adc35c3fd795488a653f4b518be70ea",
                "reference": "be1996ed8adc35c3fd795488a653f4b518be70ea",
                "shasum": ""
            },
            "require": {
                "doctrine/instantiator": "^1.2",
                "php": "^7.2 || ~8.0, <8.1",
                "phpdocumentor/reflection-docblock": "^5.2",
                "sebastian/comparator": "^3.0 || ^4.0",
                "sebastian/recursion-context": "^3.0 || ^4.0"
            },
            "require-dev": {
                "phpspec/phpspec": "^6.0",
                "phpunit/phpunit": "^8.0 || ^9.0"
            },
            "type": "library",
            "extra": {
                "branch-alias": {
                    "dev-master": "1.11.x-dev"
                }
            },
            "autoload": {
                "psr-4": {
                    "Prophecy\\": "src/Prophecy"
                }
            },
            "notification-url": "https://packagist.org/downloads/",
            "license": [
                "MIT"
            ],
            "authors": [
                {
                    "name": "Konstantin Kudryashov",
                    "email": "ever.zet@gmail.com",
                    "homepage": "http://everzet.com"
                },
                {
                    "name": "Marcello Duarte",
                    "email": "marcello.duarte@gmail.com"
                }
            ],
            "description": "Highly opinionated mocking framework for PHP 5.3+",
            "homepage": "https://github.com/phpspec/prophecy",
            "keywords": [
                "Double",
                "Dummy",
                "fake",
                "mock",
                "spy",
                "stub"
            ],
            "support": {
                "issues": "https://github.com/phpspec/prophecy/issues",
                "source": "https://github.com/phpspec/prophecy/tree/1.13.0"
            },
            "time": "2021-03-17T13:42:18+00:00"
        },
        {
            "name": "phpstan/extension-installer",
            "version": "1.1.0",
            "source": {
                "type": "git",
                "url": "https://github.com/phpstan/extension-installer.git",
                "reference": "66c7adc9dfa38b6b5838a9fb728b68a7d8348051"
            },
            "dist": {
                "type": "zip",
                "url": "https://api.github.com/repos/phpstan/extension-installer/zipball/66c7adc9dfa38b6b5838a9fb728b68a7d8348051",
                "reference": "66c7adc9dfa38b6b5838a9fb728b68a7d8348051",
                "shasum": ""
            },
            "require": {
                "composer-plugin-api": "^1.1 || ^2.0",
                "php": "^7.1 || ^8.0",
                "phpstan/phpstan": ">=0.11.6"
            },
            "require-dev": {
                "composer/composer": "^1.8",
                "phing/phing": "^2.16.3",
                "php-parallel-lint/php-parallel-lint": "^1.2.0",
                "phpstan/phpstan-strict-rules": "^0.11 || ^0.12"
            },
            "type": "composer-plugin",
            "extra": {
                "class": "PHPStan\\ExtensionInstaller\\Plugin"
            },
            "autoload": {
                "psr-4": {
                    "PHPStan\\ExtensionInstaller\\": "src/"
                }
            },
            "notification-url": "https://packagist.org/downloads/",
            "license": [
                "MIT"
            ],
            "description": "Composer plugin for automatic installation of PHPStan extensions",
            "support": {
                "issues": "https://github.com/phpstan/extension-installer/issues",
                "source": "https://github.com/phpstan/extension-installer/tree/1.1.0"
            },
            "time": "2020-12-13T13:06:13+00:00"
        },
        {
            "name": "phpstan/phpstan",
            "version": "0.12.88",
            "source": {
                "type": "git",
                "url": "https://github.com/phpstan/phpstan.git",
                "reference": "464d1a81af49409c41074aa6640ed0c4cbd9bb68"
            },
            "dist": {
                "type": "zip",
                "url": "https://api.github.com/repos/phpstan/phpstan/zipball/464d1a81af49409c41074aa6640ed0c4cbd9bb68",
                "reference": "464d1a81af49409c41074aa6640ed0c4cbd9bb68",
                "shasum": ""
            },
            "require": {
                "php": "^7.1|^8.0"
            },
            "conflict": {
                "phpstan/phpstan-shim": "*"
            },
            "bin": [
                "phpstan",
                "phpstan.phar"
            ],
            "type": "library",
            "extra": {
                "branch-alias": {
                    "dev-master": "0.12-dev"
                }
            },
            "autoload": {
                "files": [
                    "bootstrap.php"
                ]
            },
            "notification-url": "https://packagist.org/downloads/",
            "license": [
                "MIT"
            ],
            "description": "PHPStan - PHP Static Analysis Tool",
            "support": {
                "issues": "https://github.com/phpstan/phpstan/issues",
                "source": "https://github.com/phpstan/phpstan/tree/0.12.88"
            },
            "funding": [
                {
                    "url": "https://github.com/ondrejmirtes",
                    "type": "github"
                },
                {
                    "url": "https://www.patreon.com/phpstan",
                    "type": "patreon"
                },
                {
                    "url": "https://tidelift.com/funding/github/packagist/phpstan/phpstan",
                    "type": "tidelift"
                }
            ],
            "time": "2021-05-17T12:24:49+00:00"
        },
        {
            "name": "phpunit/php-code-coverage",
            "version": "6.1.4",
            "source": {
                "type": "git",
                "url": "https://github.com/sebastianbergmann/php-code-coverage.git",
                "reference": "807e6013b00af69b6c5d9ceb4282d0393dbb9d8d"
            },
            "dist": {
                "type": "zip",
                "url": "https://api.github.com/repos/sebastianbergmann/php-code-coverage/zipball/807e6013b00af69b6c5d9ceb4282d0393dbb9d8d",
                "reference": "807e6013b00af69b6c5d9ceb4282d0393dbb9d8d",
                "shasum": ""
            },
            "require": {
                "ext-dom": "*",
                "ext-xmlwriter": "*",
                "php": "^7.1",
                "phpunit/php-file-iterator": "^2.0",
                "phpunit/php-text-template": "^1.2.1",
                "phpunit/php-token-stream": "^3.0",
                "sebastian/code-unit-reverse-lookup": "^1.0.1",
                "sebastian/environment": "^3.1 || ^4.0",
                "sebastian/version": "^2.0.1",
                "theseer/tokenizer": "^1.1"
            },
            "require-dev": {
                "phpunit/phpunit": "^7.0"
            },
            "suggest": {
                "ext-xdebug": "^2.6.0"
            },
            "type": "library",
            "extra": {
                "branch-alias": {
                    "dev-master": "6.1-dev"
                }
            },
            "autoload": {
                "classmap": [
                    "src/"
                ]
            },
            "notification-url": "https://packagist.org/downloads/",
            "license": [
                "BSD-3-Clause"
            ],
            "authors": [
                {
                    "name": "Sebastian Bergmann",
                    "email": "sebastian@phpunit.de",
                    "role": "lead"
                }
            ],
            "description": "Library that provides collection, processing, and rendering functionality for PHP code coverage information.",
            "homepage": "https://github.com/sebastianbergmann/php-code-coverage",
            "keywords": [
                "coverage",
                "testing",
                "xunit"
            ],
            "support": {
                "issues": "https://github.com/sebastianbergmann/php-code-coverage/issues",
                "source": "https://github.com/sebastianbergmann/php-code-coverage/tree/master"
            },
            "time": "2018-10-31T16:06:48+00:00"
        },
        {
            "name": "phpunit/php-file-iterator",
            "version": "2.0.3",
            "source": {
                "type": "git",
                "url": "https://github.com/sebastianbergmann/php-file-iterator.git",
                "reference": "4b49fb70f067272b659ef0174ff9ca40fdaa6357"
            },
            "dist": {
                "type": "zip",
                "url": "https://api.github.com/repos/sebastianbergmann/php-file-iterator/zipball/4b49fb70f067272b659ef0174ff9ca40fdaa6357",
                "reference": "4b49fb70f067272b659ef0174ff9ca40fdaa6357",
                "shasum": ""
            },
            "require": {
                "php": ">=7.1"
            },
            "require-dev": {
                "phpunit/phpunit": "^8.5"
            },
            "type": "library",
            "extra": {
                "branch-alias": {
                    "dev-master": "2.0.x-dev"
                }
            },
            "autoload": {
                "classmap": [
                    "src/"
                ]
            },
            "notification-url": "https://packagist.org/downloads/",
            "license": [
                "BSD-3-Clause"
            ],
            "authors": [
                {
                    "name": "Sebastian Bergmann",
                    "email": "sebastian@phpunit.de",
                    "role": "lead"
                }
            ],
            "description": "FilterIterator implementation that filters files based on a list of suffixes.",
            "homepage": "https://github.com/sebastianbergmann/php-file-iterator/",
            "keywords": [
                "filesystem",
                "iterator"
            ],
            "support": {
                "issues": "https://github.com/sebastianbergmann/php-file-iterator/issues",
                "source": "https://github.com/sebastianbergmann/php-file-iterator/tree/2.0.3"
            },
            "funding": [
                {
                    "url": "https://github.com/sebastianbergmann",
                    "type": "github"
                }
            ],
            "time": "2020-11-30T08:25:21+00:00"
        },
        {
            "name": "phpunit/php-text-template",
            "version": "1.2.1",
            "source": {
                "type": "git",
                "url": "https://github.com/sebastianbergmann/php-text-template.git",
                "reference": "31f8b717e51d9a2afca6c9f046f5d69fc27c8686"
            },
            "dist": {
                "type": "zip",
                "url": "https://api.github.com/repos/sebastianbergmann/php-text-template/zipball/31f8b717e51d9a2afca6c9f046f5d69fc27c8686",
                "reference": "31f8b717e51d9a2afca6c9f046f5d69fc27c8686",
                "shasum": ""
            },
            "require": {
                "php": ">=5.3.3"
            },
            "type": "library",
            "autoload": {
                "classmap": [
                    "src/"
                ]
            },
            "notification-url": "https://packagist.org/downloads/",
            "license": [
                "BSD-3-Clause"
            ],
            "authors": [
                {
                    "name": "Sebastian Bergmann",
                    "email": "sebastian@phpunit.de",
                    "role": "lead"
                }
            ],
            "description": "Simple template engine.",
            "homepage": "https://github.com/sebastianbergmann/php-text-template/",
            "keywords": [
                "template"
            ],
            "support": {
                "issues": "https://github.com/sebastianbergmann/php-text-template/issues",
                "source": "https://github.com/sebastianbergmann/php-text-template/tree/1.2.1"
            },
            "time": "2015-06-21T13:50:34+00:00"
        },
        {
            "name": "phpunit/php-timer",
            "version": "2.1.3",
            "source": {
                "type": "git",
                "url": "https://github.com/sebastianbergmann/php-timer.git",
                "reference": "2454ae1765516d20c4ffe103d85a58a9a3bd5662"
            },
            "dist": {
                "type": "zip",
                "url": "https://api.github.com/repos/sebastianbergmann/php-timer/zipball/2454ae1765516d20c4ffe103d85a58a9a3bd5662",
                "reference": "2454ae1765516d20c4ffe103d85a58a9a3bd5662",
                "shasum": ""
            },
            "require": {
                "php": ">=7.1"
            },
            "require-dev": {
                "phpunit/phpunit": "^8.5"
            },
            "type": "library",
            "extra": {
                "branch-alias": {
                    "dev-master": "2.1-dev"
                }
            },
            "autoload": {
                "classmap": [
                    "src/"
                ]
            },
            "notification-url": "https://packagist.org/downloads/",
            "license": [
                "BSD-3-Clause"
            ],
            "authors": [
                {
                    "name": "Sebastian Bergmann",
                    "email": "sebastian@phpunit.de",
                    "role": "lead"
                }
            ],
            "description": "Utility class for timing",
            "homepage": "https://github.com/sebastianbergmann/php-timer/",
            "keywords": [
                "timer"
            ],
            "support": {
                "issues": "https://github.com/sebastianbergmann/php-timer/issues",
                "source": "https://github.com/sebastianbergmann/php-timer/tree/2.1.3"
            },
            "funding": [
                {
                    "url": "https://github.com/sebastianbergmann",
                    "type": "github"
                }
            ],
            "time": "2020-11-30T08:20:02+00:00"
        },
        {
            "name": "phpunit/php-token-stream",
            "version": "3.1.2",
            "source": {
                "type": "git",
                "url": "https://github.com/sebastianbergmann/php-token-stream.git",
                "reference": "472b687829041c24b25f475e14c2f38a09edf1c2"
            },
            "dist": {
                "type": "zip",
                "url": "https://api.github.com/repos/sebastianbergmann/php-token-stream/zipball/472b687829041c24b25f475e14c2f38a09edf1c2",
                "reference": "472b687829041c24b25f475e14c2f38a09edf1c2",
                "shasum": ""
            },
            "require": {
                "ext-tokenizer": "*",
                "php": ">=7.1"
            },
            "require-dev": {
                "phpunit/phpunit": "^7.0"
            },
            "type": "library",
            "extra": {
                "branch-alias": {
                    "dev-master": "3.1-dev"
                }
            },
            "autoload": {
                "classmap": [
                    "src/"
                ]
            },
            "notification-url": "https://packagist.org/downloads/",
            "license": [
                "BSD-3-Clause"
            ],
            "authors": [
                {
                    "name": "Sebastian Bergmann",
                    "email": "sebastian@phpunit.de"
                }
            ],
            "description": "Wrapper around PHP's tokenizer extension.",
            "homepage": "https://github.com/sebastianbergmann/php-token-stream/",
            "keywords": [
                "tokenizer"
            ],
            "support": {
                "issues": "https://github.com/sebastianbergmann/php-token-stream/issues",
                "source": "https://github.com/sebastianbergmann/php-token-stream/tree/3.1.2"
            },
            "funding": [
                {
                    "url": "https://github.com/sebastianbergmann",
                    "type": "github"
                }
            ],
            "abandoned": true,
            "time": "2020-11-30T08:38:46+00:00"
        },
        {
            "name": "phpunit/phpunit",
            "version": "7.5.20",
            "source": {
                "type": "git",
                "url": "https://github.com/sebastianbergmann/phpunit.git",
                "reference": "9467db479d1b0487c99733bb1e7944d32deded2c"
            },
            "dist": {
                "type": "zip",
                "url": "https://api.github.com/repos/sebastianbergmann/phpunit/zipball/9467db479d1b0487c99733bb1e7944d32deded2c",
                "reference": "9467db479d1b0487c99733bb1e7944d32deded2c",
                "shasum": ""
            },
            "require": {
                "doctrine/instantiator": "^1.1",
                "ext-dom": "*",
                "ext-json": "*",
                "ext-libxml": "*",
                "ext-mbstring": "*",
                "ext-xml": "*",
                "myclabs/deep-copy": "^1.7",
                "phar-io/manifest": "^1.0.2",
                "phar-io/version": "^2.0",
                "php": "^7.1",
                "phpspec/prophecy": "^1.7",
                "phpunit/php-code-coverage": "^6.0.7",
                "phpunit/php-file-iterator": "^2.0.1",
                "phpunit/php-text-template": "^1.2.1",
                "phpunit/php-timer": "^2.1",
                "sebastian/comparator": "^3.0",
                "sebastian/diff": "^3.0",
                "sebastian/environment": "^4.0",
                "sebastian/exporter": "^3.1",
                "sebastian/global-state": "^2.0",
                "sebastian/object-enumerator": "^3.0.3",
                "sebastian/resource-operations": "^2.0",
                "sebastian/version": "^2.0.1"
            },
            "conflict": {
                "phpunit/phpunit-mock-objects": "*"
            },
            "require-dev": {
                "ext-pdo": "*"
            },
            "suggest": {
                "ext-soap": "*",
                "ext-xdebug": "*",
                "phpunit/php-invoker": "^2.0"
            },
            "bin": [
                "phpunit"
            ],
            "type": "library",
            "extra": {
                "branch-alias": {
                    "dev-master": "7.5-dev"
                }
            },
            "autoload": {
                "classmap": [
                    "src/"
                ]
            },
            "notification-url": "https://packagist.org/downloads/",
            "license": [
                "BSD-3-Clause"
            ],
            "authors": [
                {
                    "name": "Sebastian Bergmann",
                    "email": "sebastian@phpunit.de",
                    "role": "lead"
                }
            ],
            "description": "The PHP Unit Testing framework.",
            "homepage": "https://phpunit.de/",
            "keywords": [
                "phpunit",
                "testing",
                "xunit"
            ],
            "support": {
                "issues": "https://github.com/sebastianbergmann/phpunit/issues",
                "source": "https://github.com/sebastianbergmann/phpunit/tree/7.5.20"
            },
            "time": "2020-01-08T08:45:45+00:00"
        },
        {
            "name": "psr/container",
            "version": "1.1.1",
            "source": {
                "type": "git",
                "url": "https://github.com/php-fig/container.git",
                "reference": "8622567409010282b7aeebe4bb841fe98b58dcaf"
            },
            "dist": {
                "type": "zip",
                "url": "https://api.github.com/repos/php-fig/container/zipball/8622567409010282b7aeebe4bb841fe98b58dcaf",
                "reference": "8622567409010282b7aeebe4bb841fe98b58dcaf",
                "shasum": ""
            },
            "require": {
                "php": ">=7.2.0"
            },
            "type": "library",
            "autoload": {
                "psr-4": {
                    "Psr\\Container\\": "src/"
                }
            },
            "notification-url": "https://packagist.org/downloads/",
            "license": [
                "MIT"
            ],
            "authors": [
                {
                    "name": "PHP-FIG",
                    "homepage": "https://www.php-fig.org/"
                }
            ],
            "description": "Common Container Interface (PHP FIG PSR-11)",
            "homepage": "https://github.com/php-fig/container",
            "keywords": [
                "PSR-11",
                "container",
                "container-interface",
                "container-interop",
                "psr"
            ],
            "support": {
                "issues": "https://github.com/php-fig/container/issues",
                "source": "https://github.com/php-fig/container/tree/1.1.1"
            },
            "time": "2021-03-05T17:36:06+00:00"
        },
        {
            "name": "psr/event-dispatcher",
            "version": "1.0.0",
            "source": {
                "type": "git",
                "url": "https://github.com/php-fig/event-dispatcher.git",
                "reference": "dbefd12671e8a14ec7f180cab83036ed26714bb0"
            },
            "dist": {
                "type": "zip",
                "url": "https://api.github.com/repos/php-fig/event-dispatcher/zipball/dbefd12671e8a14ec7f180cab83036ed26714bb0",
                "reference": "dbefd12671e8a14ec7f180cab83036ed26714bb0",
                "shasum": ""
            },
            "require": {
                "php": ">=7.2.0"
            },
            "type": "library",
            "extra": {
                "branch-alias": {
                    "dev-master": "1.0.x-dev"
                }
            },
            "autoload": {
                "psr-4": {
                    "Psr\\EventDispatcher\\": "src/"
                }
            },
            "notification-url": "https://packagist.org/downloads/",
            "license": [
                "MIT"
            ],
            "authors": [
                {
                    "name": "PHP-FIG",
                    "homepage": "http://www.php-fig.org/"
                }
            ],
            "description": "Standard interfaces for event handling.",
            "keywords": [
                "events",
                "psr",
                "psr-14"
            ],
            "support": {
                "issues": "https://github.com/php-fig/event-dispatcher/issues",
                "source": "https://github.com/php-fig/event-dispatcher/tree/1.0.0"
            },
            "time": "2019-01-08T18:20:26+00:00"
        },
        {
            "name": "psr/http-message",
            "version": "1.0.1",
            "source": {
                "type": "git",
                "url": "https://github.com/php-fig/http-message.git",
                "reference": "f6561bf28d520154e4b0ec72be95418abe6d9363"
            },
            "dist": {
                "type": "zip",
                "url": "https://api.github.com/repos/php-fig/http-message/zipball/f6561bf28d520154e4b0ec72be95418abe6d9363",
                "reference": "f6561bf28d520154e4b0ec72be95418abe6d9363",
                "shasum": ""
            },
            "require": {
                "php": ">=5.3.0"
            },
            "type": "library",
            "extra": {
                "branch-alias": {
                    "dev-master": "1.0.x-dev"
                }
            },
            "autoload": {
                "psr-4": {
                    "Psr\\Http\\Message\\": "src/"
                }
            },
            "notification-url": "https://packagist.org/downloads/",
            "license": [
                "MIT"
            ],
            "authors": [
                {
                    "name": "PHP-FIG",
                    "homepage": "http://www.php-fig.org/"
                }
            ],
            "description": "Common interface for HTTP messages",
            "homepage": "https://github.com/php-fig/http-message",
            "keywords": [
                "http",
                "http-message",
                "psr",
                "psr-7",
                "request",
                "response"
            ],
            "support": {
                "source": "https://github.com/php-fig/http-message/tree/master"
            },
            "time": "2016-08-06T14:39:51+00:00"
        },
        {
            "name": "psr/log",
            "version": "1.1.4",
            "source": {
                "type": "git",
                "url": "https://github.com/php-fig/log.git",
                "reference": "d49695b909c3b7628b6289db5479a1c204601f11"
            },
            "dist": {
                "type": "zip",
                "url": "https://api.github.com/repos/php-fig/log/zipball/d49695b909c3b7628b6289db5479a1c204601f11",
                "reference": "d49695b909c3b7628b6289db5479a1c204601f11",
                "shasum": ""
            },
            "require": {
                "php": ">=5.3.0"
            },
            "type": "library",
            "extra": {
                "branch-alias": {
                    "dev-master": "1.1.x-dev"
                }
            },
            "autoload": {
                "psr-4": {
                    "Psr\\Log\\": "Psr/Log/"
                }
            },
            "notification-url": "https://packagist.org/downloads/",
            "license": [
                "MIT"
            ],
            "authors": [
                {
                    "name": "PHP-FIG",
                    "homepage": "https://www.php-fig.org/"
                }
            ],
            "description": "Common interface for logging libraries",
            "homepage": "https://github.com/php-fig/log",
            "keywords": [
                "log",
                "psr",
                "psr-3"
            ],
            "support": {
                "source": "https://github.com/php-fig/log/tree/1.1.4"
            },
            "time": "2021-05-03T11:20:27+00:00"
        },
        {
            "name": "psr/simple-cache",
            "version": "1.0.1",
            "source": {
                "type": "git",
                "url": "https://github.com/php-fig/simple-cache.git",
                "reference": "408d5eafb83c57f6365a3ca330ff23aa4a5fa39b"
            },
            "dist": {
                "type": "zip",
                "url": "https://api.github.com/repos/php-fig/simple-cache/zipball/408d5eafb83c57f6365a3ca330ff23aa4a5fa39b",
                "reference": "408d5eafb83c57f6365a3ca330ff23aa4a5fa39b",
                "shasum": ""
            },
            "require": {
                "php": ">=5.3.0"
            },
            "type": "library",
            "extra": {
                "branch-alias": {
                    "dev-master": "1.0.x-dev"
                }
            },
            "autoload": {
                "psr-4": {
                    "Psr\\SimpleCache\\": "src/"
                }
            },
            "notification-url": "https://packagist.org/downloads/",
            "license": [
                "MIT"
            ],
            "authors": [
                {
                    "name": "PHP-FIG",
                    "homepage": "http://www.php-fig.org/"
                }
            ],
            "description": "Common interfaces for simple caching",
            "keywords": [
                "cache",
                "caching",
                "psr",
                "psr-16",
                "simple-cache"
            ],
            "support": {
                "source": "https://github.com/php-fig/simple-cache/tree/master"
            },
            "time": "2017-10-23T01:57:42+00:00"
        },
        {
            "name": "ralouphie/getallheaders",
            "version": "3.0.3",
            "source": {
                "type": "git",
                "url": "https://github.com/ralouphie/getallheaders.git",
                "reference": "120b605dfeb996808c31b6477290a714d356e822"
            },
            "dist": {
                "type": "zip",
                "url": "https://api.github.com/repos/ralouphie/getallheaders/zipball/120b605dfeb996808c31b6477290a714d356e822",
                "reference": "120b605dfeb996808c31b6477290a714d356e822",
                "shasum": ""
            },
            "require": {
                "php": ">=5.6"
            },
            "require-dev": {
                "php-coveralls/php-coveralls": "^2.1",
                "phpunit/phpunit": "^5 || ^6.5"
            },
            "type": "library",
            "autoload": {
                "files": [
                    "src/getallheaders.php"
                ]
            },
            "notification-url": "https://packagist.org/downloads/",
            "license": [
                "MIT"
            ],
            "authors": [
                {
                    "name": "Ralph Khattar",
                    "email": "ralph.khattar@gmail.com"
                }
            ],
            "description": "A polyfill for getallheaders.",
            "support": {
                "issues": "https://github.com/ralouphie/getallheaders/issues",
                "source": "https://github.com/ralouphie/getallheaders/tree/develop"
            },
            "time": "2019-03-08T08:55:37+00:00"
        },
        {
            "name": "react/promise",
            "version": "v2.8.0",
            "source": {
                "type": "git",
                "url": "https://github.com/reactphp/promise.git",
                "reference": "f3cff96a19736714524ca0dd1d4130de73dbbbc4"
            },
            "dist": {
                "type": "zip",
                "url": "https://api.github.com/repos/reactphp/promise/zipball/f3cff96a19736714524ca0dd1d4130de73dbbbc4",
                "reference": "f3cff96a19736714524ca0dd1d4130de73dbbbc4",
                "shasum": ""
            },
            "require": {
                "php": ">=5.4.0"
            },
            "require-dev": {
                "phpunit/phpunit": "^7.0 || ^6.5 || ^5.7 || ^4.8.36"
            },
            "type": "library",
            "autoload": {
                "psr-4": {
                    "React\\Promise\\": "src/"
                },
                "files": [
                    "src/functions_include.php"
                ]
            },
            "notification-url": "https://packagist.org/downloads/",
            "license": [
                "MIT"
            ],
            "authors": [
                {
                    "name": "Jan Sorgalla",
                    "email": "jsorgalla@gmail.com"
                }
            ],
            "description": "A lightweight implementation of CommonJS Promises/A for PHP",
            "keywords": [
                "promise",
                "promises"
            ],
            "support": {
                "issues": "https://github.com/reactphp/promise/issues",
                "source": "https://github.com/reactphp/promise/tree/v2.8.0"
            },
            "time": "2020-05-12T15:16:56+00:00"
        },
        {
            "name": "rmccue/requests",
            "version": "v1.8.0",
            "source": {
                "type": "git",
                "url": "https://github.com/WordPress/Requests.git",
                "reference": "afbe4790e4def03581c4a0963a1e8aa01f6030f1"
            },
            "dist": {
                "type": "zip",
                "url": "https://api.github.com/repos/WordPress/Requests/zipball/afbe4790e4def03581c4a0963a1e8aa01f6030f1",
                "reference": "afbe4790e4def03581c4a0963a1e8aa01f6030f1",
                "shasum": ""
            },
            "require": {
                "php": ">=5.2"
            },
            "require-dev": {
                "dealerdirect/phpcodesniffer-composer-installer": "^0.7",
                "php-parallel-lint/php-console-highlighter": "^0.5.0",
                "php-parallel-lint/php-parallel-lint": "^1.3",
                "phpcompatibility/php-compatibility": "^9.0",
                "phpunit/phpunit": "^4.8 || ^5.7 || ^6.5 || ^7.5",
                "requests/test-server": "dev-master",
                "squizlabs/php_codesniffer": "^3.5",
                "wp-coding-standards/wpcs": "^2.0"
            },
            "type": "library",
            "autoload": {
                "psr-0": {
                    "Requests": "library/"
                }
            },
            "notification-url": "https://packagist.org/downloads/",
            "license": [
                "ISC"
            ],
            "authors": [
                {
                    "name": "Ryan McCue",
                    "homepage": "http://ryanmccue.info"
                }
            ],
            "description": "A HTTP library written in PHP, for human beings.",
            "homepage": "http://github.com/WordPress/Requests",
            "keywords": [
                "curl",
                "fsockopen",
                "http",
                "idna",
                "ipv6",
                "iri",
                "sockets"
            ],
            "support": {
                "issues": "https://github.com/WordPress/Requests/issues",
                "source": "https://github.com/WordPress/Requests/tree/v1.8.0"
            },
            "time": "2021-04-27T11:05:25+00:00"
        },
        {
            "name": "sebastian/code-unit-reverse-lookup",
            "version": "1.0.2",
            "source": {
                "type": "git",
                "url": "https://github.com/sebastianbergmann/code-unit-reverse-lookup.git",
                "reference": "1de8cd5c010cb153fcd68b8d0f64606f523f7619"
            },
            "dist": {
                "type": "zip",
                "url": "https://api.github.com/repos/sebastianbergmann/code-unit-reverse-lookup/zipball/1de8cd5c010cb153fcd68b8d0f64606f523f7619",
                "reference": "1de8cd5c010cb153fcd68b8d0f64606f523f7619",
                "shasum": ""
            },
            "require": {
                "php": ">=5.6"
            },
            "require-dev": {
                "phpunit/phpunit": "^8.5"
            },
            "type": "library",
            "extra": {
                "branch-alias": {
                    "dev-master": "1.0.x-dev"
                }
            },
            "autoload": {
                "classmap": [
                    "src/"
                ]
            },
            "notification-url": "https://packagist.org/downloads/",
            "license": [
                "BSD-3-Clause"
            ],
            "authors": [
                {
                    "name": "Sebastian Bergmann",
                    "email": "sebastian@phpunit.de"
                }
            ],
            "description": "Looks up which function or method a line of code belongs to",
            "homepage": "https://github.com/sebastianbergmann/code-unit-reverse-lookup/",
            "support": {
                "issues": "https://github.com/sebastianbergmann/code-unit-reverse-lookup/issues",
                "source": "https://github.com/sebastianbergmann/code-unit-reverse-lookup/tree/1.0.2"
            },
            "funding": [
                {
                    "url": "https://github.com/sebastianbergmann",
                    "type": "github"
                }
            ],
            "time": "2020-11-30T08:15:22+00:00"
        },
        {
            "name": "sebastian/comparator",
            "version": "3.0.3",
            "source": {
                "type": "git",
                "url": "https://github.com/sebastianbergmann/comparator.git",
                "reference": "1071dfcef776a57013124ff35e1fc41ccd294758"
            },
            "dist": {
                "type": "zip",
                "url": "https://api.github.com/repos/sebastianbergmann/comparator/zipball/1071dfcef776a57013124ff35e1fc41ccd294758",
                "reference": "1071dfcef776a57013124ff35e1fc41ccd294758",
                "shasum": ""
            },
            "require": {
                "php": ">=7.1",
                "sebastian/diff": "^3.0",
                "sebastian/exporter": "^3.1"
            },
            "require-dev": {
                "phpunit/phpunit": "^8.5"
            },
            "type": "library",
            "extra": {
                "branch-alias": {
                    "dev-master": "3.0-dev"
                }
            },
            "autoload": {
                "classmap": [
                    "src/"
                ]
            },
            "notification-url": "https://packagist.org/downloads/",
            "license": [
                "BSD-3-Clause"
            ],
            "authors": [
                {
                    "name": "Sebastian Bergmann",
                    "email": "sebastian@phpunit.de"
                },
                {
                    "name": "Jeff Welch",
                    "email": "whatthejeff@gmail.com"
                },
                {
                    "name": "Volker Dusch",
                    "email": "github@wallbash.com"
                },
                {
                    "name": "Bernhard Schussek",
                    "email": "bschussek@2bepublished.at"
                }
            ],
            "description": "Provides the functionality to compare PHP values for equality",
            "homepage": "https://github.com/sebastianbergmann/comparator",
            "keywords": [
                "comparator",
                "compare",
                "equality"
            ],
            "support": {
                "issues": "https://github.com/sebastianbergmann/comparator/issues",
                "source": "https://github.com/sebastianbergmann/comparator/tree/3.0.3"
            },
            "funding": [
                {
                    "url": "https://github.com/sebastianbergmann",
                    "type": "github"
                }
            ],
            "time": "2020-11-30T08:04:30+00:00"
        },
        {
            "name": "sebastian/diff",
            "version": "3.0.3",
            "source": {
                "type": "git",
                "url": "https://github.com/sebastianbergmann/diff.git",
                "reference": "14f72dd46eaf2f2293cbe79c93cc0bc43161a211"
            },
            "dist": {
                "type": "zip",
                "url": "https://api.github.com/repos/sebastianbergmann/diff/zipball/14f72dd46eaf2f2293cbe79c93cc0bc43161a211",
                "reference": "14f72dd46eaf2f2293cbe79c93cc0bc43161a211",
                "shasum": ""
            },
            "require": {
                "php": ">=7.1"
            },
            "require-dev": {
                "phpunit/phpunit": "^7.5 || ^8.0",
                "symfony/process": "^2 || ^3.3 || ^4"
            },
            "type": "library",
            "extra": {
                "branch-alias": {
                    "dev-master": "3.0-dev"
                }
            },
            "autoload": {
                "classmap": [
                    "src/"
                ]
            },
            "notification-url": "https://packagist.org/downloads/",
            "license": [
                "BSD-3-Clause"
            ],
            "authors": [
                {
                    "name": "Sebastian Bergmann",
                    "email": "sebastian@phpunit.de"
                },
                {
                    "name": "Kore Nordmann",
                    "email": "mail@kore-nordmann.de"
                }
            ],
            "description": "Diff implementation",
            "homepage": "https://github.com/sebastianbergmann/diff",
            "keywords": [
                "diff",
                "udiff",
                "unidiff",
                "unified diff"
            ],
            "support": {
                "issues": "https://github.com/sebastianbergmann/diff/issues",
                "source": "https://github.com/sebastianbergmann/diff/tree/3.0.3"
            },
            "funding": [
                {
                    "url": "https://github.com/sebastianbergmann",
                    "type": "github"
                }
            ],
            "time": "2020-11-30T07:59:04+00:00"
        },
        {
            "name": "sebastian/environment",
            "version": "4.2.4",
            "source": {
                "type": "git",
                "url": "https://github.com/sebastianbergmann/environment.git",
                "reference": "d47bbbad83711771f167c72d4e3f25f7fcc1f8b0"
            },
            "dist": {
                "type": "zip",
                "url": "https://api.github.com/repos/sebastianbergmann/environment/zipball/d47bbbad83711771f167c72d4e3f25f7fcc1f8b0",
                "reference": "d47bbbad83711771f167c72d4e3f25f7fcc1f8b0",
                "shasum": ""
            },
            "require": {
                "php": ">=7.1"
            },
            "require-dev": {
                "phpunit/phpunit": "^7.5"
            },
            "suggest": {
                "ext-posix": "*"
            },
            "type": "library",
            "extra": {
                "branch-alias": {
                    "dev-master": "4.2-dev"
                }
            },
            "autoload": {
                "classmap": [
                    "src/"
                ]
            },
            "notification-url": "https://packagist.org/downloads/",
            "license": [
                "BSD-3-Clause"
            ],
            "authors": [
                {
                    "name": "Sebastian Bergmann",
                    "email": "sebastian@phpunit.de"
                }
            ],
            "description": "Provides functionality to handle HHVM/PHP environments",
            "homepage": "http://www.github.com/sebastianbergmann/environment",
            "keywords": [
                "Xdebug",
                "environment",
                "hhvm"
            ],
            "support": {
                "issues": "https://github.com/sebastianbergmann/environment/issues",
                "source": "https://github.com/sebastianbergmann/environment/tree/4.2.4"
            },
            "funding": [
                {
                    "url": "https://github.com/sebastianbergmann",
                    "type": "github"
                }
            ],
            "time": "2020-11-30T07:53:42+00:00"
        },
        {
            "name": "sebastian/exporter",
            "version": "3.1.3",
            "source": {
                "type": "git",
                "url": "https://github.com/sebastianbergmann/exporter.git",
                "reference": "6b853149eab67d4da22291d36f5b0631c0fd856e"
            },
            "dist": {
                "type": "zip",
                "url": "https://api.github.com/repos/sebastianbergmann/exporter/zipball/6b853149eab67d4da22291d36f5b0631c0fd856e",
                "reference": "6b853149eab67d4da22291d36f5b0631c0fd856e",
                "shasum": ""
            },
            "require": {
                "php": ">=7.0",
                "sebastian/recursion-context": "^3.0"
            },
            "require-dev": {
                "ext-mbstring": "*",
                "phpunit/phpunit": "^6.0"
            },
            "type": "library",
            "extra": {
                "branch-alias": {
                    "dev-master": "3.1.x-dev"
                }
            },
            "autoload": {
                "classmap": [
                    "src/"
                ]
            },
            "notification-url": "https://packagist.org/downloads/",
            "license": [
                "BSD-3-Clause"
            ],
            "authors": [
                {
                    "name": "Sebastian Bergmann",
                    "email": "sebastian@phpunit.de"
                },
                {
                    "name": "Jeff Welch",
                    "email": "whatthejeff@gmail.com"
                },
                {
                    "name": "Volker Dusch",
                    "email": "github@wallbash.com"
                },
                {
                    "name": "Adam Harvey",
                    "email": "aharvey@php.net"
                },
                {
                    "name": "Bernhard Schussek",
                    "email": "bschussek@gmail.com"
                }
            ],
            "description": "Provides the functionality to export PHP variables for visualization",
            "homepage": "http://www.github.com/sebastianbergmann/exporter",
            "keywords": [
                "export",
                "exporter"
            ],
            "support": {
                "issues": "https://github.com/sebastianbergmann/exporter/issues",
                "source": "https://github.com/sebastianbergmann/exporter/tree/3.1.3"
            },
            "funding": [
                {
                    "url": "https://github.com/sebastianbergmann",
                    "type": "github"
                }
            ],
            "time": "2020-11-30T07:47:53+00:00"
        },
        {
            "name": "sebastian/global-state",
            "version": "2.0.0",
            "source": {
                "type": "git",
                "url": "https://github.com/sebastianbergmann/global-state.git",
                "reference": "e8ba02eed7bbbb9e59e43dedd3dddeff4a56b0c4"
            },
            "dist": {
                "type": "zip",
                "url": "https://api.github.com/repos/sebastianbergmann/global-state/zipball/e8ba02eed7bbbb9e59e43dedd3dddeff4a56b0c4",
                "reference": "e8ba02eed7bbbb9e59e43dedd3dddeff4a56b0c4",
                "shasum": ""
            },
            "require": {
                "php": "^7.0"
            },
            "require-dev": {
                "phpunit/phpunit": "^6.0"
            },
            "suggest": {
                "ext-uopz": "*"
            },
            "type": "library",
            "extra": {
                "branch-alias": {
                    "dev-master": "2.0-dev"
                }
            },
            "autoload": {
                "classmap": [
                    "src/"
                ]
            },
            "notification-url": "https://packagist.org/downloads/",
            "license": [
                "BSD-3-Clause"
            ],
            "authors": [
                {
                    "name": "Sebastian Bergmann",
                    "email": "sebastian@phpunit.de"
                }
            ],
            "description": "Snapshotting of global state",
            "homepage": "http://www.github.com/sebastianbergmann/global-state",
            "keywords": [
                "global state"
            ],
            "support": {
                "issues": "https://github.com/sebastianbergmann/global-state/issues",
                "source": "https://github.com/sebastianbergmann/global-state/tree/2.0.0"
            },
            "time": "2017-04-27T15:39:26+00:00"
        },
        {
            "name": "sebastian/object-enumerator",
            "version": "3.0.4",
            "source": {
                "type": "git",
                "url": "https://github.com/sebastianbergmann/object-enumerator.git",
                "reference": "e67f6d32ebd0c749cf9d1dbd9f226c727043cdf2"
            },
            "dist": {
                "type": "zip",
                "url": "https://api.github.com/repos/sebastianbergmann/object-enumerator/zipball/e67f6d32ebd0c749cf9d1dbd9f226c727043cdf2",
                "reference": "e67f6d32ebd0c749cf9d1dbd9f226c727043cdf2",
                "shasum": ""
            },
            "require": {
                "php": ">=7.0",
                "sebastian/object-reflector": "^1.1.1",
                "sebastian/recursion-context": "^3.0"
            },
            "require-dev": {
                "phpunit/phpunit": "^6.0"
            },
            "type": "library",
            "extra": {
                "branch-alias": {
                    "dev-master": "3.0.x-dev"
                }
            },
            "autoload": {
                "classmap": [
                    "src/"
                ]
            },
            "notification-url": "https://packagist.org/downloads/",
            "license": [
                "BSD-3-Clause"
            ],
            "authors": [
                {
                    "name": "Sebastian Bergmann",
                    "email": "sebastian@phpunit.de"
                }
            ],
            "description": "Traverses array structures and object graphs to enumerate all referenced objects",
            "homepage": "https://github.com/sebastianbergmann/object-enumerator/",
            "support": {
                "issues": "https://github.com/sebastianbergmann/object-enumerator/issues",
                "source": "https://github.com/sebastianbergmann/object-enumerator/tree/3.0.4"
            },
            "funding": [
                {
                    "url": "https://github.com/sebastianbergmann",
                    "type": "github"
                }
            ],
            "time": "2020-11-30T07:40:27+00:00"
        },
        {
            "name": "sebastian/object-reflector",
            "version": "1.1.2",
            "source": {
                "type": "git",
                "url": "https://github.com/sebastianbergmann/object-reflector.git",
                "reference": "9b8772b9cbd456ab45d4a598d2dd1a1bced6363d"
            },
            "dist": {
                "type": "zip",
                "url": "https://api.github.com/repos/sebastianbergmann/object-reflector/zipball/9b8772b9cbd456ab45d4a598d2dd1a1bced6363d",
                "reference": "9b8772b9cbd456ab45d4a598d2dd1a1bced6363d",
                "shasum": ""
            },
            "require": {
                "php": ">=7.0"
            },
            "require-dev": {
                "phpunit/phpunit": "^6.0"
            },
            "type": "library",
            "extra": {
                "branch-alias": {
                    "dev-master": "1.1-dev"
                }
            },
            "autoload": {
                "classmap": [
                    "src/"
                ]
            },
            "notification-url": "https://packagist.org/downloads/",
            "license": [
                "BSD-3-Clause"
            ],
            "authors": [
                {
                    "name": "Sebastian Bergmann",
                    "email": "sebastian@phpunit.de"
                }
            ],
            "description": "Allows reflection of object attributes, including inherited and non-public ones",
            "homepage": "https://github.com/sebastianbergmann/object-reflector/",
            "support": {
                "issues": "https://github.com/sebastianbergmann/object-reflector/issues",
                "source": "https://github.com/sebastianbergmann/object-reflector/tree/1.1.2"
            },
            "funding": [
                {
                    "url": "https://github.com/sebastianbergmann",
                    "type": "github"
                }
            ],
            "time": "2020-11-30T07:37:18+00:00"
        },
        {
            "name": "sebastian/recursion-context",
            "version": "3.0.1",
            "source": {
                "type": "git",
                "url": "https://github.com/sebastianbergmann/recursion-context.git",
                "reference": "367dcba38d6e1977be014dc4b22f47a484dac7fb"
            },
            "dist": {
                "type": "zip",
                "url": "https://api.github.com/repos/sebastianbergmann/recursion-context/zipball/367dcba38d6e1977be014dc4b22f47a484dac7fb",
                "reference": "367dcba38d6e1977be014dc4b22f47a484dac7fb",
                "shasum": ""
            },
            "require": {
                "php": ">=7.0"
            },
            "require-dev": {
                "phpunit/phpunit": "^6.0"
            },
            "type": "library",
            "extra": {
                "branch-alias": {
                    "dev-master": "3.0.x-dev"
                }
            },
            "autoload": {
                "classmap": [
                    "src/"
                ]
            },
            "notification-url": "https://packagist.org/downloads/",
            "license": [
                "BSD-3-Clause"
            ],
            "authors": [
                {
                    "name": "Sebastian Bergmann",
                    "email": "sebastian@phpunit.de"
                },
                {
                    "name": "Jeff Welch",
                    "email": "whatthejeff@gmail.com"
                },
                {
                    "name": "Adam Harvey",
                    "email": "aharvey@php.net"
                }
            ],
            "description": "Provides functionality to recursively process PHP variables",
            "homepage": "http://www.github.com/sebastianbergmann/recursion-context",
            "support": {
                "issues": "https://github.com/sebastianbergmann/recursion-context/issues",
                "source": "https://github.com/sebastianbergmann/recursion-context/tree/3.0.1"
            },
            "funding": [
                {
                    "url": "https://github.com/sebastianbergmann",
                    "type": "github"
                }
            ],
            "time": "2020-11-30T07:34:24+00:00"
        },
        {
            "name": "sebastian/resource-operations",
            "version": "2.0.2",
            "source": {
                "type": "git",
                "url": "https://github.com/sebastianbergmann/resource-operations.git",
                "reference": "31d35ca87926450c44eae7e2611d45a7a65ea8b3"
            },
            "dist": {
                "type": "zip",
                "url": "https://api.github.com/repos/sebastianbergmann/resource-operations/zipball/31d35ca87926450c44eae7e2611d45a7a65ea8b3",
                "reference": "31d35ca87926450c44eae7e2611d45a7a65ea8b3",
                "shasum": ""
            },
            "require": {
                "php": ">=7.1"
            },
            "type": "library",
            "extra": {
                "branch-alias": {
                    "dev-master": "2.0-dev"
                }
            },
            "autoload": {
                "classmap": [
                    "src/"
                ]
            },
            "notification-url": "https://packagist.org/downloads/",
            "license": [
                "BSD-3-Clause"
            ],
            "authors": [
                {
                    "name": "Sebastian Bergmann",
                    "email": "sebastian@phpunit.de"
                }
            ],
            "description": "Provides a list of PHP built-in functions that operate on resources",
            "homepage": "https://www.github.com/sebastianbergmann/resource-operations",
            "support": {
                "issues": "https://github.com/sebastianbergmann/resource-operations/issues",
                "source": "https://github.com/sebastianbergmann/resource-operations/tree/2.0.2"
            },
            "funding": [
                {
                    "url": "https://github.com/sebastianbergmann",
                    "type": "github"
                }
            ],
            "time": "2020-11-30T07:30:19+00:00"
        },
        {
            "name": "sebastian/version",
            "version": "2.0.1",
            "source": {
                "type": "git",
                "url": "https://github.com/sebastianbergmann/version.git",
                "reference": "99732be0ddb3361e16ad77b68ba41efc8e979019"
            },
            "dist": {
                "type": "zip",
                "url": "https://api.github.com/repos/sebastianbergmann/version/zipball/99732be0ddb3361e16ad77b68ba41efc8e979019",
                "reference": "99732be0ddb3361e16ad77b68ba41efc8e979019",
                "shasum": ""
            },
            "require": {
                "php": ">=5.6"
            },
            "type": "library",
            "extra": {
                "branch-alias": {
                    "dev-master": "2.0.x-dev"
                }
            },
            "autoload": {
                "classmap": [
                    "src/"
                ]
            },
            "notification-url": "https://packagist.org/downloads/",
            "license": [
                "BSD-3-Clause"
            ],
            "authors": [
                {
                    "name": "Sebastian Bergmann",
                    "email": "sebastian@phpunit.de",
                    "role": "lead"
                }
            ],
            "description": "Library that helps with managing the version number of Git-hosted PHP projects",
            "homepage": "https://github.com/sebastianbergmann/version",
            "support": {
                "issues": "https://github.com/sebastianbergmann/version/issues",
                "source": "https://github.com/sebastianbergmann/version/tree/master"
            },
            "time": "2016-10-03T07:35:21+00:00"
        },
        {
            "name": "seld/jsonlint",
            "version": "1.8.3",
            "source": {
                "type": "git",
                "url": "https://github.com/Seldaek/jsonlint.git",
                "reference": "9ad6ce79c342fbd44df10ea95511a1b24dee5b57"
            },
            "dist": {
                "type": "zip",
                "url": "https://api.github.com/repos/Seldaek/jsonlint/zipball/9ad6ce79c342fbd44df10ea95511a1b24dee5b57",
                "reference": "9ad6ce79c342fbd44df10ea95511a1b24dee5b57",
                "shasum": ""
            },
            "require": {
                "php": "^5.3 || ^7.0 || ^8.0"
            },
            "require-dev": {
                "phpunit/phpunit": "^4.8.35 || ^5.7 || ^6.0"
            },
            "bin": [
                "bin/jsonlint"
            ],
            "type": "library",
            "autoload": {
                "psr-4": {
                    "Seld\\JsonLint\\": "src/Seld/JsonLint/"
                }
            },
            "notification-url": "https://packagist.org/downloads/",
            "license": [
                "MIT"
            ],
            "authors": [
                {
                    "name": "Jordi Boggiano",
                    "email": "j.boggiano@seld.be",
                    "homepage": "http://seld.be"
                }
            ],
            "description": "JSON Linter",
            "keywords": [
                "json",
                "linter",
                "parser",
                "validator"
            ],
            "support": {
                "issues": "https://github.com/Seldaek/jsonlint/issues",
                "source": "https://github.com/Seldaek/jsonlint/tree/1.8.3"
            },
            "funding": [
                {
                    "url": "https://github.com/Seldaek",
                    "type": "github"
                },
                {
                    "url": "https://tidelift.com/funding/github/packagist/seld/jsonlint",
                    "type": "tidelift"
                }
            ],
            "time": "2020-11-11T09:19:24+00:00"
        },
        {
            "name": "seld/phar-utils",
            "version": "1.1.1",
            "source": {
                "type": "git",
                "url": "https://github.com/Seldaek/phar-utils.git",
                "reference": "8674b1d84ffb47cc59a101f5d5a3b61e87d23796"
            },
            "dist": {
                "type": "zip",
                "url": "https://api.github.com/repos/Seldaek/phar-utils/zipball/8674b1d84ffb47cc59a101f5d5a3b61e87d23796",
                "reference": "8674b1d84ffb47cc59a101f5d5a3b61e87d23796",
                "shasum": ""
            },
            "require": {
                "php": ">=5.3"
            },
            "type": "library",
            "extra": {
                "branch-alias": {
                    "dev-master": "1.x-dev"
                }
            },
            "autoload": {
                "psr-4": {
                    "Seld\\PharUtils\\": "src/"
                }
            },
            "notification-url": "https://packagist.org/downloads/",
            "license": [
                "MIT"
            ],
            "authors": [
                {
                    "name": "Jordi Boggiano",
                    "email": "j.boggiano@seld.be"
                }
            ],
            "description": "PHAR file format utilities, for when PHP phars you up",
            "keywords": [
                "phar"
            ],
            "support": {
                "issues": "https://github.com/Seldaek/phar-utils/issues",
                "source": "https://github.com/Seldaek/phar-utils/tree/master"
            },
            "time": "2020-07-07T18:42:57+00:00"
        },
        {
            "name": "simpod/php-coveralls-mirror",
            "version": "v3.0.1",
            "source": {
                "type": "git",
                "url": "https://github.com/simPod/php-coveralls.git",
                "reference": "09d88a17b1cb3d11628c33234822eff137bb5d87"
            },
            "dist": {
                "type": "zip",
                "url": "https://api.github.com/repos/simPod/php-coveralls/zipball/09d88a17b1cb3d11628c33234822eff137bb5d87",
                "reference": "09d88a17b1cb3d11628c33234822eff137bb5d87",
                "shasum": ""
            },
            "require": {
                "ext-json": "*",
                "ext-simplexml": "*",
                "guzzlehttp/guzzle": "^6.0",
                "php": "^5.5 || ^7.0 || ^8.0",
                "psr/log": "^1.0",
                "symfony/config": "^2.1 || ^3.0 || ^4.0 || ^5.0",
                "symfony/console": "^2.1 || ^3.0 || ^4.0 || ^5.0",
                "symfony/stopwatch": "^2.0 || ^3.0 || ^4.0 || ^5.0",
                "symfony/yaml": "^2.0.5 || ^3.0 || ^4.0 || ^5.0"
            },
            "require-dev": {
                "phpunit/phpunit": "^4.8.35 || ^5.4.3 || ^6.0"
            },
            "suggest": {
                "symfony/http-kernel": "Allows Symfony integration"
            },
            "bin": [
                "bin/php-coveralls"
            ],
            "type": "library",
            "extra": {
                "branch-alias": {
                    "dev-master": "2.2-dev"
                }
            },
            "autoload": {
                "psr-4": {
                    "PhpCoveralls\\": "src/"
                }
            },
            "notification-url": "https://packagist.org/downloads/",
            "license": [
                "MIT"
            ],
            "authors": [
                {
                    "name": "Kitamura Satoshi",
                    "email": "with.no.parachute@gmail.com",
                    "homepage": "https://www.facebook.com/satooshi.jp",
                    "role": "Original creator"
                },
                {
                    "name": "Takashi Matsuo",
                    "email": "tmatsuo@google.com"
                },
                {
                    "name": "Google Inc"
                },
                {
                    "name": "Dariusz Ruminski",
                    "email": "dariusz.ruminski@gmail.com",
                    "homepage": "https://github.com/keradus"
                },
                {
                    "name": "Contributors",
                    "homepage": "https://github.com/php-coveralls/php-coveralls/graphs/contributors"
                }
            ],
            "description": "PHP client library for Coveralls API",
            "homepage": "https://github.com/php-coveralls/php-coveralls",
            "keywords": [
                "ci",
                "coverage",
                "github",
                "test"
            ],
            "support": {
                "source": "https://github.com/simPod/php-coveralls/tree/v3.0.1"
            },
            "time": "2020-11-05T07:59:27+00:00"
        },
        {
            "name": "sirbrillig/phpcs-variable-analysis",
            "version": "v2.11.0",
            "source": {
                "type": "git",
                "url": "https://github.com/sirbrillig/phpcs-variable-analysis.git",
                "reference": "e76e816236f401458dd8e16beecab905861b5867"
            },
            "dist": {
                "type": "zip",
                "url": "https://api.github.com/repos/sirbrillig/phpcs-variable-analysis/zipball/e76e816236f401458dd8e16beecab905861b5867",
                "reference": "e76e816236f401458dd8e16beecab905861b5867",
                "shasum": ""
            },
            "require": {
                "php": ">=5.4.0",
                "squizlabs/php_codesniffer": "^3.5"
            },
            "require-dev": {
                "dealerdirect/phpcodesniffer-composer-installer": "^0.7.0",
                "limedeck/phpunit-detailed-printer": "^3.1 || ^4.0 || ^5.0",
                "phpstan/phpstan": "^0.11.8",
                "phpunit/phpunit": "^5.0 || ^6.5 || ^7.0 || ^8.0",
                "sirbrillig/phpcs-import-detection": "^1.1"
            },
            "type": "phpcodesniffer-standard",
            "autoload": {
                "psr-4": {
                    "VariableAnalysis\\": "VariableAnalysis/"
                }
            },
            "notification-url": "https://packagist.org/downloads/",
            "license": [
                "BSD-2-Clause"
            ],
            "authors": [
                {
                    "name": "Sam Graham",
                    "email": "php-codesniffer-variableanalysis@illusori.co.uk"
                },
                {
                    "name": "Payton Swick",
                    "email": "payton@foolord.com"
                }
            ],
            "description": "A PHPCS sniff to detect problems with variables.",
            "support": {
                "issues": "https://github.com/sirbrillig/phpcs-variable-analysis/issues",
                "source": "https://github.com/sirbrillig/phpcs-variable-analysis",
                "wiki": "https://github.com/sirbrillig/phpcs-variable-analysis/wiki"
            },
            "time": "2021-03-09T22:32:14+00:00"
        },
        {
            "name": "softcreatr/jsonpath",
            "version": "0.7.5",
            "source": {
                "type": "git",
                "url": "https://github.com/SoftCreatR/JSONPath.git",
                "reference": "008569bf80aa3584834f7890781576bc7b65afa7"
            },
            "dist": {
                "type": "zip",
                "url": "https://api.github.com/repos/SoftCreatR/JSONPath/zipball/008569bf80aa3584834f7890781576bc7b65afa7",
                "reference": "008569bf80aa3584834f7890781576bc7b65afa7",
                "shasum": ""
            },
            "require": {
                "ext-json": "*",
                "php": ">=7.1"
            },
            "replace": {
                "flow/jsonpath": "*"
            },
            "require-dev": {
                "phpunit/phpunit": ">=7.0",
                "roave/security-advisories": "dev-master",
                "squizlabs/php_codesniffer": "^3.5"
            },
            "type": "library",
            "autoload": {
                "psr-4": {
                    "Flow\\JSONPath\\": "src/"
                }
            },
            "notification-url": "https://packagist.org/downloads/",
            "license": [
                "MIT"
            ],
            "authors": [
                {
                    "name": "Stephen Frank",
                    "email": "stephen@flowsa.com",
                    "homepage": "https://prismaticbytes.com",
                    "role": "Developer"
                },
                {
                    "name": "Sascha Greuel",
                    "email": "hello@1-2.dev",
                    "homepage": "http://1-2.dev",
                    "role": "Developer"
                }
            ],
            "description": "JSONPath implementation for parsing, searching and flattening arrays",
            "support": {
                "email": "hello@1-2.dev",
                "forum": "https://github.com/SoftCreatR/JSONPath/discussions",
                "issues": "https://github.com/SoftCreatR/JSONPath/issues",
                "source": "https://github.com/SoftCreatR/JSONPath"
            },
            "funding": [
                {
                    "url": "https://github.com/softcreatr",
                    "type": "github"
                }
            ],
            "time": "2021-06-02T22:15:26+00:00"
        },
        {
            "name": "squizlabs/php_codesniffer",
            "version": "3.6.0",
            "source": {
                "type": "git",
                "url": "https://github.com/squizlabs/PHP_CodeSniffer.git",
                "reference": "ffced0d2c8fa8e6cdc4d695a743271fab6c38625"
            },
            "dist": {
                "type": "zip",
                "url": "https://api.github.com/repos/squizlabs/PHP_CodeSniffer/zipball/ffced0d2c8fa8e6cdc4d695a743271fab6c38625",
                "reference": "ffced0d2c8fa8e6cdc4d695a743271fab6c38625",
                "shasum": ""
            },
            "require": {
                "ext-simplexml": "*",
                "ext-tokenizer": "*",
                "ext-xmlwriter": "*",
                "php": ">=5.4.0"
            },
            "require-dev": {
                "phpunit/phpunit": "^4.0 || ^5.0 || ^6.0 || ^7.0"
            },
            "bin": [
                "bin/phpcs",
                "bin/phpcbf"
            ],
            "type": "library",
            "extra": {
                "branch-alias": {
                    "dev-master": "3.x-dev"
                }
            },
            "notification-url": "https://packagist.org/downloads/",
            "license": [
                "BSD-3-Clause"
            ],
            "authors": [
                {
                    "name": "Greg Sherwood",
                    "role": "lead"
                }
            ],
            "description": "PHP_CodeSniffer tokenizes PHP, JavaScript and CSS files and detects violations of a defined set of coding standards.",
            "homepage": "https://github.com/squizlabs/PHP_CodeSniffer",
            "keywords": [
                "phpcs",
                "standards"
            ],
            "support": {
                "issues": "https://github.com/squizlabs/PHP_CodeSniffer/issues",
                "source": "https://github.com/squizlabs/PHP_CodeSniffer",
                "wiki": "https://github.com/squizlabs/PHP_CodeSniffer/wiki"
            },
            "time": "2021-04-09T00:54:41+00:00"
        },
        {
            "name": "symfony/browser-kit",
            "version": "v5.3.0",
            "source": {
                "type": "git",
                "url": "https://github.com/symfony/browser-kit.git",
                "reference": "379984e25eee9811b0a25a2105e1a2b3b8d9b734"
            },
            "dist": {
                "type": "zip",
                "url": "https://api.github.com/repos/symfony/browser-kit/zipball/379984e25eee9811b0a25a2105e1a2b3b8d9b734",
                "reference": "379984e25eee9811b0a25a2105e1a2b3b8d9b734",
                "shasum": ""
            },
            "require": {
                "php": ">=7.2.5",
                "symfony/dom-crawler": "^4.4|^5.0"
            },
            "require-dev": {
                "symfony/css-selector": "^4.4|^5.0",
                "symfony/http-client": "^4.4|^5.0",
                "symfony/mime": "^4.4|^5.0",
                "symfony/process": "^4.4|^5.0"
            },
            "suggest": {
                "symfony/process": ""
            },
            "type": "library",
            "autoload": {
                "psr-4": {
                    "Symfony\\Component\\BrowserKit\\": ""
                },
                "exclude-from-classmap": [
                    "/Tests/"
                ]
            },
            "notification-url": "https://packagist.org/downloads/",
            "license": [
                "MIT"
            ],
            "authors": [
                {
                    "name": "Fabien Potencier",
                    "email": "fabien@symfony.com"
                },
                {
                    "name": "Symfony Community",
                    "homepage": "https://symfony.com/contributors"
                }
            ],
            "description": "Simulates the behavior of a web browser, allowing you to make requests, click on links and submit forms programmatically",
            "homepage": "https://symfony.com",
            "support": {
                "source": "https://github.com/symfony/browser-kit/tree/v5.3.0"
            },
            "funding": [
                {
                    "url": "https://symfony.com/sponsor",
                    "type": "custom"
                },
                {
                    "url": "https://github.com/fabpot",
                    "type": "github"
                },
                {
                    "url": "https://tidelift.com/funding/github/packagist/symfony/symfony",
                    "type": "tidelift"
                }
            ],
            "time": "2021-05-26T17:43:10+00:00"
        },
        {
            "name": "symfony/config",
            "version": "v5.3.0",
            "source": {
                "type": "git",
                "url": "https://github.com/symfony/config.git",
                "reference": "9f4a448c2d7fd2c90882dfff930b627ddbe16810"
            },
            "dist": {
                "type": "zip",
                "url": "https://api.github.com/repos/symfony/config/zipball/9f4a448c2d7fd2c90882dfff930b627ddbe16810",
                "reference": "9f4a448c2d7fd2c90882dfff930b627ddbe16810",
                "shasum": ""
            },
            "require": {
                "php": ">=7.2.5",
                "symfony/deprecation-contracts": "^2.1",
                "symfony/filesystem": "^4.4|^5.0",
                "symfony/polyfill-ctype": "~1.8",
                "symfony/polyfill-php80": "^1.15",
                "symfony/polyfill-php81": "^1.22"
            },
            "conflict": {
                "symfony/finder": "<4.4"
            },
            "require-dev": {
                "symfony/event-dispatcher": "^4.4|^5.0",
                "symfony/finder": "^4.4|^5.0",
                "symfony/messenger": "^4.4|^5.0",
                "symfony/service-contracts": "^1.1|^2",
                "symfony/yaml": "^4.4|^5.0"
            },
            "suggest": {
                "symfony/yaml": "To use the yaml reference dumper"
            },
            "type": "library",
            "autoload": {
                "psr-4": {
                    "Symfony\\Component\\Config\\": ""
                },
                "exclude-from-classmap": [
                    "/Tests/"
                ]
            },
            "notification-url": "https://packagist.org/downloads/",
            "license": [
                "MIT"
            ],
            "authors": [
                {
                    "name": "Fabien Potencier",
                    "email": "fabien@symfony.com"
                },
                {
                    "name": "Symfony Community",
                    "homepage": "https://symfony.com/contributors"
                }
            ],
            "description": "Helps you find, load, combine, autofill and validate configuration values of any kind",
            "homepage": "https://symfony.com",
            "support": {
                "source": "https://github.com/symfony/config/tree/v5.3.0"
            },
            "funding": [
                {
                    "url": "https://symfony.com/sponsor",
                    "type": "custom"
                },
                {
                    "url": "https://github.com/fabpot",
                    "type": "github"
                },
                {
                    "url": "https://tidelift.com/funding/github/packagist/symfony/symfony",
                    "type": "tidelift"
                }
            ],
            "time": "2021-05-26T17:43:10+00:00"
        },
        {
            "name": "symfony/console",
            "version": "v5.3.0",
            "source": {
                "type": "git",
                "url": "https://github.com/symfony/console.git",
                "reference": "058553870f7809087fa80fa734704a21b9bcaeb2"
            },
            "dist": {
                "type": "zip",
                "url": "https://api.github.com/repos/symfony/console/zipball/058553870f7809087fa80fa734704a21b9bcaeb2",
                "reference": "058553870f7809087fa80fa734704a21b9bcaeb2",
                "shasum": ""
            },
            "require": {
                "php": ">=7.2.5",
                "symfony/deprecation-contracts": "^2.1",
                "symfony/polyfill-mbstring": "~1.0",
                "symfony/polyfill-php73": "^1.8",
                "symfony/polyfill-php80": "^1.15",
                "symfony/service-contracts": "^1.1|^2",
                "symfony/string": "^5.1"
            },
            "conflict": {
                "symfony/dependency-injection": "<4.4",
                "symfony/dotenv": "<5.1",
                "symfony/event-dispatcher": "<4.4",
                "symfony/lock": "<4.4",
                "symfony/process": "<4.4"
            },
            "provide": {
                "psr/log-implementation": "1.0"
            },
            "require-dev": {
                "psr/log": "~1.0",
                "symfony/config": "^4.4|^5.0",
                "symfony/dependency-injection": "^4.4|^5.0",
                "symfony/event-dispatcher": "^4.4|^5.0",
                "symfony/lock": "^4.4|^5.0",
                "symfony/process": "^4.4|^5.0",
                "symfony/var-dumper": "^4.4|^5.0"
            },
            "suggest": {
                "psr/log": "For using the console logger",
                "symfony/event-dispatcher": "",
                "symfony/lock": "",
                "symfony/process": ""
            },
            "type": "library",
            "autoload": {
                "psr-4": {
                    "Symfony\\Component\\Console\\": ""
                },
                "exclude-from-classmap": [
                    "/Tests/"
                ]
            },
            "notification-url": "https://packagist.org/downloads/",
            "license": [
                "MIT"
            ],
            "authors": [
                {
                    "name": "Fabien Potencier",
                    "email": "fabien@symfony.com"
                },
                {
                    "name": "Symfony Community",
                    "homepage": "https://symfony.com/contributors"
                }
            ],
            "description": "Eases the creation of beautiful and testable command line interfaces",
            "homepage": "https://symfony.com",
            "keywords": [
                "cli",
                "command line",
                "console",
                "terminal"
            ],
            "support": {
                "source": "https://github.com/symfony/console/tree/v5.3.0"
            },
            "funding": [
                {
                    "url": "https://symfony.com/sponsor",
                    "type": "custom"
                },
                {
                    "url": "https://github.com/fabpot",
                    "type": "github"
                },
                {
                    "url": "https://tidelift.com/funding/github/packagist/symfony/symfony",
                    "type": "tidelift"
                }
            ],
            "time": "2021-05-26T17:43:10+00:00"
        },
        {
            "name": "symfony/css-selector",
            "version": "v5.3.0",
            "source": {
                "type": "git",
                "url": "https://github.com/symfony/css-selector.git",
                "reference": "fcd0b29a7a0b1bb5bfbedc6231583d77fea04814"
            },
            "dist": {
                "type": "zip",
                "url": "https://api.github.com/repos/symfony/css-selector/zipball/fcd0b29a7a0b1bb5bfbedc6231583d77fea04814",
                "reference": "fcd0b29a7a0b1bb5bfbedc6231583d77fea04814",
                "shasum": ""
            },
            "require": {
                "php": ">=7.2.5"
            },
            "type": "library",
            "autoload": {
                "psr-4": {
                    "Symfony\\Component\\CssSelector\\": ""
                },
                "exclude-from-classmap": [
                    "/Tests/"
                ]
            },
            "notification-url": "https://packagist.org/downloads/",
            "license": [
                "MIT"
            ],
            "authors": [
                {
                    "name": "Fabien Potencier",
                    "email": "fabien@symfony.com"
                },
                {
                    "name": "Jean-François Simon",
                    "email": "jeanfrancois.simon@sensiolabs.com"
                },
                {
                    "name": "Symfony Community",
                    "homepage": "https://symfony.com/contributors"
                }
            ],
            "description": "Converts CSS selectors to XPath expressions",
            "homepage": "https://symfony.com",
            "support": {
                "source": "https://github.com/symfony/css-selector/tree/v5.3.0"
            },
            "funding": [
                {
                    "url": "https://symfony.com/sponsor",
                    "type": "custom"
                },
                {
                    "url": "https://github.com/fabpot",
                    "type": "github"
                },
                {
                    "url": "https://tidelift.com/funding/github/packagist/symfony/symfony",
                    "type": "tidelift"
                }
            ],
            "time": "2021-05-26T17:40:38+00:00"
        },
        {
            "name": "symfony/deprecation-contracts",
            "version": "v2.4.0",
            "source": {
                "type": "git",
                "url": "https://github.com/symfony/deprecation-contracts.git",
                "reference": "5f38c8804a9e97d23e0c8d63341088cd8a22d627"
            },
            "dist": {
                "type": "zip",
                "url": "https://api.github.com/repos/symfony/deprecation-contracts/zipball/5f38c8804a9e97d23e0c8d63341088cd8a22d627",
                "reference": "5f38c8804a9e97d23e0c8d63341088cd8a22d627",
                "shasum": ""
            },
            "require": {
                "php": ">=7.1"
            },
            "type": "library",
            "extra": {
                "branch-alias": {
                    "dev-main": "2.4-dev"
                },
                "thanks": {
                    "name": "symfony/contracts",
                    "url": "https://github.com/symfony/contracts"
                }
            },
            "autoload": {
                "files": [
                    "function.php"
                ]
            },
            "notification-url": "https://packagist.org/downloads/",
            "license": [
                "MIT"
            ],
            "authors": [
                {
                    "name": "Nicolas Grekas",
                    "email": "p@tchwork.com"
                },
                {
                    "name": "Symfony Community",
                    "homepage": "https://symfony.com/contributors"
                }
            ],
            "description": "A generic function and convention to trigger deprecation notices",
            "homepage": "https://symfony.com",
            "support": {
                "source": "https://github.com/symfony/deprecation-contracts/tree/v2.4.0"
            },
            "funding": [
                {
                    "url": "https://symfony.com/sponsor",
                    "type": "custom"
                },
                {
                    "url": "https://github.com/fabpot",
                    "type": "github"
                },
                {
                    "url": "https://tidelift.com/funding/github/packagist/symfony/symfony",
                    "type": "tidelift"
                }
            ],
            "time": "2021-03-23T23:28:01+00:00"
        },
        {
            "name": "symfony/dom-crawler",
            "version": "v5.3.0",
            "source": {
                "type": "git",
                "url": "https://github.com/symfony/dom-crawler.git",
                "reference": "55fff62b19f413f897a752488ade1bc9c8a19cdd"
            },
            "dist": {
                "type": "zip",
                "url": "https://api.github.com/repos/symfony/dom-crawler/zipball/55fff62b19f413f897a752488ade1bc9c8a19cdd",
                "reference": "55fff62b19f413f897a752488ade1bc9c8a19cdd",
                "shasum": ""
            },
            "require": {
                "php": ">=7.2.5",
                "symfony/deprecation-contracts": "^2.1",
                "symfony/polyfill-ctype": "~1.8",
                "symfony/polyfill-mbstring": "~1.0",
                "symfony/polyfill-php80": "^1.15"
            },
            "conflict": {
                "masterminds/html5": "<2.6"
            },
            "require-dev": {
                "masterminds/html5": "^2.6",
                "symfony/css-selector": "^4.4|^5.0"
            },
            "suggest": {
                "symfony/css-selector": ""
            },
            "type": "library",
            "autoload": {
                "psr-4": {
                    "Symfony\\Component\\DomCrawler\\": ""
                },
                "exclude-from-classmap": [
                    "/Tests/"
                ]
            },
            "notification-url": "https://packagist.org/downloads/",
            "license": [
                "MIT"
            ],
            "authors": [
                {
                    "name": "Fabien Potencier",
                    "email": "fabien@symfony.com"
                },
                {
                    "name": "Symfony Community",
                    "homepage": "https://symfony.com/contributors"
                }
            ],
            "description": "Eases DOM navigation for HTML and XML documents",
            "homepage": "https://symfony.com",
            "support": {
                "source": "https://github.com/symfony/dom-crawler/tree/v5.3.0"
            },
            "funding": [
                {
                    "url": "https://symfony.com/sponsor",
                    "type": "custom"
                },
                {
                    "url": "https://github.com/fabpot",
                    "type": "github"
                },
                {
                    "url": "https://tidelift.com/funding/github/packagist/symfony/symfony",
                    "type": "tidelift"
                }
            ],
            "time": "2021-05-26T17:43:10+00:00"
        },
        {
            "name": "symfony/event-dispatcher",
            "version": "v5.3.0",
            "source": {
                "type": "git",
                "url": "https://github.com/symfony/event-dispatcher.git",
                "reference": "67a5f354afa8e2f231081b3fa11a5912f933c3ce"
            },
            "dist": {
                "type": "zip",
                "url": "https://api.github.com/repos/symfony/event-dispatcher/zipball/67a5f354afa8e2f231081b3fa11a5912f933c3ce",
                "reference": "67a5f354afa8e2f231081b3fa11a5912f933c3ce",
                "shasum": ""
            },
            "require": {
                "php": ">=7.2.5",
                "symfony/deprecation-contracts": "^2.1",
                "symfony/event-dispatcher-contracts": "^2",
                "symfony/polyfill-php80": "^1.15"
            },
            "conflict": {
                "symfony/dependency-injection": "<4.4"
            },
            "provide": {
                "psr/event-dispatcher-implementation": "1.0",
                "symfony/event-dispatcher-implementation": "2.0"
            },
            "require-dev": {
                "psr/log": "~1.0",
                "symfony/config": "^4.4|^5.0",
                "symfony/dependency-injection": "^4.4|^5.0",
                "symfony/error-handler": "^4.4|^5.0",
                "symfony/expression-language": "^4.4|^5.0",
                "symfony/http-foundation": "^4.4|^5.0",
                "symfony/service-contracts": "^1.1|^2",
                "symfony/stopwatch": "^4.4|^5.0"
            },
            "suggest": {
                "symfony/dependency-injection": "",
                "symfony/http-kernel": ""
            },
            "type": "library",
            "autoload": {
                "psr-4": {
                    "Symfony\\Component\\EventDispatcher\\": ""
                },
                "exclude-from-classmap": [
                    "/Tests/"
                ]
            },
            "notification-url": "https://packagist.org/downloads/",
            "license": [
                "MIT"
            ],
            "authors": [
                {
                    "name": "Fabien Potencier",
                    "email": "fabien@symfony.com"
                },
                {
                    "name": "Symfony Community",
                    "homepage": "https://symfony.com/contributors"
                }
            ],
            "description": "Provides tools that allow your application components to communicate with each other by dispatching events and listening to them",
            "homepage": "https://symfony.com",
            "support": {
                "source": "https://github.com/symfony/event-dispatcher/tree/v5.3.0"
            },
            "funding": [
                {
                    "url": "https://symfony.com/sponsor",
                    "type": "custom"
                },
                {
                    "url": "https://github.com/fabpot",
                    "type": "github"
                },
                {
                    "url": "https://tidelift.com/funding/github/packagist/symfony/symfony",
                    "type": "tidelift"
                }
            ],
            "time": "2021-05-26T17:43:10+00:00"
        },
        {
            "name": "symfony/event-dispatcher-contracts",
            "version": "v2.4.0",
            "source": {
                "type": "git",
                "url": "https://github.com/symfony/event-dispatcher-contracts.git",
                "reference": "69fee1ad2332a7cbab3aca13591953da9cdb7a11"
            },
            "dist": {
                "type": "zip",
                "url": "https://api.github.com/repos/symfony/event-dispatcher-contracts/zipball/69fee1ad2332a7cbab3aca13591953da9cdb7a11",
                "reference": "69fee1ad2332a7cbab3aca13591953da9cdb7a11",
                "shasum": ""
            },
            "require": {
                "php": ">=7.2.5",
                "psr/event-dispatcher": "^1"
            },
            "suggest": {
                "symfony/event-dispatcher-implementation": ""
            },
            "type": "library",
            "extra": {
                "branch-alias": {
                    "dev-main": "2.4-dev"
                },
                "thanks": {
                    "name": "symfony/contracts",
                    "url": "https://github.com/symfony/contracts"
                }
            },
            "autoload": {
                "psr-4": {
                    "Symfony\\Contracts\\EventDispatcher\\": ""
                }
            },
            "notification-url": "https://packagist.org/downloads/",
            "license": [
                "MIT"
            ],
            "authors": [
                {
                    "name": "Nicolas Grekas",
                    "email": "p@tchwork.com"
                },
                {
                    "name": "Symfony Community",
                    "homepage": "https://symfony.com/contributors"
                }
            ],
            "description": "Generic abstractions related to dispatching event",
            "homepage": "https://symfony.com",
            "keywords": [
                "abstractions",
                "contracts",
                "decoupling",
                "interfaces",
                "interoperability",
                "standards"
            ],
            "support": {
                "source": "https://github.com/symfony/event-dispatcher-contracts/tree/v2.4.0"
            },
            "funding": [
                {
                    "url": "https://symfony.com/sponsor",
                    "type": "custom"
                },
                {
                    "url": "https://github.com/fabpot",
                    "type": "github"
                },
                {
                    "url": "https://tidelift.com/funding/github/packagist/symfony/symfony",
                    "type": "tidelift"
                }
            ],
            "time": "2021-03-23T23:28:01+00:00"
        },
        {
            "name": "symfony/filesystem",
            "version": "v5.3.0",
            "source": {
                "type": "git",
                "url": "https://github.com/symfony/filesystem.git",
                "reference": "348116319d7fb7d1faa781d26a48922428013eb2"
            },
            "dist": {
                "type": "zip",
                "url": "https://api.github.com/repos/symfony/filesystem/zipball/348116319d7fb7d1faa781d26a48922428013eb2",
                "reference": "348116319d7fb7d1faa781d26a48922428013eb2",
                "shasum": ""
            },
            "require": {
                "php": ">=7.2.5",
                "symfony/polyfill-ctype": "~1.8"
            },
            "type": "library",
            "autoload": {
                "psr-4": {
                    "Symfony\\Component\\Filesystem\\": ""
                },
                "exclude-from-classmap": [
                    "/Tests/"
                ]
            },
            "notification-url": "https://packagist.org/downloads/",
            "license": [
                "MIT"
            ],
            "authors": [
                {
                    "name": "Fabien Potencier",
                    "email": "fabien@symfony.com"
                },
                {
                    "name": "Symfony Community",
                    "homepage": "https://symfony.com/contributors"
                }
            ],
            "description": "Provides basic utilities for the filesystem",
            "homepage": "https://symfony.com",
            "support": {
                "source": "https://github.com/symfony/filesystem/tree/v5.3.0"
            },
            "funding": [
                {
                    "url": "https://symfony.com/sponsor",
                    "type": "custom"
                },
                {
                    "url": "https://github.com/fabpot",
                    "type": "github"
                },
                {
                    "url": "https://tidelift.com/funding/github/packagist/symfony/symfony",
                    "type": "tidelift"
                }
            ],
            "time": "2021-05-26T17:43:10+00:00"
        },
        {
            "name": "symfony/finder",
            "version": "v5.3.0",
            "source": {
                "type": "git",
                "url": "https://github.com/symfony/finder.git",
                "reference": "0ae3f047bed4edff6fd35b26a9a6bfdc92c953c6"
            },
            "dist": {
                "type": "zip",
                "url": "https://api.github.com/repos/symfony/finder/zipball/0ae3f047bed4edff6fd35b26a9a6bfdc92c953c6",
                "reference": "0ae3f047bed4edff6fd35b26a9a6bfdc92c953c6",
                "shasum": ""
            },
            "require": {
                "php": ">=7.2.5"
            },
            "type": "library",
            "autoload": {
                "psr-4": {
                    "Symfony\\Component\\Finder\\": ""
                },
                "exclude-from-classmap": [
                    "/Tests/"
                ]
            },
            "notification-url": "https://packagist.org/downloads/",
            "license": [
                "MIT"
            ],
            "authors": [
                {
                    "name": "Fabien Potencier",
                    "email": "fabien@symfony.com"
                },
                {
                    "name": "Symfony Community",
                    "homepage": "https://symfony.com/contributors"
                }
            ],
            "description": "Finds files and directories via an intuitive fluent interface",
            "homepage": "https://symfony.com",
            "support": {
                "source": "https://github.com/symfony/finder/tree/v5.3.0"
            },
            "funding": [
                {
                    "url": "https://symfony.com/sponsor",
                    "type": "custom"
                },
                {
                    "url": "https://github.com/fabpot",
                    "type": "github"
                },
                {
                    "url": "https://tidelift.com/funding/github/packagist/symfony/symfony",
                    "type": "tidelift"
                }
            ],
            "time": "2021-05-26T12:52:38+00:00"
        },
        {
            "name": "symfony/polyfill-ctype",
            "version": "v1.23.0",
            "source": {
                "type": "git",
                "url": "https://github.com/symfony/polyfill-ctype.git",
                "reference": "46cd95797e9df938fdd2b03693b5fca5e64b01ce"
            },
            "dist": {
                "type": "zip",
                "url": "https://api.github.com/repos/symfony/polyfill-ctype/zipball/46cd95797e9df938fdd2b03693b5fca5e64b01ce",
                "reference": "46cd95797e9df938fdd2b03693b5fca5e64b01ce",
                "shasum": ""
            },
            "require": {
                "php": ">=7.1"
            },
            "suggest": {
                "ext-ctype": "For best performance"
            },
            "type": "library",
            "extra": {
                "branch-alias": {
                    "dev-main": "1.23-dev"
                },
                "thanks": {
                    "name": "symfony/polyfill",
                    "url": "https://github.com/symfony/polyfill"
                }
            },
            "autoload": {
                "psr-4": {
                    "Symfony\\Polyfill\\Ctype\\": ""
                },
                "files": [
                    "bootstrap.php"
                ]
            },
            "notification-url": "https://packagist.org/downloads/",
            "license": [
                "MIT"
            ],
            "authors": [
                {
                    "name": "Gert de Pagter",
                    "email": "BackEndTea@gmail.com"
                },
                {
                    "name": "Symfony Community",
                    "homepage": "https://symfony.com/contributors"
                }
            ],
            "description": "Symfony polyfill for ctype functions",
            "homepage": "https://symfony.com",
            "keywords": [
                "compatibility",
                "ctype",
                "polyfill",
                "portable"
            ],
            "support": {
                "source": "https://github.com/symfony/polyfill-ctype/tree/v1.23.0"
            },
            "funding": [
                {
                    "url": "https://symfony.com/sponsor",
                    "type": "custom"
                },
                {
                    "url": "https://github.com/fabpot",
                    "type": "github"
                },
                {
                    "url": "https://tidelift.com/funding/github/packagist/symfony/symfony",
                    "type": "tidelift"
                }
            ],
            "time": "2021-02-19T12:13:01+00:00"
        },
        {
            "name": "symfony/polyfill-intl-grapheme",
            "version": "v1.23.0",
            "source": {
                "type": "git",
                "url": "https://github.com/symfony/polyfill-intl-grapheme.git",
                "reference": "24b72c6baa32c746a4d0840147c9715e42bb68ab"
            },
            "dist": {
                "type": "zip",
                "url": "https://api.github.com/repos/symfony/polyfill-intl-grapheme/zipball/24b72c6baa32c746a4d0840147c9715e42bb68ab",
                "reference": "24b72c6baa32c746a4d0840147c9715e42bb68ab",
                "shasum": ""
            },
            "require": {
                "php": ">=7.1"
            },
            "suggest": {
                "ext-intl": "For best performance"
            },
            "type": "library",
            "extra": {
                "branch-alias": {
                    "dev-main": "1.23-dev"
                },
                "thanks": {
                    "name": "symfony/polyfill",
                    "url": "https://github.com/symfony/polyfill"
                }
            },
            "autoload": {
                "psr-4": {
                    "Symfony\\Polyfill\\Intl\\Grapheme\\": ""
                },
                "files": [
                    "bootstrap.php"
                ]
            },
            "notification-url": "https://packagist.org/downloads/",
            "license": [
                "MIT"
            ],
            "authors": [
                {
                    "name": "Nicolas Grekas",
                    "email": "p@tchwork.com"
                },
                {
                    "name": "Symfony Community",
                    "homepage": "https://symfony.com/contributors"
                }
            ],
            "description": "Symfony polyfill for intl's grapheme_* functions",
            "homepage": "https://symfony.com",
            "keywords": [
                "compatibility",
                "grapheme",
                "intl",
                "polyfill",
                "portable",
                "shim"
            ],
            "support": {
                "source": "https://github.com/symfony/polyfill-intl-grapheme/tree/v1.23.0"
            },
            "funding": [
                {
                    "url": "https://symfony.com/sponsor",
                    "type": "custom"
                },
                {
                    "url": "https://github.com/fabpot",
                    "type": "github"
                },
                {
                    "url": "https://tidelift.com/funding/github/packagist/symfony/symfony",
                    "type": "tidelift"
                }
            ],
            "time": "2021-05-27T09:17:38+00:00"
        },
        {
            "name": "symfony/polyfill-intl-idn",
            "version": "v1.23.0",
            "source": {
                "type": "git",
                "url": "https://github.com/symfony/polyfill-intl-idn.git",
                "reference": "65bd267525e82759e7d8c4e8ceea44f398838e65"
            },
            "dist": {
                "type": "zip",
                "url": "https://api.github.com/repos/symfony/polyfill-intl-idn/zipball/65bd267525e82759e7d8c4e8ceea44f398838e65",
                "reference": "65bd267525e82759e7d8c4e8ceea44f398838e65",
                "shasum": ""
            },
            "require": {
                "php": ">=7.1",
                "symfony/polyfill-intl-normalizer": "^1.10",
                "symfony/polyfill-php72": "^1.10"
            },
            "suggest": {
                "ext-intl": "For best performance"
            },
            "type": "library",
            "extra": {
                "branch-alias": {
                    "dev-main": "1.23-dev"
                },
                "thanks": {
                    "name": "symfony/polyfill",
                    "url": "https://github.com/symfony/polyfill"
                }
            },
            "autoload": {
                "psr-4": {
                    "Symfony\\Polyfill\\Intl\\Idn\\": ""
                },
                "files": [
                    "bootstrap.php"
                ]
            },
            "notification-url": "https://packagist.org/downloads/",
            "license": [
                "MIT"
            ],
            "authors": [
                {
                    "name": "Laurent Bassin",
                    "email": "laurent@bassin.info"
                },
                {
                    "name": "Trevor Rowbotham",
                    "email": "trevor.rowbotham@pm.me"
                },
                {
                    "name": "Symfony Community",
                    "homepage": "https://symfony.com/contributors"
                }
            ],
            "description": "Symfony polyfill for intl's idn_to_ascii and idn_to_utf8 functions",
            "homepage": "https://symfony.com",
            "keywords": [
                "compatibility",
                "idn",
                "intl",
                "polyfill",
                "portable",
                "shim"
            ],
            "support": {
                "source": "https://github.com/symfony/polyfill-intl-idn/tree/v1.23.0"
            },
            "funding": [
                {
                    "url": "https://symfony.com/sponsor",
                    "type": "custom"
                },
                {
                    "url": "https://github.com/fabpot",
                    "type": "github"
                },
                {
                    "url": "https://tidelift.com/funding/github/packagist/symfony/symfony",
                    "type": "tidelift"
                }
            ],
            "time": "2021-05-27T09:27:20+00:00"
        },
        {
            "name": "symfony/polyfill-intl-normalizer",
            "version": "v1.23.0",
            "source": {
                "type": "git",
                "url": "https://github.com/symfony/polyfill-intl-normalizer.git",
                "reference": "8590a5f561694770bdcd3f9b5c69dde6945028e8"
            },
            "dist": {
                "type": "zip",
                "url": "https://api.github.com/repos/symfony/polyfill-intl-normalizer/zipball/8590a5f561694770bdcd3f9b5c69dde6945028e8",
                "reference": "8590a5f561694770bdcd3f9b5c69dde6945028e8",
                "shasum": ""
            },
            "require": {
                "php": ">=7.1"
            },
            "suggest": {
                "ext-intl": "For best performance"
            },
            "type": "library",
            "extra": {
                "branch-alias": {
                    "dev-main": "1.23-dev"
                },
                "thanks": {
                    "name": "symfony/polyfill",
                    "url": "https://github.com/symfony/polyfill"
                }
            },
            "autoload": {
                "psr-4": {
                    "Symfony\\Polyfill\\Intl\\Normalizer\\": ""
                },
                "files": [
                    "bootstrap.php"
                ],
                "classmap": [
                    "Resources/stubs"
                ]
            },
            "notification-url": "https://packagist.org/downloads/",
            "license": [
                "MIT"
            ],
            "authors": [
                {
                    "name": "Nicolas Grekas",
                    "email": "p@tchwork.com"
                },
                {
                    "name": "Symfony Community",
                    "homepage": "https://symfony.com/contributors"
                }
            ],
            "description": "Symfony polyfill for intl's Normalizer class and related functions",
            "homepage": "https://symfony.com",
            "keywords": [
                "compatibility",
                "intl",
                "normalizer",
                "polyfill",
                "portable",
                "shim"
            ],
            "support": {
                "source": "https://github.com/symfony/polyfill-intl-normalizer/tree/v1.23.0"
            },
            "funding": [
                {
                    "url": "https://symfony.com/sponsor",
                    "type": "custom"
                },
                {
                    "url": "https://github.com/fabpot",
                    "type": "github"
                },
                {
                    "url": "https://tidelift.com/funding/github/packagist/symfony/symfony",
                    "type": "tidelift"
                }
            ],
            "time": "2021-02-19T12:13:01+00:00"
        },
        {
            "name": "symfony/polyfill-mbstring",
            "version": "v1.23.0",
            "source": {
                "type": "git",
                "url": "https://github.com/symfony/polyfill-mbstring.git",
                "reference": "2df51500adbaebdc4c38dea4c89a2e131c45c8a1"
            },
            "dist": {
                "type": "zip",
                "url": "https://api.github.com/repos/symfony/polyfill-mbstring/zipball/2df51500adbaebdc4c38dea4c89a2e131c45c8a1",
                "reference": "2df51500adbaebdc4c38dea4c89a2e131c45c8a1",
                "shasum": ""
            },
            "require": {
                "php": ">=7.1"
            },
            "suggest": {
                "ext-mbstring": "For best performance"
            },
            "type": "library",
            "extra": {
                "branch-alias": {
                    "dev-main": "1.23-dev"
                },
                "thanks": {
                    "name": "symfony/polyfill",
                    "url": "https://github.com/symfony/polyfill"
                }
            },
            "autoload": {
                "psr-4": {
                    "Symfony\\Polyfill\\Mbstring\\": ""
                },
                "files": [
                    "bootstrap.php"
                ]
            },
            "notification-url": "https://packagist.org/downloads/",
            "license": [
                "MIT"
            ],
            "authors": [
                {
                    "name": "Nicolas Grekas",
                    "email": "p@tchwork.com"
                },
                {
                    "name": "Symfony Community",
                    "homepage": "https://symfony.com/contributors"
                }
            ],
            "description": "Symfony polyfill for the Mbstring extension",
            "homepage": "https://symfony.com",
            "keywords": [
                "compatibility",
                "mbstring",
                "polyfill",
                "portable",
                "shim"
            ],
            "support": {
                "source": "https://github.com/symfony/polyfill-mbstring/tree/v1.23.0"
            },
            "funding": [
                {
                    "url": "https://symfony.com/sponsor",
                    "type": "custom"
                },
                {
                    "url": "https://github.com/fabpot",
                    "type": "github"
                },
                {
                    "url": "https://tidelift.com/funding/github/packagist/symfony/symfony",
                    "type": "tidelift"
                }
            ],
            "time": "2021-05-27T09:27:20+00:00"
        },
        {
            "name": "symfony/polyfill-php72",
            "version": "v1.23.0",
            "source": {
                "type": "git",
                "url": "https://github.com/symfony/polyfill-php72.git",
                "reference": "9a142215a36a3888e30d0a9eeea9766764e96976"
            },
            "dist": {
                "type": "zip",
                "url": "https://api.github.com/repos/symfony/polyfill-php72/zipball/9a142215a36a3888e30d0a9eeea9766764e96976",
                "reference": "9a142215a36a3888e30d0a9eeea9766764e96976",
                "shasum": ""
            },
            "require": {
                "php": ">=7.1"
            },
            "type": "library",
            "extra": {
                "branch-alias": {
                    "dev-main": "1.23-dev"
                },
                "thanks": {
                    "name": "symfony/polyfill",
                    "url": "https://github.com/symfony/polyfill"
                }
            },
            "autoload": {
                "psr-4": {
                    "Symfony\\Polyfill\\Php72\\": ""
                },
                "files": [
                    "bootstrap.php"
                ]
            },
            "notification-url": "https://packagist.org/downloads/",
            "license": [
                "MIT"
            ],
            "authors": [
                {
                    "name": "Nicolas Grekas",
                    "email": "p@tchwork.com"
                },
                {
                    "name": "Symfony Community",
                    "homepage": "https://symfony.com/contributors"
                }
            ],
            "description": "Symfony polyfill backporting some PHP 7.2+ features to lower PHP versions",
            "homepage": "https://symfony.com",
            "keywords": [
                "compatibility",
                "polyfill",
                "portable",
                "shim"
            ],
            "support": {
                "source": "https://github.com/symfony/polyfill-php72/tree/v1.23.0"
            },
            "funding": [
                {
                    "url": "https://symfony.com/sponsor",
                    "type": "custom"
                },
                {
                    "url": "https://github.com/fabpot",
                    "type": "github"
                },
                {
                    "url": "https://tidelift.com/funding/github/packagist/symfony/symfony",
                    "type": "tidelift"
                }
            ],
            "time": "2021-05-27T09:17:38+00:00"
        },
        {
            "name": "symfony/polyfill-php73",
            "version": "v1.23.0",
            "source": {
                "type": "git",
                "url": "https://github.com/symfony/polyfill-php73.git",
                "reference": "fba8933c384d6476ab14fb7b8526e5287ca7e010"
            },
            "dist": {
                "type": "zip",
                "url": "https://api.github.com/repos/symfony/polyfill-php73/zipball/fba8933c384d6476ab14fb7b8526e5287ca7e010",
                "reference": "fba8933c384d6476ab14fb7b8526e5287ca7e010",
                "shasum": ""
            },
            "require": {
                "php": ">=7.1"
            },
            "type": "library",
            "extra": {
                "branch-alias": {
                    "dev-main": "1.23-dev"
                },
                "thanks": {
                    "name": "symfony/polyfill",
                    "url": "https://github.com/symfony/polyfill"
                }
            },
            "autoload": {
                "psr-4": {
                    "Symfony\\Polyfill\\Php73\\": ""
                },
                "files": [
                    "bootstrap.php"
                ],
                "classmap": [
                    "Resources/stubs"
                ]
            },
            "notification-url": "https://packagist.org/downloads/",
            "license": [
                "MIT"
            ],
            "authors": [
                {
                    "name": "Nicolas Grekas",
                    "email": "p@tchwork.com"
                },
                {
                    "name": "Symfony Community",
                    "homepage": "https://symfony.com/contributors"
                }
            ],
            "description": "Symfony polyfill backporting some PHP 7.3+ features to lower PHP versions",
            "homepage": "https://symfony.com",
            "keywords": [
                "compatibility",
                "polyfill",
                "portable",
                "shim"
            ],
            "support": {
                "source": "https://github.com/symfony/polyfill-php73/tree/v1.23.0"
            },
            "funding": [
                {
                    "url": "https://symfony.com/sponsor",
                    "type": "custom"
                },
                {
                    "url": "https://github.com/fabpot",
                    "type": "github"
                },
                {
                    "url": "https://tidelift.com/funding/github/packagist/symfony/symfony",
                    "type": "tidelift"
                }
            ],
            "time": "2021-02-19T12:13:01+00:00"
        },
        {
            "name": "symfony/polyfill-php80",
            "version": "v1.23.0",
            "source": {
                "type": "git",
                "url": "https://github.com/symfony/polyfill-php80.git",
                "reference": "eca0bf41ed421bed1b57c4958bab16aa86b757d0"
            },
            "dist": {
                "type": "zip",
                "url": "https://api.github.com/repos/symfony/polyfill-php80/zipball/eca0bf41ed421bed1b57c4958bab16aa86b757d0",
                "reference": "eca0bf41ed421bed1b57c4958bab16aa86b757d0",
                "shasum": ""
            },
            "require": {
                "php": ">=7.1"
            },
            "type": "library",
            "extra": {
                "branch-alias": {
                    "dev-main": "1.23-dev"
                },
                "thanks": {
                    "name": "symfony/polyfill",
                    "url": "https://github.com/symfony/polyfill"
                }
            },
            "autoload": {
                "psr-4": {
                    "Symfony\\Polyfill\\Php80\\": ""
                },
                "files": [
                    "bootstrap.php"
                ],
                "classmap": [
                    "Resources/stubs"
                ]
            },
            "notification-url": "https://packagist.org/downloads/",
            "license": [
                "MIT"
            ],
            "authors": [
                {
                    "name": "Ion Bazan",
                    "email": "ion.bazan@gmail.com"
                },
                {
                    "name": "Nicolas Grekas",
                    "email": "p@tchwork.com"
                },
                {
                    "name": "Symfony Community",
                    "homepage": "https://symfony.com/contributors"
                }
            ],
            "description": "Symfony polyfill backporting some PHP 8.0+ features to lower PHP versions",
            "homepage": "https://symfony.com",
            "keywords": [
                "compatibility",
                "polyfill",
                "portable",
                "shim"
            ],
            "support": {
                "source": "https://github.com/symfony/polyfill-php80/tree/v1.23.0"
            },
            "funding": [
                {
                    "url": "https://symfony.com/sponsor",
                    "type": "custom"
                },
                {
                    "url": "https://github.com/fabpot",
                    "type": "github"
                },
                {
                    "url": "https://tidelift.com/funding/github/packagist/symfony/symfony",
                    "type": "tidelift"
                }
            ],
            "time": "2021-02-19T12:13:01+00:00"
        },
        {
            "name": "symfony/polyfill-php81",
            "version": "v1.23.0",
            "source": {
                "type": "git",
                "url": "https://github.com/symfony/polyfill-php81.git",
                "reference": "e66119f3de95efc359483f810c4c3e6436279436"
            },
            "dist": {
                "type": "zip",
                "url": "https://api.github.com/repos/symfony/polyfill-php81/zipball/e66119f3de95efc359483f810c4c3e6436279436",
                "reference": "e66119f3de95efc359483f810c4c3e6436279436",
                "shasum": ""
            },
            "require": {
                "php": ">=7.1"
            },
            "type": "library",
            "extra": {
                "branch-alias": {
                    "dev-main": "1.23-dev"
                },
                "thanks": {
                    "name": "symfony/polyfill",
                    "url": "https://github.com/symfony/polyfill"
                }
            },
            "autoload": {
                "psr-4": {
                    "Symfony\\Polyfill\\Php81\\": ""
                },
                "files": [
                    "bootstrap.php"
                ],
                "classmap": [
                    "Resources/stubs"
                ]
            },
            "notification-url": "https://packagist.org/downloads/",
            "license": [
                "MIT"
            ],
            "authors": [
                {
                    "name": "Nicolas Grekas",
                    "email": "p@tchwork.com"
                },
                {
                    "name": "Symfony Community",
                    "homepage": "https://symfony.com/contributors"
                }
            ],
            "description": "Symfony polyfill backporting some PHP 8.1+ features to lower PHP versions",
            "homepage": "https://symfony.com",
            "keywords": [
                "compatibility",
                "polyfill",
                "portable",
                "shim"
            ],
            "support": {
                "source": "https://github.com/symfony/polyfill-php81/tree/v1.23.0"
            },
            "funding": [
                {
                    "url": "https://symfony.com/sponsor",
                    "type": "custom"
                },
                {
                    "url": "https://github.com/fabpot",
                    "type": "github"
                },
                {
                    "url": "https://tidelift.com/funding/github/packagist/symfony/symfony",
                    "type": "tidelift"
                }
            ],
            "time": "2021-05-21T13:25:03+00:00"
        },
        {
            "name": "symfony/process",
            "version": "v4.4.25",
            "source": {
                "type": "git",
                "url": "https://github.com/symfony/process.git",
                "reference": "cd61e6dd273975c6625316de9d141ebd197f93c9"
            },
            "dist": {
                "type": "zip",
                "url": "https://api.github.com/repos/symfony/process/zipball/cd61e6dd273975c6625316de9d141ebd197f93c9",
                "reference": "cd61e6dd273975c6625316de9d141ebd197f93c9",
                "shasum": ""
            },
            "require": {
                "php": ">=7.1.3"
            },
            "type": "library",
            "autoload": {
                "psr-4": {
                    "Symfony\\Component\\Process\\": ""
                },
                "exclude-from-classmap": [
                    "/Tests/"
                ]
            },
            "notification-url": "https://packagist.org/downloads/",
            "license": [
                "MIT"
            ],
            "authors": [
                {
                    "name": "Fabien Potencier",
                    "email": "fabien@symfony.com"
                },
                {
                    "name": "Symfony Community",
                    "homepage": "https://symfony.com/contributors"
                }
            ],
            "description": "Executes commands in sub-processes",
            "homepage": "https://symfony.com",
            "support": {
                "source": "https://github.com/symfony/process/tree/v4.4.25"
            },
            "funding": [
                {
                    "url": "https://symfony.com/sponsor",
                    "type": "custom"
                },
                {
                    "url": "https://github.com/fabpot",
                    "type": "github"
                },
                {
                    "url": "https://tidelift.com/funding/github/packagist/symfony/symfony",
                    "type": "tidelift"
                }
            ],
            "time": "2021-05-26T11:20:16+00:00"
        },
        {
            "name": "symfony/service-contracts",
            "version": "v2.4.0",
            "source": {
                "type": "git",
                "url": "https://github.com/symfony/service-contracts.git",
                "reference": "f040a30e04b57fbcc9c6cbcf4dbaa96bd318b9bb"
            },
            "dist": {
                "type": "zip",
                "url": "https://api.github.com/repos/symfony/service-contracts/zipball/f040a30e04b57fbcc9c6cbcf4dbaa96bd318b9bb",
                "reference": "f040a30e04b57fbcc9c6cbcf4dbaa96bd318b9bb",
                "shasum": ""
            },
            "require": {
                "php": ">=7.2.5",
                "psr/container": "^1.1"
            },
            "suggest": {
                "symfony/service-implementation": ""
            },
            "type": "library",
            "extra": {
                "branch-alias": {
                    "dev-main": "2.4-dev"
                },
                "thanks": {
                    "name": "symfony/contracts",
                    "url": "https://github.com/symfony/contracts"
                }
            },
            "autoload": {
                "psr-4": {
                    "Symfony\\Contracts\\Service\\": ""
                }
            },
            "notification-url": "https://packagist.org/downloads/",
            "license": [
                "MIT"
            ],
            "authors": [
                {
                    "name": "Nicolas Grekas",
                    "email": "p@tchwork.com"
                },
                {
                    "name": "Symfony Community",
                    "homepage": "https://symfony.com/contributors"
                }
            ],
            "description": "Generic abstractions related to writing services",
            "homepage": "https://symfony.com",
            "keywords": [
                "abstractions",
                "contracts",
                "decoupling",
                "interfaces",
                "interoperability",
                "standards"
            ],
            "support": {
                "source": "https://github.com/symfony/service-contracts/tree/v2.4.0"
            },
            "funding": [
                {
                    "url": "https://symfony.com/sponsor",
                    "type": "custom"
                },
                {
                    "url": "https://github.com/fabpot",
                    "type": "github"
                },
                {
                    "url": "https://tidelift.com/funding/github/packagist/symfony/symfony",
                    "type": "tidelift"
                }
            ],
            "time": "2021-04-01T10:43:52+00:00"
        },
        {
            "name": "symfony/stopwatch",
            "version": "v5.3.0",
            "source": {
                "type": "git",
                "url": "https://github.com/symfony/stopwatch.git",
                "reference": "313d02f59d6543311865007e5ff4ace05b35ee65"
            },
            "dist": {
                "type": "zip",
                "url": "https://api.github.com/repos/symfony/stopwatch/zipball/313d02f59d6543311865007e5ff4ace05b35ee65",
                "reference": "313d02f59d6543311865007e5ff4ace05b35ee65",
                "shasum": ""
            },
            "require": {
                "php": ">=7.2.5",
                "symfony/service-contracts": "^1.0|^2"
            },
            "type": "library",
            "autoload": {
                "psr-4": {
                    "Symfony\\Component\\Stopwatch\\": ""
                },
                "exclude-from-classmap": [
                    "/Tests/"
                ]
            },
            "notification-url": "https://packagist.org/downloads/",
            "license": [
                "MIT"
            ],
            "authors": [
                {
                    "name": "Fabien Potencier",
                    "email": "fabien@symfony.com"
                },
                {
                    "name": "Symfony Community",
                    "homepage": "https://symfony.com/contributors"
                }
            ],
            "description": "Provides a way to profile code",
            "homepage": "https://symfony.com",
            "support": {
                "source": "https://github.com/symfony/stopwatch/tree/v5.3.0"
            },
            "funding": [
                {
                    "url": "https://symfony.com/sponsor",
                    "type": "custom"
                },
                {
                    "url": "https://github.com/fabpot",
                    "type": "github"
                },
                {
                    "url": "https://tidelift.com/funding/github/packagist/symfony/symfony",
                    "type": "tidelift"
                }
            ],
            "time": "2021-05-26T17:43:10+00:00"
        },
        {
            "name": "symfony/string",
            "version": "v5.3.0",
            "source": {
                "type": "git",
                "url": "https://github.com/symfony/string.git",
                "reference": "a9a0f8b6aafc5d2d1c116dcccd1573a95153515b"
            },
            "dist": {
                "type": "zip",
                "url": "https://api.github.com/repos/symfony/string/zipball/a9a0f8b6aafc5d2d1c116dcccd1573a95153515b",
                "reference": "a9a0f8b6aafc5d2d1c116dcccd1573a95153515b",
                "shasum": ""
            },
            "require": {
                "php": ">=7.2.5",
                "symfony/polyfill-ctype": "~1.8",
                "symfony/polyfill-intl-grapheme": "~1.0",
                "symfony/polyfill-intl-normalizer": "~1.0",
                "symfony/polyfill-mbstring": "~1.0",
                "symfony/polyfill-php80": "~1.15"
            },
            "require-dev": {
                "symfony/error-handler": "^4.4|^5.0",
                "symfony/http-client": "^4.4|^5.0",
                "symfony/translation-contracts": "^1.1|^2",
                "symfony/var-exporter": "^4.4|^5.0"
            },
            "type": "library",
            "autoload": {
                "psr-4": {
                    "Symfony\\Component\\String\\": ""
                },
                "files": [
                    "Resources/functions.php"
                ],
                "exclude-from-classmap": [
                    "/Tests/"
                ]
            },
            "notification-url": "https://packagist.org/downloads/",
            "license": [
                "MIT"
            ],
            "authors": [
                {
                    "name": "Nicolas Grekas",
                    "email": "p@tchwork.com"
                },
                {
                    "name": "Symfony Community",
                    "homepage": "https://symfony.com/contributors"
                }
            ],
            "description": "Provides an object-oriented API to strings and deals with bytes, UTF-8 code points and grapheme clusters in a unified way",
            "homepage": "https://symfony.com",
            "keywords": [
                "grapheme",
                "i18n",
                "string",
                "unicode",
                "utf-8",
                "utf8"
            ],
            "support": {
                "source": "https://github.com/symfony/string/tree/v5.3.0"
            },
            "funding": [
                {
                    "url": "https://symfony.com/sponsor",
                    "type": "custom"
                },
                {
                    "url": "https://github.com/fabpot",
                    "type": "github"
                },
                {
                    "url": "https://tidelift.com/funding/github/packagist/symfony/symfony",
                    "type": "tidelift"
                }
            ],
            "time": "2021-05-26T17:43:10+00:00"
        },
        {
            "name": "symfony/translation",
            "version": "v5.3.0",
            "source": {
                "type": "git",
                "url": "https://github.com/symfony/translation.git",
                "reference": "251de0d921c42ef0a81494d8f37405421deefdf6"
            },
            "dist": {
                "type": "zip",
                "url": "https://api.github.com/repos/symfony/translation/zipball/251de0d921c42ef0a81494d8f37405421deefdf6",
                "reference": "251de0d921c42ef0a81494d8f37405421deefdf6",
                "shasum": ""
            },
            "require": {
                "php": ">=7.2.5",
                "symfony/deprecation-contracts": "^2.1",
                "symfony/polyfill-mbstring": "~1.0",
                "symfony/polyfill-php80": "^1.15",
                "symfony/translation-contracts": "^2.3"
            },
            "conflict": {
                "symfony/config": "<4.4",
                "symfony/dependency-injection": "<5.0",
                "symfony/http-kernel": "<5.0",
                "symfony/twig-bundle": "<5.0",
                "symfony/yaml": "<4.4"
            },
            "provide": {
                "symfony/translation-implementation": "2.3"
            },
            "require-dev": {
                "psr/log": "~1.0",
                "symfony/config": "^4.4|^5.0",
                "symfony/console": "^4.4|^5.0",
                "symfony/dependency-injection": "^5.0",
                "symfony/finder": "^4.4|^5.0",
                "symfony/http-kernel": "^5.0",
                "symfony/intl": "^4.4|^5.0",
                "symfony/polyfill-intl-icu": "^1.21",
                "symfony/service-contracts": "^1.1.2|^2",
                "symfony/yaml": "^4.4|^5.0"
            },
            "suggest": {
                "psr/log-implementation": "To use logging capability in translator",
                "symfony/config": "",
                "symfony/yaml": ""
            },
            "type": "library",
            "autoload": {
                "files": [
                    "Resources/functions.php"
                ],
                "psr-4": {
                    "Symfony\\Component\\Translation\\": ""
                },
                "exclude-from-classmap": [
                    "/Tests/"
                ]
            },
            "notification-url": "https://packagist.org/downloads/",
            "license": [
                "MIT"
            ],
            "authors": [
                {
                    "name": "Fabien Potencier",
                    "email": "fabien@symfony.com"
                },
                {
                    "name": "Symfony Community",
                    "homepage": "https://symfony.com/contributors"
                }
            ],
            "description": "Provides tools to internationalize your application",
            "homepage": "https://symfony.com",
            "support": {
                "source": "https://github.com/symfony/translation/tree/v5.3.0"
            },
            "funding": [
                {
                    "url": "https://symfony.com/sponsor",
                    "type": "custom"
                },
                {
                    "url": "https://github.com/fabpot",
                    "type": "github"
                },
                {
                    "url": "https://tidelift.com/funding/github/packagist/symfony/symfony",
                    "type": "tidelift"
                }
            ],
            "time": "2021-05-29T22:28:28+00:00"
        },
        {
            "name": "symfony/translation-contracts",
            "version": "v2.4.0",
            "source": {
                "type": "git",
                "url": "https://github.com/symfony/translation-contracts.git",
                "reference": "95c812666f3e91db75385749fe219c5e494c7f95"
            },
            "dist": {
                "type": "zip",
                "url": "https://api.github.com/repos/symfony/translation-contracts/zipball/95c812666f3e91db75385749fe219c5e494c7f95",
                "reference": "95c812666f3e91db75385749fe219c5e494c7f95",
                "shasum": ""
            },
            "require": {
                "php": ">=7.2.5"
            },
            "suggest": {
                "symfony/translation-implementation": ""
            },
            "type": "library",
            "extra": {
                "branch-alias": {
                    "dev-main": "2.4-dev"
                },
                "thanks": {
                    "name": "symfony/contracts",
                    "url": "https://github.com/symfony/contracts"
                }
            },
            "autoload": {
                "psr-4": {
                    "Symfony\\Contracts\\Translation\\": ""
                }
            },
            "notification-url": "https://packagist.org/downloads/",
            "license": [
                "MIT"
            ],
            "authors": [
                {
                    "name": "Nicolas Grekas",
                    "email": "p@tchwork.com"
                },
                {
                    "name": "Symfony Community",
                    "homepage": "https://symfony.com/contributors"
                }
            ],
            "description": "Generic abstractions related to translation",
            "homepage": "https://symfony.com",
            "keywords": [
                "abstractions",
                "contracts",
                "decoupling",
                "interfaces",
                "interoperability",
                "standards"
            ],
            "support": {
                "source": "https://github.com/symfony/translation-contracts/tree/v2.4.0"
            },
            "funding": [
                {
                    "url": "https://symfony.com/sponsor",
                    "type": "custom"
                },
                {
                    "url": "https://github.com/fabpot",
                    "type": "github"
                },
                {
                    "url": "https://tidelift.com/funding/github/packagist/symfony/symfony",
                    "type": "tidelift"
                }
            ],
            "time": "2021-03-23T23:28:01+00:00"
        },
        {
            "name": "symfony/yaml",
            "version": "v5.3.0",
            "source": {
                "type": "git",
                "url": "https://github.com/symfony/yaml.git",
                "reference": "3bbcf262fceb3d8f48175302e6ba0ac96e3a5a11"
            },
            "dist": {
                "type": "zip",
                "url": "https://api.github.com/repos/symfony/yaml/zipball/3bbcf262fceb3d8f48175302e6ba0ac96e3a5a11",
                "reference": "3bbcf262fceb3d8f48175302e6ba0ac96e3a5a11",
                "shasum": ""
            },
            "require": {
                "php": ">=7.2.5",
                "symfony/deprecation-contracts": "^2.1",
                "symfony/polyfill-ctype": "~1.8"
            },
            "conflict": {
                "symfony/console": "<4.4"
            },
            "require-dev": {
                "symfony/console": "^4.4|^5.0"
            },
            "suggest": {
                "symfony/console": "For validating YAML files using the lint command"
            },
            "bin": [
                "Resources/bin/yaml-lint"
            ],
            "type": "library",
            "autoload": {
                "psr-4": {
                    "Symfony\\Component\\Yaml\\": ""
                },
                "exclude-from-classmap": [
                    "/Tests/"
                ]
            },
            "notification-url": "https://packagist.org/downloads/",
            "license": [
                "MIT"
            ],
            "authors": [
                {
                    "name": "Fabien Potencier",
                    "email": "fabien@symfony.com"
                },
                {
                    "name": "Symfony Community",
                    "homepage": "https://symfony.com/contributors"
                }
            ],
            "description": "Loads and dumps YAML files",
            "homepage": "https://symfony.com",
            "support": {
                "source": "https://github.com/symfony/yaml/tree/v5.3.0"
            },
            "funding": [
                {
                    "url": "https://symfony.com/sponsor",
                    "type": "custom"
                },
                {
                    "url": "https://github.com/fabpot",
                    "type": "github"
                },
                {
                    "url": "https://tidelift.com/funding/github/packagist/symfony/symfony",
                    "type": "tidelift"
                }
            ],
            "time": "2021-05-26T17:43:10+00:00"
        },
        {
            "name": "szepeviktor/phpstan-wordpress",
            "version": "v0.7.5",
            "source": {
                "type": "git",
                "url": "https://github.com/szepeviktor/phpstan-wordpress.git",
                "reference": "90cf3c6a225a633889b1b3a556816911f42de4f7"
            },
            "dist": {
                "type": "zip",
                "url": "https://api.github.com/repos/szepeviktor/phpstan-wordpress/zipball/90cf3c6a225a633889b1b3a556816911f42de4f7",
                "reference": "90cf3c6a225a633889b1b3a556816911f42de4f7",
                "shasum": ""
            },
            "require": {
                "php": "^7.1 || ^8.0",
                "php-stubs/wordpress-stubs": "^4.7 || ^5.0",
                "phpstan/phpstan": "^0.12.26",
                "symfony/polyfill-php73": "^1.12.0"
            },
            "require-dev": {
                "composer/composer": "^1.8.6",
                "dealerdirect/phpcodesniffer-composer-installer": "^0.7",
                "php-parallel-lint/php-parallel-lint": "^1.1",
                "phpstan/phpstan-strict-rules": "^0.12",
                "szepeviktor/phpcs-psr-12-neutron-hybrid-ruleset": "^0.6"
            },
            "type": "phpstan-extension",
            "extra": {
                "phpstan": {
                    "includes": [
                        "extension.neon"
                    ]
                }
            },
            "autoload": {
                "psr-4": {
                    "PHPStan\\WordPress\\": "src/"
                }
            },
            "notification-url": "https://packagist.org/downloads/",
            "license": [
                "MIT"
            ],
            "description": "WordPress extensions for PHPStan",
            "keywords": [
                "PHPStan",
                "code analyse",
                "code analysis",
                "static analysis",
                "wordpress"
            ],
            "support": {
                "issues": "https://github.com/szepeviktor/phpstan-wordpress/issues",
                "source": "https://github.com/szepeviktor/phpstan-wordpress/tree/v0.7.5"
            },
            "funding": [
                {
                    "url": "https://www.paypal.me/szepeviktor",
                    "type": "custom"
                }
            ],
            "time": "2021-03-19T21:23:23+00:00"
        },
        {
            "name": "theseer/tokenizer",
            "version": "1.2.0",
            "source": {
                "type": "git",
                "url": "https://github.com/theseer/tokenizer.git",
                "reference": "75a63c33a8577608444246075ea0af0d052e452a"
            },
            "dist": {
                "type": "zip",
                "url": "https://api.github.com/repos/theseer/tokenizer/zipball/75a63c33a8577608444246075ea0af0d052e452a",
                "reference": "75a63c33a8577608444246075ea0af0d052e452a",
                "shasum": ""
            },
            "require": {
                "ext-dom": "*",
                "ext-tokenizer": "*",
                "ext-xmlwriter": "*",
                "php": "^7.2 || ^8.0"
            },
            "type": "library",
            "autoload": {
                "classmap": [
                    "src/"
                ]
            },
            "notification-url": "https://packagist.org/downloads/",
            "license": [
                "BSD-3-Clause"
            ],
            "authors": [
                {
                    "name": "Arne Blankerts",
                    "email": "arne@blankerts.de",
                    "role": "Developer"
                }
            ],
            "description": "A small library for converting tokenized PHP source code into XML and potentially other formats",
            "support": {
                "issues": "https://github.com/theseer/tokenizer/issues",
                "source": "https://github.com/theseer/tokenizer/tree/master"
            },
            "funding": [
                {
                    "url": "https://github.com/theseer",
                    "type": "github"
                }
            ],
            "time": "2020-07-12T23:59:07+00:00"
        },
        {
            "name": "voku/portable-ascii",
            "version": "1.5.6",
            "source": {
                "type": "git",
                "url": "https://github.com/voku/portable-ascii.git",
                "reference": "80953678b19901e5165c56752d087fc11526017c"
            },
            "dist": {
                "type": "zip",
                "url": "https://api.github.com/repos/voku/portable-ascii/zipball/80953678b19901e5165c56752d087fc11526017c",
                "reference": "80953678b19901e5165c56752d087fc11526017c",
                "shasum": ""
            },
            "require": {
                "php": ">=7.0.0"
            },
            "require-dev": {
                "phpunit/phpunit": "~6.0 || ~7.0 || ~9.0"
            },
            "suggest": {
                "ext-intl": "Use Intl for transliterator_transliterate() support"
            },
            "type": "library",
            "autoload": {
                "psr-4": {
                    "voku\\": "src/voku/"
                }
            },
            "notification-url": "https://packagist.org/downloads/",
            "license": [
                "MIT"
            ],
            "authors": [
                {
                    "name": "Lars Moelleken",
                    "homepage": "http://www.moelleken.org/"
                }
            ],
            "description": "Portable ASCII library - performance optimized (ascii) string functions for php.",
            "homepage": "https://github.com/voku/portable-ascii",
            "keywords": [
                "ascii",
                "clean",
                "php"
            ],
            "support": {
                "issues": "https://github.com/voku/portable-ascii/issues",
                "source": "https://github.com/voku/portable-ascii/tree/1.5.6"
            },
            "funding": [
                {
                    "url": "https://www.paypal.me/moelleken",
                    "type": "custom"
                },
                {
                    "url": "https://github.com/voku",
                    "type": "github"
                },
                {
                    "url": "https://opencollective.com/portable-ascii",
                    "type": "open_collective"
                },
                {
                    "url": "https://www.patreon.com/voku",
                    "type": "patreon"
                },
                {
                    "url": "https://tidelift.com/funding/github/packagist/voku/portable-ascii",
                    "type": "tidelift"
                }
            ],
            "time": "2020-11-12T00:07:28+00:00"
        },
        {
            "name": "vria/nodiacritic",
            "version": "0.1.2",
            "source": {
                "type": "git",
                "url": "https://github.com/vria/nodiacritic.git",
                "reference": "3efeb60fb2586fe3ce8ff0f3c122d380717b8b07"
            },
            "dist": {
                "type": "zip",
                "url": "https://api.github.com/repos/vria/nodiacritic/zipball/3efeb60fb2586fe3ce8ff0f3c122d380717b8b07",
                "reference": "3efeb60fb2586fe3ce8ff0f3c122d380717b8b07",
                "shasum": ""
            },
            "require": {
                "php": ">=5.3.3"
            },
            "require-dev": {
                "phpunit/phpunit": "4.8.*"
            },
            "type": "library",
            "autoload": {
                "psr-4": {
                    "VRia\\Utils\\": "src/"
                }
            },
            "notification-url": "https://packagist.org/downloads/",
            "license": [
                "GPL-2.0"
            ],
            "authors": [
                {
                    "name": "Riabchenko Vlad",
                    "email": "contact@vria.eu",
                    "homepage": "http://vria.eu"
                }
            ],
            "description": "Tiny helper function that removes all diacritical signs from characters",
            "homepage": "https://github.com/vria/nodiacritic",
            "keywords": [
                "accent",
                "diacritic",
                "filter",
                "string",
                "text"
            ],
            "support": {
                "email": "contact@vria.eu",
                "issues": "https://github.com/vria/nodiacritic/issues",
                "source": "https://github.com/vria/nodiacritic/tree/0.1.2"
            },
            "time": "2016-09-17T22:03:11+00:00"
        },
        {
            "name": "webmozart/assert",
            "version": "1.10.0",
            "source": {
                "type": "git",
                "url": "https://github.com/webmozarts/assert.git",
                "reference": "6964c76c7804814a842473e0c8fd15bab0f18e25"
            },
            "dist": {
                "type": "zip",
                "url": "https://api.github.com/repos/webmozarts/assert/zipball/6964c76c7804814a842473e0c8fd15bab0f18e25",
                "reference": "6964c76c7804814a842473e0c8fd15bab0f18e25",
                "shasum": ""
            },
            "require": {
                "php": "^7.2 || ^8.0",
                "symfony/polyfill-ctype": "^1.8"
            },
            "conflict": {
                "phpstan/phpstan": "<0.12.20",
                "vimeo/psalm": "<4.6.1 || 4.6.2"
            },
            "require-dev": {
                "phpunit/phpunit": "^8.5.13"
            },
            "type": "library",
            "extra": {
                "branch-alias": {
                    "dev-master": "1.10-dev"
                }
            },
            "autoload": {
                "psr-4": {
                    "Webmozart\\Assert\\": "src/"
                }
            },
            "notification-url": "https://packagist.org/downloads/",
            "license": [
                "MIT"
            ],
            "authors": [
                {
                    "name": "Bernhard Schussek",
                    "email": "bschussek@gmail.com"
                }
            ],
            "description": "Assertions to validate method input/output with nice error messages.",
            "keywords": [
                "assert",
                "check",
                "validate"
            ],
            "support": {
                "issues": "https://github.com/webmozarts/assert/issues",
                "source": "https://github.com/webmozarts/assert/tree/1.10.0"
            },
            "time": "2021-03-09T10:59:23+00:00"
        },
        {
            "name": "wp-cli/cache-command",
            "version": "v2.0.7",
            "source": {
                "type": "git",
                "url": "https://github.com/wp-cli/cache-command.git",
                "reference": "bf5d3d335de5f9d93180682f107c238a83c4b02c"
            },
            "dist": {
                "type": "zip",
                "url": "https://api.github.com/repos/wp-cli/cache-command/zipball/bf5d3d335de5f9d93180682f107c238a83c4b02c",
                "reference": "bf5d3d335de5f9d93180682f107c238a83c4b02c",
                "shasum": ""
            },
            "require": {
                "wp-cli/wp-cli": "^2.5"
            },
            "require-dev": {
                "wp-cli/entity-command": "^1.3 || ^2",
                "wp-cli/wp-cli-tests": "^3.0.11"
            },
            "type": "wp-cli-package",
            "extra": {
                "branch-alias": {
                    "dev-master": "2.x-dev"
                },
                "bundled": true,
                "commands": [
                    "cache",
                    "cache add",
                    "cache decr",
                    "cache delete",
                    "cache flush",
                    "cache get",
                    "cache incr",
                    "cache replace",
                    "cache set",
                    "cache type",
                    "transient",
                    "transient delete",
                    "transient get",
                    "transient set",
                    "transient type",
                    "transient list"
                ]
            },
            "autoload": {
                "psr-4": {
                    "": "src/"
                },
                "files": [
                    "cache-command.php"
                ]
            },
            "notification-url": "https://packagist.org/downloads/",
            "license": [
                "MIT"
            ],
            "authors": [
                {
                    "name": "Daniel Bachhuber",
                    "email": "daniel@runcommand.io",
                    "homepage": "https://runcommand.io"
                }
            ],
            "description": "Manages object and transient caches.",
            "homepage": "https://github.com/wp-cli/cache-command",
            "support": {
                "issues": "https://github.com/wp-cli/cache-command/issues",
                "source": "https://github.com/wp-cli/cache-command/tree/v2.0.7"
            },
            "time": "2021-05-12T06:04:03+00:00"
        },
        {
            "name": "wp-cli/checksum-command",
            "version": "v2.1.0",
            "source": {
                "type": "git",
                "url": "https://github.com/wp-cli/checksum-command.git",
                "reference": "0f58af914a4af3018ce83449869300d65df9f613"
            },
            "dist": {
                "type": "zip",
                "url": "https://api.github.com/repos/wp-cli/checksum-command/zipball/0f58af914a4af3018ce83449869300d65df9f613",
                "reference": "0f58af914a4af3018ce83449869300d65df9f613",
                "shasum": ""
            },
            "require": {
                "wp-cli/wp-cli": "^2.5"
            },
            "require-dev": {
                "wp-cli/extension-command": "^1.2 || ^2",
                "wp-cli/wp-cli-tests": "^3.0.11"
            },
            "type": "wp-cli-package",
            "extra": {
                "branch-alias": {
                    "dev-master": "2.x-dev"
                },
                "bundled": true,
                "commands": [
                    "core verify-checksums",
                    "plugin verify-checksums"
                ]
            },
            "autoload": {
                "psr-4": {
                    "": "src/"
                },
                "files": [
                    "checksum-command.php"
                ]
            },
            "notification-url": "https://packagist.org/downloads/",
            "license": [
                "MIT"
            ],
            "authors": [
                {
                    "name": "Daniel Bachhuber",
                    "email": "daniel@runcommand.io",
                    "homepage": "https://runcommand.io"
                }
            ],
            "description": "Verifies file integrity by comparing to published checksums.",
            "homepage": "https://github.com/wp-cli/checksum-command",
            "support": {
                "issues": "https://github.com/wp-cli/checksum-command/issues",
                "source": "https://github.com/wp-cli/checksum-command/tree/v2.1.0"
            },
            "time": "2021-05-12T06:06:01+00:00"
        },
        {
            "name": "wp-cli/config-command",
            "version": "v2.1.0",
            "source": {
                "type": "git",
                "url": "https://github.com/wp-cli/config-command.git",
                "reference": "46b096eae2c116bed30c8d649f6e2a1d4db035c1"
            },
            "dist": {
                "type": "zip",
                "url": "https://api.github.com/repos/wp-cli/config-command/zipball/46b096eae2c116bed30c8d649f6e2a1d4db035c1",
                "reference": "46b096eae2c116bed30c8d649f6e2a1d4db035c1",
                "shasum": ""
            },
            "require": {
                "wp-cli/wp-cli": "^2.5",
                "wp-cli/wp-config-transformer": "^1.2.1"
            },
            "require-dev": {
                "wp-cli/db-command": "^1.3 || ^2",
                "wp-cli/wp-cli-tests": "^3.0.11"
            },
            "type": "wp-cli-package",
            "extra": {
                "branch-alias": {
                    "dev-master": "2.x-dev"
                },
                "bundled": true,
                "commands": [
                    "config",
                    "config edit",
                    "config delete",
                    "config create",
                    "config get",
                    "config has",
                    "config list",
                    "config path",
                    "config set",
                    "config shuffle-salts"
                ]
            },
            "autoload": {
                "psr-4": {
                    "": "src/"
                },
                "files": [
                    "config-command.php"
                ]
            },
            "notification-url": "https://packagist.org/downloads/",
            "license": [
                "MIT"
            ],
            "authors": [
                {
                    "name": "Daniel Bachhuber",
                    "email": "daniel@runcommand.io",
                    "homepage": "https://runcommand.io"
                },
                {
                    "name": "Alain Schlesser",
                    "email": "alain.schlesser@gmail.com",
                    "homepage": "https://www.alainschlesser.com"
                }
            ],
            "description": "Generates and reads the wp-config.php file.",
            "homepage": "https://github.com/wp-cli/config-command",
            "support": {
                "issues": "https://github.com/wp-cli/config-command/issues",
                "source": "https://github.com/wp-cli/config-command/tree/v2.1.0"
            },
            "time": "2021-05-12T06:05:07+00:00"
        },
        {
            "name": "wp-cli/core-command",
            "version": "v2.1.0",
            "source": {
                "type": "git",
                "url": "https://github.com/wp-cli/core-command.git",
                "reference": "b7f44f03a3a3514798cda21b61a418f08aece324"
            },
            "dist": {
                "type": "zip",
                "url": "https://api.github.com/repos/wp-cli/core-command/zipball/b7f44f03a3a3514798cda21b61a418f08aece324",
                "reference": "b7f44f03a3a3514798cda21b61a418f08aece324",
                "shasum": ""
            },
            "require": {
                "composer/semver": "^1.4 || ^2 || ^3",
                "wp-cli/wp-cli": "^2.5"
            },
            "require-dev": {
                "wp-cli/checksum-command": "^1 || ^2",
                "wp-cli/db-command": "^1.3 || ^2",
                "wp-cli/entity-command": "^1.3 || ^2",
                "wp-cli/extension-command": "^1.2 || ^2",
                "wp-cli/wp-cli-tests": "^3.0.11"
            },
            "type": "wp-cli-package",
            "extra": {
                "branch-alias": {
                    "dev-master": "2.x-dev"
                },
                "bundled": true,
                "commands": [
                    "core",
                    "core check-update",
                    "core download",
                    "core install",
                    "core is-installed",
                    "core multisite-convert",
                    "core multisite-install",
                    "core update",
                    "core update-db",
                    "core version"
                ]
            },
            "autoload": {
                "psr-4": {
                    "": "src/"
                },
                "files": [
                    "core-command.php"
                ]
            },
            "notification-url": "https://packagist.org/downloads/",
            "license": [
                "MIT"
            ],
            "authors": [
                {
                    "name": "Daniel Bachhuber",
                    "email": "daniel@runcommand.io",
                    "homepage": "https://runcommand.io"
                }
            ],
            "description": "Downloads, installs, updates, and manages a WordPress installation.",
            "homepage": "https://github.com/wp-cli/core-command",
            "support": {
                "issues": "https://github.com/wp-cli/core-command/issues",
                "source": "https://github.com/wp-cli/core-command/tree/v2.1.0"
            },
            "time": "2021-05-12T06:05:27+00:00"
        },
        {
            "name": "wp-cli/cron-command",
            "version": "v2.0.8",
            "source": {
                "type": "git",
                "url": "https://github.com/wp-cli/cron-command.git",
                "reference": "f0d493ff4d4f20ee6d6fd5495da1bc1760f9da15"
            },
            "dist": {
                "type": "zip",
                "url": "https://api.github.com/repos/wp-cli/cron-command/zipball/f0d493ff4d4f20ee6d6fd5495da1bc1760f9da15",
                "reference": "f0d493ff4d4f20ee6d6fd5495da1bc1760f9da15",
                "shasum": ""
            },
            "require": {
                "wp-cli/wp-cli": "^2.5"
            },
            "require-dev": {
                "wp-cli/entity-command": "^1.3 || ^2",
                "wp-cli/wp-cli-tests": "^3.0.11"
            },
            "type": "wp-cli-package",
            "extra": {
                "branch-alias": {
                    "dev-master": "2.x-dev"
                },
                "bundled": true,
                "commands": [
                    "cron",
                    "cron test",
                    "cron event",
                    "cron event delete",
                    "cron event list",
                    "cron event run",
                    "cron event schedule",
                    "cron schedule",
                    "cron schedule list",
                    "cron event unschedule"
                ]
            },
            "autoload": {
                "psr-4": {
                    "": "src/"
                },
                "files": [
                    "cron-command.php"
                ]
            },
            "notification-url": "https://packagist.org/downloads/",
            "license": [
                "MIT"
            ],
            "authors": [
                {
                    "name": "Daniel Bachhuber",
                    "email": "daniel@runcommand.io",
                    "homepage": "https://runcommand.io"
                }
            ],
            "description": "Tests, runs, and deletes WP-Cron events; manages WP-Cron schedules.",
            "homepage": "https://github.com/wp-cli/cron-command",
            "support": {
                "issues": "https://github.com/wp-cli/cron-command/issues",
                "source": "https://github.com/wp-cli/cron-command/tree/v2.0.8"
            },
            "time": "2021-05-12T06:06:58+00:00"
        },
        {
            "name": "wp-cli/db-command",
            "version": "v2.0.13",
            "source": {
                "type": "git",
                "url": "https://github.com/wp-cli/db-command.git",
                "reference": "269bf26a66915d6526b1015f7c759ffe04386bf7"
            },
            "dist": {
                "type": "zip",
                "url": "https://api.github.com/repos/wp-cli/db-command/zipball/269bf26a66915d6526b1015f7c759ffe04386bf7",
                "reference": "269bf26a66915d6526b1015f7c759ffe04386bf7",
                "shasum": ""
            },
            "require": {
                "wp-cli/wp-cli": "^2.5"
            },
            "require-dev": {
                "wp-cli/entity-command": "^1.3 || ^2",
                "wp-cli/wp-cli-tests": "^3.0.11"
            },
            "type": "wp-cli-package",
            "extra": {
                "branch-alias": {
                    "dev-master": "2.x-dev"
                },
                "bundled": true,
                "commands": [
                    "db",
                    "db clean",
                    "db create",
                    "db drop",
                    "db reset",
                    "db check",
                    "db optimize",
                    "db prefix",
                    "db repair",
                    "db cli",
                    "db query",
                    "db export",
                    "db import",
                    "db search",
                    "db tables",
                    "db size",
                    "db columns"
                ]
            },
            "autoload": {
                "psr-4": {
                    "": "src/"
                },
                "files": [
                    "db-command.php"
                ]
            },
            "notification-url": "https://packagist.org/downloads/",
            "license": [
                "MIT"
            ],
            "authors": [
                {
                    "name": "Daniel Bachhuber",
                    "email": "daniel@runcommand.io",
                    "homepage": "https://runcommand.io"
                }
            ],
            "description": "Performs basic database operations using credentials stored in wp-config.php.",
            "homepage": "https://github.com/wp-cli/db-command",
            "support": {
                "issues": "https://github.com/wp-cli/db-command/issues",
                "source": "https://github.com/wp-cli/db-command/tree/v2.0.13"
            },
            "time": "2021-05-12T06:04:34+00:00"
        },
        {
            "name": "wp-cli/embed-command",
            "version": "v2.0.9",
            "source": {
                "type": "git",
                "url": "https://github.com/wp-cli/embed-command.git",
                "reference": "ec74f3f34cb9c028fd39ebf8cca3a1504fd599ba"
            },
            "dist": {
                "type": "zip",
                "url": "https://api.github.com/repos/wp-cli/embed-command/zipball/ec74f3f34cb9c028fd39ebf8cca3a1504fd599ba",
                "reference": "ec74f3f34cb9c028fd39ebf8cca3a1504fd599ba",
                "shasum": ""
            },
            "require": {
                "wp-cli/wp-cli": "^2.5"
            },
            "require-dev": {
                "wp-cli/entity-command": "^1.3 || ^2",
                "wp-cli/wp-cli-tests": "^3.0.11"
            },
            "type": "wp-cli-package",
            "extra": {
                "branch-alias": {
                    "dev-master": "2.x-dev"
                },
                "bundled": true,
                "commands": [
                    "embed",
                    "embed fetch",
                    "embed provider",
                    "embed provider list",
                    "embed provider match",
                    "embed handler",
                    "embed handler list",
                    "embed cache",
                    "embed cache clear",
                    "embed cache find",
                    "embed cache trigger"
                ]
            },
            "autoload": {
                "psr-4": {
                    "WP_CLI\\Embeds\\": "src/"
                },
                "files": [
                    "embed-command.php"
                ]
            },
            "notification-url": "https://packagist.org/downloads/",
            "license": [
                "MIT"
            ],
            "authors": [
                {
                    "name": "Pascal Birchler",
                    "homepage": "https://pascalbirchler.com/"
                }
            ],
            "description": "Inspects oEmbed providers, clears embed cache, and more.",
            "homepage": "https://github.com/wp-cli/embed-command",
            "support": {
                "issues": "https://github.com/wp-cli/embed-command/issues",
                "source": "https://github.com/wp-cli/embed-command/tree/v2.0.9"
            },
            "time": "2021-05-12T06:08:37+00:00"
        },
        {
            "name": "wp-cli/entity-command",
            "version": "v2.1.0",
            "source": {
                "type": "git",
                "url": "https://github.com/wp-cli/entity-command.git",
                "reference": "9b3c030d5b056f3f7b8835e117139f92799340a9"
            },
            "dist": {
                "type": "zip",
                "url": "https://api.github.com/repos/wp-cli/entity-command/zipball/9b3c030d5b056f3f7b8835e117139f92799340a9",
                "reference": "9b3c030d5b056f3f7b8835e117139f92799340a9",
                "shasum": ""
            },
            "require": {
                "wp-cli/wp-cli": "^2.5"
            },
            "require-dev": {
                "wp-cli/cache-command": "^1 || ^2",
                "wp-cli/db-command": "^1.3 || ^2",
                "wp-cli/extension-command": "^1.2 || ^2",
                "wp-cli/media-command": "^1.1 || ^2",
                "wp-cli/wp-cli-tests": "^3.0.11"
            },
            "type": "wp-cli-package",
            "extra": {
                "branch-alias": {
                    "dev-master": "2.x-dev"
                },
                "bundled": true,
                "commands": [
                    "comment",
                    "comment approve",
                    "comment count",
                    "comment create",
                    "comment delete",
                    "comment exists",
                    "comment generate",
                    "comment get",
                    "comment list",
                    "comment meta",
                    "comment meta add",
                    "comment meta delete",
                    "comment meta get",
                    "comment meta list",
                    "comment meta patch",
                    "comment meta pluck",
                    "comment meta update",
                    "comment recount",
                    "comment spam",
                    "comment status",
                    "comment trash",
                    "comment unapprove",
                    "comment unspam",
                    "comment untrash",
                    "comment update",
                    "menu",
                    "menu create",
                    "menu delete",
                    "menu item",
                    "menu item add-custom",
                    "menu item add-post",
                    "menu item add-term",
                    "menu item delete",
                    "menu item list",
                    "menu item update",
                    "menu list",
                    "menu location",
                    "menu location assign",
                    "menu location list",
                    "menu location remove",
                    "network meta",
                    "network meta add",
                    "network meta delete",
                    "network meta get",
                    "network meta list",
                    "network meta patch",
                    "network meta pluck",
                    "network meta update",
                    "option",
                    "option add",
                    "option delete",
                    "option get",
                    "option list",
                    "option patch",
                    "option pluck",
                    "option update",
                    "post",
                    "post create",
                    "post delete",
                    "post edit",
                    "post exists",
                    "post generate",
                    "post get",
                    "post list",
                    "post meta",
                    "post meta add",
                    "post meta delete",
                    "post meta get",
                    "post meta list",
                    "post meta patch",
                    "post meta pluck",
                    "post meta update",
                    "post term",
                    "post term add",
                    "post term list",
                    "post term remove",
                    "post term set",
                    "post update",
                    "post-type",
                    "post-type get",
                    "post-type list",
                    "site",
                    "site activate",
                    "site archive",
                    "site create",
                    "site deactivate",
                    "site delete",
                    "site empty",
                    "site list",
                    "site mature",
                    "site option",
                    "site private",
                    "site public",
                    "site spam",
                    "site unarchive",
                    "site unmature",
                    "site unspam",
                    "taxonomy",
                    "taxonomy get",
                    "taxonomy list",
                    "term",
                    "term create",
                    "term delete",
                    "term generate",
                    "term get",
                    "term list",
                    "term meta",
                    "term meta add",
                    "term meta delete",
                    "term meta get",
                    "term meta list",
                    "term meta patch",
                    "term meta pluck",
                    "term meta update",
                    "term recount",
                    "term update",
                    "user",
                    "user add-cap",
                    "user add-role",
                    "user create",
                    "user delete",
                    "user generate",
                    "user get",
                    "user import-csv",
                    "user list",
                    "user list-caps",
                    "user meta",
                    "user meta add",
                    "user meta delete",
                    "user meta get",
                    "user meta list",
                    "user meta patch",
                    "user meta pluck",
                    "user meta update",
                    "user remove-cap",
                    "user remove-role",
                    "user reset-password",
                    "user session",
                    "user session destroy",
                    "user session list",
                    "user set-role",
                    "user spam",
                    "user term",
                    "user term add",
                    "user term list",
                    "user term remove",
                    "user term set",
                    "user unspam",
                    "user update"
                ]
            },
            "autoload": {
                "psr-4": {
                    "": "src/",
                    "WP_CLI\\": "src/WP_CLI"
                },
                "files": [
                    "entity-command.php"
                ]
            },
            "notification-url": "https://packagist.org/downloads/",
            "license": [
                "MIT"
            ],
            "authors": [
                {
                    "name": "Daniel Bachhuber",
                    "email": "daniel@runcommand.io",
                    "homepage": "https://runcommand.io"
                }
            ],
            "description": "Manage WordPress comments, menus, options, posts, sites, terms, and users.",
            "homepage": "https://github.com/wp-cli/entity-command",
            "support": {
                "issues": "https://github.com/wp-cli/entity-command/issues",
                "source": "https://github.com/wp-cli/entity-command/tree/v2.1.0"
            },
            "time": "2021-05-11T15:55:07+00:00"
        },
        {
            "name": "wp-cli/eval-command",
            "version": "v2.1.0",
            "source": {
                "type": "git",
                "url": "https://github.com/wp-cli/eval-command.git",
                "reference": "dcda02194bd0ca773ce03dec6093ac0d271f8976"
            },
            "dist": {
                "type": "zip",
                "url": "https://api.github.com/repos/wp-cli/eval-command/zipball/dcda02194bd0ca773ce03dec6093ac0d271f8976",
                "reference": "dcda02194bd0ca773ce03dec6093ac0d271f8976",
                "shasum": ""
            },
            "require": {
                "wp-cli/wp-cli": "^2.5"
            },
            "require-dev": {
                "wp-cli/wp-cli-tests": "^3.0.11"
            },
            "type": "wp-cli-package",
            "extra": {
                "branch-alias": {
                    "dev-master": "2.x-dev"
                },
                "bundled": true,
                "commands": [
                    "eval",
                    "eval-file"
                ]
            },
            "autoload": {
                "psr-4": {
                    "": "src/"
                },
                "files": [
                    "eval-command.php"
                ]
            },
            "notification-url": "https://packagist.org/downloads/",
            "license": [
                "MIT"
            ],
            "authors": [
                {
                    "name": "Daniel Bachhuber",
                    "email": "daniel@runcommand.io",
                    "homepage": "https://runcommand.io"
                }
            ],
            "description": "Executes arbitrary PHP code or files.",
            "homepage": "https://github.com/wp-cli/eval-command",
            "support": {
                "issues": "https://github.com/wp-cli/eval-command/issues",
                "source": "https://github.com/wp-cli/eval-command/tree/v2.1.0"
            },
            "time": "2021-05-11T08:39:18+00:00"
        },
        {
            "name": "wp-cli/export-command",
            "version": "v2.0.8",
            "source": {
                "type": "git",
                "url": "https://github.com/wp-cli/export-command.git",
                "reference": "e94f5f9e84768919aa6cd2193eb0c8b994e7f4c9"
            },
            "dist": {
                "type": "zip",
                "url": "https://api.github.com/repos/wp-cli/export-command/zipball/e94f5f9e84768919aa6cd2193eb0c8b994e7f4c9",
                "reference": "e94f5f9e84768919aa6cd2193eb0c8b994e7f4c9",
                "shasum": ""
            },
            "require": {
                "nb/oxymel": "~0.1.0",
                "wp-cli/wp-cli": "^2.5"
            },
            "require-dev": {
                "wp-cli/db-command": "^1.3 || ^2",
                "wp-cli/entity-command": "^1.3 || ^2",
                "wp-cli/extension-command": "^1.2 || ^2",
                "wp-cli/import-command": "^1 || ^2",
                "wp-cli/wp-cli-tests": "^3.0.11"
            },
            "type": "wp-cli-package",
            "extra": {
                "branch-alias": {
                    "dev-master": "2.x-dev"
                },
                "bundled": true,
                "commands": [
                    "export"
                ]
            },
            "autoload": {
                "psr-4": {
                    "": "src/"
                },
                "files": [
                    "export-command.php"
                ]
            },
            "notification-url": "https://packagist.org/downloads/",
            "license": [
                "MIT"
            ],
            "authors": [
                {
                    "name": "Daniel Bachhuber",
                    "email": "daniel@runcommand.io",
                    "homepage": "https://runcommand.io"
                }
            ],
            "description": "Exports WordPress content to a WXR file.",
            "homepage": "https://github.com/wp-cli/export-command",
            "support": {
                "issues": "https://github.com/wp-cli/export-command/issues",
                "source": "https://github.com/wp-cli/export-command/tree/v2.0.8"
            },
            "time": "2021-05-12T06:03:45+00:00"
        },
        {
            "name": "wp-cli/extension-command",
            "version": "v2.1.0",
            "source": {
                "type": "git",
                "url": "https://github.com/wp-cli/extension-command.git",
                "reference": "7ad4f9c0c93a1ee737521f825f161d4b79a46945"
            },
            "dist": {
                "type": "zip",
                "url": "https://api.github.com/repos/wp-cli/extension-command/zipball/7ad4f9c0c93a1ee737521f825f161d4b79a46945",
                "reference": "7ad4f9c0c93a1ee737521f825f161d4b79a46945",
                "shasum": ""
            },
            "require": {
                "composer/semver": "^1.4 || ^2 || ^3",
                "wp-cli/wp-cli": "^2.5"
            },
            "require-dev": {
                "wp-cli/entity-command": "^1.3 || ^2",
                "wp-cli/scaffold-command": "^1.2 || ^2",
                "wp-cli/wp-cli-tests": "^3.0.11"
            },
            "type": "wp-cli-package",
            "extra": {
                "branch-alias": {
                    "dev-master": "2.x-dev"
                },
                "bundled": true,
                "commands": [
                    "plugin",
                    "plugin activate",
                    "plugin deactivate",
                    "plugin delete",
                    "plugin get",
                    "plugin install",
                    "plugin is-installed",
                    "plugin list",
                    "plugin path",
                    "plugin search",
                    "plugin status",
                    "plugin toggle",
                    "plugin uninstall",
                    "plugin update",
                    "theme",
                    "theme activate",
                    "theme delete",
                    "theme disable",
                    "theme enable",
                    "theme get",
                    "theme install",
                    "theme is-installed",
                    "theme list",
                    "theme mod",
                    "theme mod get",
                    "theme mod set",
                    "theme mod remove",
                    "theme path",
                    "theme search",
                    "theme status",
                    "theme update",
                    "theme mod list"
                ]
            },
            "autoload": {
                "psr-4": {
                    "": "src/"
                },
                "files": [
                    "extension-command.php"
                ]
            },
            "notification-url": "https://packagist.org/downloads/",
            "license": [
                "MIT"
            ],
            "authors": [
                {
                    "name": "Daniel Bachhuber",
                    "email": "daniel@runcommand.io",
                    "homepage": "https://runcommand.io"
                },
                {
                    "name": "Alain Schlesser",
                    "email": "alain.schlesser@gmail.com",
                    "homepage": "https://www.alainschlesser.com"
                }
            ],
            "description": "Manages plugins and themes, including installs, activations, and updates.",
            "homepage": "https://github.com/wp-cli/extension-command",
            "support": {
                "issues": "https://github.com/wp-cli/extension-command/issues",
                "source": "https://github.com/wp-cli/extension-command/tree/v2.1.0"
            },
            "time": "2021-05-12T06:06:34+00:00"
        },
        {
            "name": "wp-cli/i18n-command",
            "version": "v2.2.8",
            "source": {
                "type": "git",
                "url": "https://github.com/wp-cli/i18n-command.git",
                "reference": "8bc234617edc533590ac0f41080164a8d85ec9ce"
            },
            "dist": {
                "type": "zip",
                "url": "https://api.github.com/repos/wp-cli/i18n-command/zipball/8bc234617edc533590ac0f41080164a8d85ec9ce",
                "reference": "8bc234617edc533590ac0f41080164a8d85ec9ce",
                "shasum": ""
            },
            "require": {
                "gettext/gettext": "^4.8",
                "mck89/peast": "^1.8",
                "wp-cli/wp-cli": "^2.5"
            },
            "require-dev": {
                "wp-cli/scaffold-command": "^1.2 || ^2",
                "wp-cli/wp-cli-tests": "^3.0.11"
            },
            "type": "wp-cli-package",
            "extra": {
                "branch-alias": {
                    "dev-master": "2.x-dev"
                },
                "bundled": true,
                "commands": [
                    "i18n",
                    "i18n make-pot",
                    "i18n make-json"
                ]
            },
            "autoload": {
                "psr-4": {
                    "WP_CLI\\I18n\\": "src/"
                },
                "files": [
                    "i18n-command.php"
                ]
            },
            "notification-url": "https://packagist.org/downloads/",
            "license": [
                "MIT"
            ],
            "authors": [
                {
                    "name": "Pascal Birchler",
                    "homepage": "https://pascalbirchler.com/"
                }
            ],
            "description": "Provides internationalization tools for WordPress projects.",
            "homepage": "https://github.com/wp-cli/i18n-command",
            "support": {
                "issues": "https://github.com/wp-cli/i18n-command/issues",
                "source": "https://github.com/wp-cli/i18n-command/tree/v2.2.8"
            },
            "time": "2021-05-10T10:24:16+00:00"
        },
        {
            "name": "wp-cli/import-command",
            "version": "v2.0.7",
            "source": {
                "type": "git",
                "url": "https://github.com/wp-cli/import-command.git",
                "reference": "75e6d4273b4a9dbf510d69a44f9371eee0d01294"
            },
            "dist": {
                "type": "zip",
                "url": "https://api.github.com/repos/wp-cli/import-command/zipball/75e6d4273b4a9dbf510d69a44f9371eee0d01294",
                "reference": "75e6d4273b4a9dbf510d69a44f9371eee0d01294",
                "shasum": ""
            },
            "require": {
                "wp-cli/wp-cli": "^2.5"
            },
            "require-dev": {
                "wp-cli/entity-command": "^1.3 || ^2",
                "wp-cli/export-command": "^1 || ^2",
                "wp-cli/extension-command": "^1.2 || ^2",
                "wp-cli/wp-cli-tests": "^3.0.11"
            },
            "type": "wp-cli-package",
            "extra": {
                "branch-alias": {
                    "dev-master": "2.x-dev"
                },
                "bundled": true,
                "commands": [
                    "import"
                ]
            },
            "autoload": {
                "psr-4": {
                    "": "src/"
                },
                "files": [
                    "import-command.php"
                ]
            },
            "notification-url": "https://packagist.org/downloads/",
            "license": [
                "MIT"
            ],
            "authors": [
                {
                    "name": "Daniel Bachhuber",
                    "email": "daniel@runcommand.io",
                    "homepage": "https://runcommand.io"
                }
            ],
            "description": "Imports content from a given WXR file.",
            "homepage": "https://github.com/wp-cli/import-command",
            "support": {
                "issues": "https://github.com/wp-cli/import-command/issues",
                "source": "https://github.com/wp-cli/import-command/tree/v2.0.7"
            },
            "time": "2021-05-12T16:54:12+00:00"
        },
        {
            "name": "wp-cli/language-command",
            "version": "v2.0.10",
            "source": {
                "type": "git",
                "url": "https://github.com/wp-cli/language-command.git",
                "reference": "4c02ef431e2825eac7b02e5cf4804c47167b6baf"
            },
            "dist": {
                "type": "zip",
                "url": "https://api.github.com/repos/wp-cli/language-command/zipball/4c02ef431e2825eac7b02e5cf4804c47167b6baf",
                "reference": "4c02ef431e2825eac7b02e5cf4804c47167b6baf",
                "shasum": ""
            },
            "require": {
                "wp-cli/wp-cli": "^2.5"
            },
            "require-dev": {
                "wp-cli/db-command": "^1.3 || ^2",
                "wp-cli/entity-command": "^1.3 || ^2",
                "wp-cli/extension-command": "^1.2 || ^2",
                "wp-cli/wp-cli-tests": "^3.0.11"
            },
            "type": "wp-cli-package",
            "extra": {
                "branch-alias": {
                    "dev-master": "2.x-dev"
                },
                "bundled": true,
                "commands": [
                    "language",
                    "language core",
                    "language core activate",
                    "language core is-installed",
                    "language core install",
                    "language core list",
                    "language core uninstall",
                    "language core update",
                    "language plugin",
                    "language plugin is-installed",
                    "language plugin install",
                    "language plugin list",
                    "language plugin uninstall",
                    "language plugin update",
                    "language theme",
                    "language theme is-installed",
                    "language theme install",
                    "language theme list",
                    "language theme uninstall",
                    "language theme update"
                ]
            },
            "autoload": {
                "psr-4": {
                    "": "src/"
                },
                "files": [
                    "language-command.php"
                ]
            },
            "notification-url": "https://packagist.org/downloads/",
            "license": [
                "MIT"
            ],
            "authors": [
                {
                    "name": "Daniel Bachhuber",
                    "email": "daniel@runcommand.io",
                    "homepage": "https://runcommand.io"
                }
            ],
            "description": "Installs, activates, and manages language packs.",
            "homepage": "https://github.com/wp-cli/language-command",
            "support": {
                "issues": "https://github.com/wp-cli/language-command/issues",
                "source": "https://github.com/wp-cli/language-command/tree/v2.0.10"
            },
            "time": "2021-05-10T10:26:57+00:00"
        },
        {
            "name": "wp-cli/maintenance-mode-command",
            "version": "v2.0.6",
            "source": {
                "type": "git",
                "url": "https://github.com/wp-cli/maintenance-mode-command.git",
                "reference": "26c1c0a79ed1194c863cb95fa364b4db7929d7cc"
            },
            "dist": {
                "type": "zip",
                "url": "https://api.github.com/repos/wp-cli/maintenance-mode-command/zipball/26c1c0a79ed1194c863cb95fa364b4db7929d7cc",
                "reference": "26c1c0a79ed1194c863cb95fa364b4db7929d7cc",
                "shasum": ""
            },
            "require": {
                "wp-cli/wp-cli": "^2.5"
            },
            "require-dev": {
                "wp-cli/wp-cli-tests": "^3.0.11"
            },
            "type": "wp-cli-package",
            "extra": {
                "branch-alias": {
                    "dev-master": "2.x-dev"
                },
                "bundled": true,
                "commands": [
                    "maintenance-mode",
                    "maintenance-mode activate",
                    "maintenance-mode deactivate",
                    "maintenance-mode status",
                    "maintenance-mode is-active"
                ]
            },
            "autoload": {
                "psr-4": {
                    "WP_CLI\\MaintenanceMode\\": "src/"
                },
                "files": [
                    "maintenance-mode-command.php"
                ]
            },
            "notification-url": "https://packagist.org/downloads/",
            "license": [
                "MIT"
            ],
            "authors": [
                {
                    "name": "Thrijith Thankachan",
                    "email": "thrijith13@gmail.com",
                    "homepage": "https://thrijith.com"
                }
            ],
            "description": "Activates, deactivates or checks the status of the maintenance mode of a site.",
            "homepage": "https://github.com/wp-cli/maintenance-mode-command",
            "support": {
                "issues": "https://github.com/wp-cli/maintenance-mode-command/issues",
                "source": "https://github.com/wp-cli/maintenance-mode-command/tree/v2.0.6"
            },
            "time": "2021-05-10T10:23:08+00:00"
        },
        {
            "name": "wp-cli/media-command",
            "version": "v2.0.11",
            "source": {
                "type": "git",
                "url": "https://github.com/wp-cli/media-command.git",
                "reference": "165a462e234e55db2174f9f0f6fab72040e9c510"
            },
            "dist": {
                "type": "zip",
                "url": "https://api.github.com/repos/wp-cli/media-command/zipball/165a462e234e55db2174f9f0f6fab72040e9c510",
                "reference": "165a462e234e55db2174f9f0f6fab72040e9c510",
                "shasum": ""
            },
            "require": {
                "wp-cli/wp-cli": "^2.5"
            },
            "require-dev": {
                "wp-cli/entity-command": "^1.3 || ^2",
                "wp-cli/extension-command": "^2.0",
                "wp-cli/wp-cli-tests": "^3.0.11"
            },
            "type": "wp-cli-package",
            "extra": {
                "branch-alias": {
                    "dev-master": "2.x-dev"
                },
                "bundled": true,
                "commands": [
                    "media",
                    "media import",
                    "media regenerate",
                    "media image-size"
                ]
            },
            "autoload": {
                "psr-4": {
                    "": "src/"
                },
                "files": [
                    "media-command.php"
                ]
            },
            "notification-url": "https://packagist.org/downloads/",
            "license": [
                "MIT"
            ],
            "authors": [
                {
                    "name": "Daniel Bachhuber",
                    "email": "daniel@runcommand.io",
                    "homepage": "https://runcommand.io"
                }
            ],
            "description": "Imports files as attachments, regenerates thumbnails, or lists registered image sizes.",
            "homepage": "https://github.com/wp-cli/media-command",
            "support": {
                "issues": "https://github.com/wp-cli/media-command/issues",
                "source": "https://github.com/wp-cli/media-command/tree/v2.0.11"
            },
            "time": "2021-05-12T06:08:20+00:00"
        },
        {
            "name": "wp-cli/mustangostang-spyc",
            "version": "0.6.3",
            "source": {
                "type": "git",
                "url": "https://github.com/wp-cli/spyc.git",
                "reference": "6aa0b4da69ce9e9a2c8402dab8d43cf32c581cc7"
            },
            "dist": {
                "type": "zip",
                "url": "https://api.github.com/repos/wp-cli/spyc/zipball/6aa0b4da69ce9e9a2c8402dab8d43cf32c581cc7",
                "reference": "6aa0b4da69ce9e9a2c8402dab8d43cf32c581cc7",
                "shasum": ""
            },
            "require": {
                "php": ">=5.3.1"
            },
            "require-dev": {
                "phpunit/phpunit": "4.3.*@dev"
            },
            "type": "library",
            "extra": {
                "branch-alias": {
                    "dev-master": "0.5.x-dev"
                }
            },
            "autoload": {
                "psr-4": {
                    "Mustangostang\\": "src/"
                },
                "files": [
                    "includes/functions.php"
                ]
            },
            "notification-url": "https://packagist.org/downloads/",
            "license": [
                "MIT"
            ],
            "authors": [
                {
                    "name": "mustangostang",
                    "email": "vlad.andersen@gmail.com"
                }
            ],
            "description": "A simple YAML loader/dumper class for PHP (WP-CLI fork)",
            "homepage": "https://github.com/mustangostang/spyc/",
            "support": {
                "source": "https://github.com/wp-cli/spyc/tree/autoload"
            },
            "time": "2017-04-25T11:26:20+00:00"
        },
        {
            "name": "wp-cli/package-command",
            "version": "v2.1.1",
            "source": {
                "type": "git",
                "url": "https://github.com/wp-cli/package-command.git",
                "reference": "2e345df6c67d4f9b4bf42ce12a7fa07b2b44399d"
            },
            "dist": {
                "type": "zip",
                "url": "https://api.github.com/repos/wp-cli/package-command/zipball/2e345df6c67d4f9b4bf42ce12a7fa07b2b44399d",
                "reference": "2e345df6c67d4f9b4bf42ce12a7fa07b2b44399d",
                "shasum": ""
            },
            "require": {
                "composer/composer": ">=1.2.0 <1.7.0 || ^1.7.1 || ^2.0.0",
                "ext-json": "*",
                "wp-cli/wp-cli": "^2.5"
            },
            "require-dev": {
                "wp-cli/scaffold-command": "^1 || ^2",
                "wp-cli/wp-cli-tests": "^3.0.11"
            },
            "type": "wp-cli-package",
            "extra": {
                "branch-alias": {
                    "dev-master": "2.x-dev"
                },
                "bundled": true,
                "commands": [
                    "package",
                    "package browse",
                    "package install",
                    "package list",
                    "package update",
                    "package uninstall"
                ]
            },
            "autoload": {
                "psr-4": {
                    "": "src/"
                },
                "files": [
                    "package-command.php"
                ]
            },
            "notification-url": "https://packagist.org/downloads/",
            "license": [
                "MIT"
            ],
            "authors": [
                {
                    "name": "Daniel Bachhuber",
                    "email": "daniel@runcommand.io",
                    "homepage": "https://runcommand.io"
                }
            ],
            "description": "Lists, installs, and removes WP-CLI packages.",
            "homepage": "https://github.com/wp-cli/package-command",
            "support": {
                "issues": "https://github.com/wp-cli/package-command/issues",
                "source": "https://github.com/wp-cli/package-command/tree/v2.1.1"
            },
            "time": "2021-05-12T17:09:23+00:00"
        },
        {
            "name": "wp-cli/php-cli-tools",
            "version": "v0.11.12",
            "source": {
                "type": "git",
                "url": "https://github.com/wp-cli/php-cli-tools.git",
                "reference": "e472e08489f7504d9e8c5c5a057e1419cd1b2b3e"
            },
            "dist": {
                "type": "zip",
                "url": "https://api.github.com/repos/wp-cli/php-cli-tools/zipball/e472e08489f7504d9e8c5c5a057e1419cd1b2b3e",
                "reference": "e472e08489f7504d9e8c5c5a057e1419cd1b2b3e",
                "shasum": ""
            },
            "require": {
                "php": ">= 5.3.0"
            },
            "type": "library",
            "autoload": {
                "psr-0": {
                    "cli": "lib/"
                },
                "files": [
                    "lib/cli/cli.php"
                ]
            },
            "notification-url": "https://packagist.org/downloads/",
            "license": [
                "MIT"
            ],
            "authors": [
                {
                    "name": "Daniel Bachhuber",
                    "email": "daniel@handbuilt.co",
                    "role": "Maintainer"
                },
                {
                    "name": "James Logsdon",
                    "email": "jlogsdon@php.net",
                    "role": "Developer"
                }
            ],
            "description": "Console utilities for PHP",
            "homepage": "http://github.com/wp-cli/php-cli-tools",
            "keywords": [
                "cli",
                "console"
            ],
            "support": {
                "issues": "https://github.com/wp-cli/php-cli-tools/issues",
                "source": "https://github.com/wp-cli/php-cli-tools/tree/v0.11.12"
            },
            "time": "2021-03-03T12:43:49+00:00"
        },
        {
            "name": "wp-cli/rewrite-command",
            "version": "v2.0.8",
            "source": {
                "type": "git",
                "url": "https://github.com/wp-cli/rewrite-command.git",
                "reference": "468358e07943a7a8be70c95e20d45412d82899ac"
            },
            "dist": {
                "type": "zip",
                "url": "https://api.github.com/repos/wp-cli/rewrite-command/zipball/468358e07943a7a8be70c95e20d45412d82899ac",
                "reference": "468358e07943a7a8be70c95e20d45412d82899ac",
                "shasum": ""
            },
            "require": {
                "wp-cli/wp-cli": "^2.5"
            },
            "require-dev": {
                "wp-cli/entity-command": "^1.3 || ^2",
                "wp-cli/wp-cli-tests": "^3.0.11"
            },
            "type": "wp-cli-package",
            "extra": {
                "branch-alias": {
                    "dev-master": "2.x-dev"
                },
                "bundled": true,
                "commands": [
                    "rewrite",
                    "rewrite flush",
                    "rewrite list",
                    "rewrite structure"
                ]
            },
            "autoload": {
                "psr-4": {
                    "": "src/"
                },
                "files": [
                    "rewrite-command.php"
                ]
            },
            "notification-url": "https://packagist.org/downloads/",
            "license": [
                "MIT"
            ],
            "authors": [
                {
                    "name": "Daniel Bachhuber",
                    "email": "daniel@runcommand.io",
                    "homepage": "https://runcommand.io"
                }
            ],
            "description": "Lists or flushes the site's rewrite rules, updates the permalink structure.",
            "homepage": "https://github.com/wp-cli/rewrite-command",
            "support": {
                "issues": "https://github.com/wp-cli/rewrite-command/issues",
                "source": "https://github.com/wp-cli/rewrite-command/tree/v2.0.8"
            },
            "time": "2021-05-10T10:16:23+00:00"
        },
        {
            "name": "wp-cli/role-command",
            "version": "v2.0.7",
            "source": {
                "type": "git",
                "url": "https://github.com/wp-cli/role-command.git",
                "reference": "7460566febe82b14c34b105c4c6326d3e23f9295"
            },
            "dist": {
                "type": "zip",
                "url": "https://api.github.com/repos/wp-cli/role-command/zipball/7460566febe82b14c34b105c4c6326d3e23f9295",
                "reference": "7460566febe82b14c34b105c4c6326d3e23f9295",
                "shasum": ""
            },
            "require": {
                "wp-cli/wp-cli": "^2.5"
            },
            "require-dev": {
                "wp-cli/wp-cli-tests": "^3.0.11"
            },
            "type": "wp-cli-package",
            "extra": {
                "branch-alias": {
                    "dev-master": "2.x-dev"
                },
                "bundled": true,
                "commands": [
                    "role",
                    "role create",
                    "role delete",
                    "role exists",
                    "role list",
                    "role reset",
                    "cap",
                    "cap add",
                    "cap list",
                    "cap remove"
                ]
            },
            "autoload": {
                "psr-4": {
                    "": "src/"
                },
                "files": [
                    "role-command.php"
                ]
            },
            "notification-url": "https://packagist.org/downloads/",
            "license": [
                "MIT"
            ],
            "authors": [
                {
                    "name": "Daniel Bachhuber",
                    "email": "daniel@runcommand.io",
                    "homepage": "https://runcommand.io"
                }
            ],
            "description": "Adds, removes, lists, and resets roles and capabilities.",
            "homepage": "https://github.com/wp-cli/role-command",
            "support": {
                "issues": "https://github.com/wp-cli/role-command/issues",
                "source": "https://github.com/wp-cli/role-command/tree/v2.0.7"
            },
            "time": "2021-05-10T10:22:04+00:00"
        },
        {
            "name": "wp-cli/scaffold-command",
            "version": "v2.0.14",
            "source": {
                "type": "git",
                "url": "https://github.com/wp-cli/scaffold-command.git",
                "reference": "cde44524fd0499c0364a5ae3a6dc492796e80e0a"
            },
            "dist": {
                "type": "zip",
                "url": "https://api.github.com/repos/wp-cli/scaffold-command/zipball/cde44524fd0499c0364a5ae3a6dc492796e80e0a",
                "reference": "cde44524fd0499c0364a5ae3a6dc492796e80e0a",
                "shasum": ""
            },
            "require": {
                "wp-cli/wp-cli": "^2.5"
            },
            "require-dev": {
                "wp-cli/extension-command": "^1.2 || ^2",
                "wp-cli/wp-cli-tests": "^3.0.11"
            },
            "type": "wp-cli-package",
            "extra": {
                "branch-alias": {
                    "dev-master": "2.x-dev"
                },
                "bundled": true,
                "commands": [
                    "scaffold",
                    "scaffold underscores",
                    "scaffold block",
                    "scaffold child-theme",
                    "scaffold plugin",
                    "scaffold plugin-tests",
                    "scaffold post-type",
                    "scaffold taxonomy",
                    "scaffold theme-tests"
                ]
            },
            "autoload": {
                "psr-4": {
                    "": "src/"
                },
                "files": [
                    "scaffold-command.php"
                ]
            },
            "notification-url": "https://packagist.org/downloads/",
            "license": [
                "MIT"
            ],
            "authors": [
                {
                    "name": "Daniel Bachhuber",
                    "email": "daniel@runcommand.io",
                    "homepage": "https://runcommand.io"
                }
            ],
            "description": "Generates code for post types, taxonomies, blocks, plugins, child themes, etc.",
            "homepage": "https://github.com/wp-cli/scaffold-command",
            "support": {
                "issues": "https://github.com/wp-cli/scaffold-command/issues",
                "source": "https://github.com/wp-cli/scaffold-command/tree/v2.0.14"
            },
            "time": "2021-05-10T10:21:19+00:00"
        },
        {
            "name": "wp-cli/search-replace-command",
            "version": "v2.0.12",
            "source": {
                "type": "git",
                "url": "https://github.com/wp-cli/search-replace-command.git",
                "reference": "7d93abbdfd0c323902ac21fc34186041be743fd0"
            },
            "dist": {
                "type": "zip",
                "url": "https://api.github.com/repos/wp-cli/search-replace-command/zipball/7d93abbdfd0c323902ac21fc34186041be743fd0",
                "reference": "7d93abbdfd0c323902ac21fc34186041be743fd0",
                "shasum": ""
            },
            "require": {
                "wp-cli/wp-cli": "^2.5"
            },
            "require-dev": {
                "wp-cli/db-command": "^1.3 || ^2",
                "wp-cli/entity-command": "^1.3 || ^2",
                "wp-cli/extension-command": "^1.2 || ^2",
                "wp-cli/wp-cli-tests": "^3.0.11"
            },
            "type": "wp-cli-package",
            "extra": {
                "branch-alias": {
                    "dev-master": "2.x-dev"
                },
                "bundled": true,
                "commands": [
                    "search-replace"
                ]
            },
            "autoload": {
                "psr-4": {
                    "": "src/"
                },
                "files": [
                    "search-replace-command.php"
                ]
            },
            "notification-url": "https://packagist.org/downloads/",
            "license": [
                "MIT"
            ],
            "authors": [
                {
                    "name": "Daniel Bachhuber",
                    "email": "daniel@runcommand.io",
                    "homepage": "https://runcommand.io"
                }
            ],
            "description": "Searches/replaces strings in the database.",
            "homepage": "https://github.com/wp-cli/search-replace-command",
            "support": {
                "issues": "https://github.com/wp-cli/search-replace-command/issues",
                "source": "https://github.com/wp-cli/search-replace-command/tree/v2.0.12"
            },
            "time": "2021-05-10T10:26:25+00:00"
        },
        {
            "name": "wp-cli/server-command",
            "version": "v2.0.8",
            "source": {
                "type": "git",
                "url": "https://github.com/wp-cli/server-command.git",
                "reference": "29976aef5c2bdf159b8700eab26bafc943f0be0c"
            },
            "dist": {
                "type": "zip",
                "url": "https://api.github.com/repos/wp-cli/server-command/zipball/29976aef5c2bdf159b8700eab26bafc943f0be0c",
                "reference": "29976aef5c2bdf159b8700eab26bafc943f0be0c",
                "shasum": ""
            },
            "require": {
                "wp-cli/wp-cli": "^2.5"
            },
            "require-dev": {
                "wp-cli/wp-cli-tests": "^3.0.11"
            },
            "type": "wp-cli-package",
            "extra": {
                "branch-alias": {
                    "dev-master": "2.x-dev"
                },
                "bundled": true,
                "commands": [
                    "server"
                ]
            },
            "autoload": {
                "psr-4": {
                    "": "src/"
                },
                "files": [
                    "server-command.php"
                ]
            },
            "notification-url": "https://packagist.org/downloads/",
            "license": [
                "MIT"
            ],
            "authors": [
                {
                    "name": "Daniel Bachhuber",
                    "email": "daniel@runcommand.io",
                    "homepage": "https://runcommand.io"
                }
            ],
            "description": "Launches PHP's built-in web server for a specific WordPress installation.",
            "homepage": "https://github.com/wp-cli/server-command",
            "support": {
                "issues": "https://github.com/wp-cli/server-command/issues",
                "source": "https://github.com/wp-cli/server-command/tree/v2.0.8"
            },
            "time": "2021-05-10T10:26:08+00:00"
        },
        {
            "name": "wp-cli/shell-command",
            "version": "v2.0.9",
            "source": {
                "type": "git",
                "url": "https://github.com/wp-cli/shell-command.git",
                "reference": "f27b34a87b515da646d2e7018a8abc1254416fec"
            },
            "dist": {
                "type": "zip",
                "url": "https://api.github.com/repos/wp-cli/shell-command/zipball/f27b34a87b515da646d2e7018a8abc1254416fec",
                "reference": "f27b34a87b515da646d2e7018a8abc1254416fec",
                "shasum": ""
            },
            "require": {
                "wp-cli/wp-cli": "^2.5"
            },
            "require-dev": {
                "wp-cli/wp-cli-tests": "^3.0.11"
            },
            "type": "wp-cli-package",
            "extra": {
                "branch-alias": {
                    "dev-master": "2.x-dev"
                },
                "bundled": true,
                "commands": [
                    "shell"
                ]
            },
            "autoload": {
                "psr-4": {
                    "": "src/",
                    "WP_CLI\\": "src/WP_CLI"
                },
                "files": [
                    "shell-command.php"
                ]
            },
            "notification-url": "https://packagist.org/downloads/",
            "license": [
                "MIT"
            ],
            "authors": [
                {
                    "name": "Daniel Bachhuber",
                    "email": "daniel@runcommand.io",
                    "homepage": "https://runcommand.io"
                }
            ],
            "description": "Opens an interactive PHP console for running and testing PHP code.",
            "homepage": "https://github.com/wp-cli/shell-command",
            "support": {
                "issues": "https://github.com/wp-cli/shell-command/issues",
                "source": "https://github.com/wp-cli/shell-command/tree/v2.0.9"
            },
            "time": "2021-05-10T10:16:05+00:00"
        },
        {
            "name": "wp-cli/super-admin-command",
            "version": "v2.0.7",
            "source": {
                "type": "git",
                "url": "https://github.com/wp-cli/super-admin-command.git",
                "reference": "ad4bd4e6b6a53afa4ba8664a6dd695be6feb692e"
            },
            "dist": {
                "type": "zip",
                "url": "https://api.github.com/repos/wp-cli/super-admin-command/zipball/ad4bd4e6b6a53afa4ba8664a6dd695be6feb692e",
                "reference": "ad4bd4e6b6a53afa4ba8664a6dd695be6feb692e",
                "shasum": ""
            },
            "require": {
                "wp-cli/wp-cli": "^2.5"
            },
            "require-dev": {
                "wp-cli/entity-command": "^1.3 || ^2",
                "wp-cli/wp-cli-tests": "^3.0.11"
            },
            "type": "wp-cli-package",
            "extra": {
                "branch-alias": {
                    "dev-master": "2.x-dev"
                },
                "bundled": true,
                "commands": [
                    "super-admin",
                    "super-admin add",
                    "super-admin list",
                    "super-admin remove"
                ]
            },
            "autoload": {
                "psr-4": {
                    "": "src/"
                },
                "files": [
                    "super-admin-command.php"
                ]
            },
            "notification-url": "https://packagist.org/downloads/",
            "license": [
                "MIT"
            ],
            "authors": [
                {
                    "name": "Daniel Bachhuber",
                    "email": "daniel@runcommand.io",
                    "homepage": "https://runcommand.io"
                }
            ],
            "description": "Lists, adds, or removes super admin users on a multisite installation.",
            "homepage": "https://github.com/wp-cli/super-admin-command",
            "support": {
                "issues": "https://github.com/wp-cli/super-admin-command/issues",
                "source": "https://github.com/wp-cli/super-admin-command/tree/v2.0.7"
            },
            "time": "2021-05-10T10:25:05+00:00"
        },
        {
            "name": "wp-cli/widget-command",
            "version": "v2.1.4",
            "source": {
                "type": "git",
                "url": "https://github.com/wp-cli/widget-command.git",
                "reference": "5c7b4e147b77e3d768a9a034693ebc7ba1980707"
            },
            "dist": {
                "type": "zip",
                "url": "https://api.github.com/repos/wp-cli/widget-command/zipball/5c7b4e147b77e3d768a9a034693ebc7ba1980707",
                "reference": "5c7b4e147b77e3d768a9a034693ebc7ba1980707",
                "shasum": ""
            },
            "require": {
                "wp-cli/wp-cli": "^2.5"
            },
            "require-dev": {
                "wp-cli/extension-command": "^1.2 || ^2",
                "wp-cli/wp-cli-tests": "^3.0.11"
            },
            "type": "wp-cli-package",
            "extra": {
                "branch-alias": {
                    "dev-master": "2.x-dev"
                },
                "bundled": true,
                "commands": [
                    "widget",
                    "widget add",
                    "widget deactivate",
                    "widget delete",
                    "widget list",
                    "widget move",
                    "widget reset",
                    "widget update",
                    "sidebar",
                    "sidebar list"
                ]
            },
            "autoload": {
                "psr-4": {
                    "": "src/"
                },
                "files": [
                    "widget-command.php"
                ]
            },
            "notification-url": "https://packagist.org/downloads/",
            "license": [
                "MIT"
            ],
            "authors": [
                {
                    "name": "Daniel Bachhuber",
                    "email": "daniel@runcommand.io",
                    "homepage": "https://runcommand.io"
                }
            ],
            "description": "Adds, moves, and removes widgets; lists sidebars.",
            "homepage": "https://github.com/wp-cli/widget-command",
            "support": {
                "issues": "https://github.com/wp-cli/widget-command/issues",
                "source": "https://github.com/wp-cli/widget-command/tree/v2.1.4"
            },
            "time": "2021-05-12T06:27:40+00:00"
        },
        {
            "name": "wp-cli/wp-cli",
            "version": "v2.5.0",
            "source": {
                "type": "git",
                "url": "https://github.com/wp-cli/wp-cli.git",
                "reference": "0bcf0c54f4d35685211d435e25219cc7acbe6d48"
            },
            "dist": {
                "type": "zip",
                "url": "https://api.github.com/repos/wp-cli/wp-cli/zipball/0bcf0c54f4d35685211d435e25219cc7acbe6d48",
                "reference": "0bcf0c54f4d35685211d435e25219cc7acbe6d48",
                "shasum": ""
            },
            "require": {
                "ext-curl": "*",
                "mustache/mustache": "~2.13",
                "php": "^5.6 || ^7.0 || ^8.0",
                "rmccue/requests": "^1.8",
                "symfony/finder": ">2.7",
                "wp-cli/mustangostang-spyc": "^0.6.3",
                "wp-cli/php-cli-tools": "~0.11.2"
            },
            "require-dev": {
                "roave/security-advisories": "dev-master",
                "wp-cli/db-command": "^1.3 || ^2",
                "wp-cli/entity-command": "^1.2 || ^2",
                "wp-cli/extension-command": "^1.1 || ^2",
                "wp-cli/package-command": "^1 || ^2",
                "wp-cli/wp-cli-tests": "^3.0.7"
            },
            "suggest": {
                "ext-readline": "Include for a better --prompt implementation",
                "ext-zip": "Needed to support extraction of ZIP archives when doing downloads or updates"
            },
            "bin": [
                "bin/wp",
                "bin/wp.bat"
            ],
            "type": "library",
            "extra": {
                "branch-alias": {
                    "dev-master": "2.5.x-dev"
                }
            },
            "autoload": {
                "psr-0": {
                    "WP_CLI\\": "php/"
                },
                "classmap": [
                    "php/class-wp-cli.php",
                    "php/class-wp-cli-command.php"
                ]
            },
            "notification-url": "https://packagist.org/downloads/",
            "license": [
                "MIT"
            ],
            "description": "WP-CLI framework",
            "homepage": "https://wp-cli.org",
            "keywords": [
                "cli",
                "wordpress"
            ],
            "support": {
                "docs": "https://make.wordpress.org/cli/handbook/",
                "issues": "https://github.com/wp-cli/wp-cli/issues",
                "source": "https://github.com/wp-cli/wp-cli"
            },
            "time": "2021-05-14T13:44:51+00:00"
        },
        {
            "name": "wp-cli/wp-cli-bundle",
            "version": "v2.5.0",
            "source": {
                "type": "git",
                "url": "https://github.com/wp-cli/wp-cli-bundle.git",
                "reference": "e5bd3fbfd4f1da3b41444091906cbda0f898d852"
            },
            "dist": {
                "type": "zip",
                "url": "https://api.github.com/repos/wp-cli/wp-cli-bundle/zipball/e5bd3fbfd4f1da3b41444091906cbda0f898d852",
                "reference": "e5bd3fbfd4f1da3b41444091906cbda0f898d852",
                "shasum": ""
            },
            "require": {
                "composer/composer": ">=1.5.6 <1.7.0 || ^1.7.1 || ^2.0.0",
                "php": ">=5.6",
                "wp-cli/cache-command": "^2",
                "wp-cli/checksum-command": "^2.1",
                "wp-cli/config-command": "^2.1",
                "wp-cli/core-command": "^2.1",
                "wp-cli/cron-command": "^2",
                "wp-cli/db-command": "^2",
                "wp-cli/embed-command": "^2",
                "wp-cli/entity-command": "^2",
                "wp-cli/eval-command": "^2",
                "wp-cli/export-command": "^2",
                "wp-cli/extension-command": "^2.1",
                "wp-cli/i18n-command": "^2",
                "wp-cli/import-command": "^2",
                "wp-cli/language-command": "^2",
                "wp-cli/maintenance-mode-command": "^2",
                "wp-cli/media-command": "^2",
                "wp-cli/package-command": "^2.1",
                "wp-cli/rewrite-command": "^2",
                "wp-cli/role-command": "^2",
                "wp-cli/scaffold-command": "^2",
                "wp-cli/search-replace-command": "^2",
                "wp-cli/server-command": "^2",
                "wp-cli/shell-command": "^2",
                "wp-cli/super-admin-command": "^2",
                "wp-cli/widget-command": "^2",
                "wp-cli/wp-cli": "^2.5"
            },
            "require-dev": {
                "roave/security-advisories": "dev-master",
                "wp-cli/wp-cli-tests": "^3.0.7"
            },
            "suggest": {
                "psy/psysh": "Enhanced `wp shell` functionality"
            },
            "type": "library",
            "extra": {
                "branch-alias": {
                    "dev-master": "2.5.x-dev"
                }
            },
            "notification-url": "https://packagist.org/downloads/",
            "license": [
                "MIT"
            ],
            "description": "WP-CLI bundle package with default commands.",
            "homepage": "https://wp-cli.org",
            "keywords": [
                "cli",
                "wordpress"
            ],
            "support": {
                "docs": "https://make.wordpress.org/cli/handbook/",
                "issues": "https://github.com/wp-cli/wp-cli-bundle/issues",
                "source": "https://github.com/wp-cli/wp-cli-bundle"
            },
            "time": "2021-05-14T16:34:31+00:00"
        },
        {
            "name": "wp-cli/wp-config-transformer",
            "version": "v1.2.8",
            "source": {
                "type": "git",
                "url": "https://github.com/wp-cli/wp-config-transformer.git",
                "reference": "0bb2b9162c38ca72370380aea11dc06e431e13a5"
            },
            "dist": {
                "type": "zip",
                "url": "https://api.github.com/repos/wp-cli/wp-config-transformer/zipball/0bb2b9162c38ca72370380aea11dc06e431e13a5",
                "reference": "0bb2b9162c38ca72370380aea11dc06e431e13a5",
                "shasum": ""
            },
            "require": {
                "php": ">=5.3.29"
            },
            "require-dev": {
                "composer/composer": ">=1.5.6 <1.7.0 || ^1.7.1 || ^2.0.0",
                "phpunit/phpunit": "^6.5.5 || ^7.0.0",
                "wp-coding-standards/wpcs": "^0.14.0 || ^1.0.0 || ^2.0.0"
            },
            "type": "library",
            "autoload": {
                "files": [
                    "src/WPConfigTransformer.php"
                ]
            },
            "notification-url": "https://packagist.org/downloads/",
            "license": [
                "MIT"
            ],
            "authors": [
                {
                    "name": "Frankie Jarrett",
                    "email": "fjarrett@gmail.com"
                }
            ],
            "description": "Programmatically edit a wp-config.php file.",
            "support": {
                "issues": "https://github.com/wp-cli/wp-config-transformer/issues",
                "source": "https://github.com/wp-cli/wp-config-transformer/tree/v1.2.8"
            },
            "time": "2020-11-12T08:08:10+00:00"
        },
        {
            "name": "wp-coding-standards/wpcs",
            "version": "2.3.0",
            "source": {
                "type": "git",
                "url": "https://github.com/WordPress/WordPress-Coding-Standards.git",
                "reference": "7da1894633f168fe244afc6de00d141f27517b62"
            },
            "dist": {
                "type": "zip",
                "url": "https://api.github.com/repos/WordPress/WordPress-Coding-Standards/zipball/7da1894633f168fe244afc6de00d141f27517b62",
                "reference": "7da1894633f168fe244afc6de00d141f27517b62",
                "shasum": ""
            },
            "require": {
                "php": ">=5.4",
                "squizlabs/php_codesniffer": "^3.3.1"
            },
            "require-dev": {
                "dealerdirect/phpcodesniffer-composer-installer": "^0.5 || ^0.6",
                "phpcompatibility/php-compatibility": "^9.0",
                "phpcsstandards/phpcsdevtools": "^1.0",
                "phpunit/phpunit": "^4.0 || ^5.0 || ^6.0 || ^7.0"
            },
            "suggest": {
                "dealerdirect/phpcodesniffer-composer-installer": "^0.6 || This Composer plugin will sort out the PHPCS 'installed_paths' automatically."
            },
            "type": "phpcodesniffer-standard",
            "notification-url": "https://packagist.org/downloads/",
            "license": [
                "MIT"
            ],
            "authors": [
                {
                    "name": "Contributors",
                    "homepage": "https://github.com/WordPress/WordPress-Coding-Standards/graphs/contributors"
                }
            ],
            "description": "PHP_CodeSniffer rules (sniffs) to enforce WordPress coding conventions",
            "keywords": [
                "phpcs",
                "standards",
                "wordpress"
            ],
            "support": {
                "issues": "https://github.com/WordPress/WordPress-Coding-Standards/issues",
                "source": "https://github.com/WordPress/WordPress-Coding-Standards",
                "wiki": "https://github.com/WordPress/WordPress-Coding-Standards/wiki"
            },
            "time": "2020-05-13T23:57:56+00:00"
        },
        {
            "name": "wp-graphql/wp-graphql-testcase",
<<<<<<< HEAD
            "version": "v1.1.2",
            "source": {
                "type": "git",
                "url": "https://github.com/wp-graphql/wp-graphql-testcase.git",
                "reference": "ce08b71c817deadee30608650b2d19b7fc9b7933"
            },
            "dist": {
                "type": "zip",
                "url": "https://api.github.com/repos/wp-graphql/wp-graphql-testcase/zipball/ce08b71c817deadee30608650b2d19b7fc9b7933",
                "reference": "ce08b71c817deadee30608650b2d19b7fc9b7933",
=======
            "version": "v1.1.3",
            "source": {
                "type": "git",
                "url": "https://github.com/wp-graphql/wp-graphql-testcase.git",
                "reference": "466e157582f2ad8c8c55c4de81509da6f3ef1a14"
            },
            "dist": {
                "type": "zip",
                "url": "https://api.github.com/repos/wp-graphql/wp-graphql-testcase/zipball/466e157582f2ad8c8c55c4de81509da6f3ef1a14",
                "reference": "466e157582f2ad8c8c55c4de81509da6f3ef1a14",
>>>>>>> 7708b4e0
                "shasum": ""
            },
            "require": {
                "php": ">=7.1",
                "phpunit/phpunit": "^7.5",
                "wp-phpunit/wp-phpunit": "^5.7"
            },
            "require-dev": {
                "automattic/vipwpcs": "^2.2",
                "composer/installers": "^1.9",
                "johnpbloch/wordpress": "^5.4",
                "simpod/php-coveralls-mirror": "^3.0",
                "wp-coding-standards/wpcs": "^2.3",
                "wp-graphql/wp-graphql": "^1.1.8"
            },
            "suggest": {
                "codeception/module-asserts": "Needed for \\Tests\\WPGraphQL\\TestCase\\WPGraphQLTestcase to work.",
                "codeception/module-rest": "Needed for \\Tests\\WPGraphQL\\TestCase\\WPGraphQLTestcase to work.",
                "codeception/util-universalframework": "Needed for \\Tests\\WPGraphQL\\TestCase\\WPGraphQLTestcase to work.",
                "lucatume/wp-browser": "Needed for \\Tests\\WPGraphQL\\TestCase\\WPGraphQLTestcase to work.",
                "wp-phpunit/wp-phpunit": "Needed for \\Tests\\WPGraphQL\\TestCase\\WPGraphQLUnitTestcase to work."
            },
            "type": "library",
            "extra": {
                "wordpress-install-dir": "local/public",
                "installer-paths": {
                    "local/public/wp-content/plugins/{$name}/": [
                        "type:wordpress-plugin"
                    ]
                }
            },
            "autoload": {
                "psr-4": {
                    "Tests\\WPGraphQL\\": "src/"
                },
                "classmap": [
                    "src/"
                ]
            },
            "notification-url": "https://packagist.org/downloads/",
            "license": [
                "MIT"
            ],
            "authors": [
                {
                    "name": "Geoff Taylor",
                    "email": "geoffrey.taylor@outlook.com"
                }
            ],
            "description": "Codeception module for WPGraphQL API testing",
            "support": {
                "issues": "https://github.com/wp-graphql/wp-graphql-testcase/issues",
<<<<<<< HEAD
                "source": "https://github.com/wp-graphql/wp-graphql-testcase/tree/v1.1.2"
            },
            "time": "2021-05-30T21:39:56+00:00"
=======
                "source": "https://github.com/wp-graphql/wp-graphql-testcase/tree/v1.1.3"
            },
            "time": "2021-06-02T23:47:27+00:00"
>>>>>>> 7708b4e0
        },
        {
            "name": "wp-phpunit/wp-phpunit",
            "version": "5.7.2",
            "source": {
                "type": "git",
                "url": "https://github.com/wp-phpunit/wp-phpunit.git",
                "reference": "5ab77c1e1328e9bee65f60c246e33b13fc202375"
            },
            "dist": {
                "type": "zip",
                "url": "https://api.github.com/repos/wp-phpunit/wp-phpunit/zipball/5ab77c1e1328e9bee65f60c246e33b13fc202375",
                "reference": "5ab77c1e1328e9bee65f60c246e33b13fc202375",
                "shasum": ""
            },
            "type": "library",
            "autoload": {
                "files": [
                    "__loaded.php"
                ]
            },
            "notification-url": "https://packagist.org/downloads/",
            "license": [
                "GPL-2.0-or-later"
            ],
            "authors": [
                {
                    "name": "Evan Mattson",
                    "email": "me@aaemnnost.tv"
                },
                {
                    "name": "WordPress Community",
                    "homepage": "https://wordpress.org/about/"
                }
            ],
            "description": "WordPress core PHPUnit library",
            "homepage": "https://github.com/wp-phpunit",
            "keywords": [
                "phpunit",
                "test",
                "wordpress"
            ],
            "support": {
                "docs": "https://github.com/wp-phpunit/docs",
                "issues": "https://github.com/wp-phpunit/issues",
                "source": "https://github.com/wp-phpunit/wp-phpunit"
            },
            "time": "2021-03-10T17:57:07+00:00"
        },
        {
            "name": "zordius/lightncandy",
            "version": "v1.2.5",
            "source": {
                "type": "git",
                "url": "https://github.com/zordius/lightncandy.git",
                "reference": "37aa381e0f27d411a630062070c7a5a2174c62e7"
            },
            "dist": {
                "type": "zip",
                "url": "https://api.github.com/repos/zordius/lightncandy/zipball/37aa381e0f27d411a630062070c7a5a2174c62e7",
                "reference": "37aa381e0f27d411a630062070c7a5a2174c62e7",
                "shasum": ""
            },
            "require": {
                "php": ">=7.1.0"
            },
            "require-dev": {
                "phpunit/phpunit": "^7"
            },
            "type": "library",
            "extra": {
                "branch-alias": {
                    "dev-master": "1.2.5-dev"
                }
            },
            "autoload": {
                "psr-4": {
                    "LightnCandy\\": "src"
                }
            },
            "notification-url": "https://packagist.org/downloads/",
            "license": [
                "MIT"
            ],
            "authors": [
                {
                    "name": "Zordius Chen",
                    "email": "zordius@gmail.com"
                }
            ],
            "description": "An extremely fast PHP implementation of handlebars ( http://handlebarsjs.com/ ) and mustache ( http://mustache.github.io/ ).",
            "homepage": "https://github.com/zordius/lightncandy",
            "keywords": [
                "handlebars",
                "logicless",
                "mustache",
                "php",
                "template"
            ],
            "support": {
                "issues": "https://github.com/zordius/lightncandy/issues",
                "source": "https://github.com/zordius/lightncandy/tree/master"
            },
            "time": "2020-03-08T06:00:24+00:00"
        }
    ],
    "aliases": [],
    "minimum-stability": "stable",
    "stability-flags": [],
    "prefer-stable": false,
    "prefer-lowest": false,
    "platform": {
        "php": ">=7.1.0"
    },
    "platform-dev": [],
    "plugin-api-version": "2.0.0"
}<|MERGE_RESOLUTION|>--- conflicted
+++ resolved
@@ -991,16 +991,16 @@
         },
         {
             "name": "composer/ca-bundle",
-            "version": "1.2.9",
+            "version": "1.2.10",
             "source": {
                 "type": "git",
                 "url": "https://github.com/composer/ca-bundle.git",
-                "reference": "78a0e288fdcebf92aa2318a8d3656168da6ac1a5"
-            },
-            "dist": {
-                "type": "zip",
-                "url": "https://api.github.com/repos/composer/ca-bundle/zipball/78a0e288fdcebf92aa2318a8d3656168da6ac1a5",
-                "reference": "78a0e288fdcebf92aa2318a8d3656168da6ac1a5",
+                "reference": "9fdb22c2e97a614657716178093cd1da90a64aa8"
+            },
+            "dist": {
+                "type": "zip",
+                "url": "https://api.github.com/repos/composer/ca-bundle/zipball/9fdb22c2e97a614657716178093cd1da90a64aa8",
+                "reference": "9fdb22c2e97a614657716178093cd1da90a64aa8",
                 "shasum": ""
             },
             "require": {
@@ -1047,7 +1047,7 @@
             "support": {
                 "irc": "irc://irc.freenode.org/composer",
                 "issues": "https://github.com/composer/ca-bundle/issues",
-                "source": "https://github.com/composer/ca-bundle/tree/1.2.9"
+                "source": "https://github.com/composer/ca-bundle/tree/1.2.10"
             },
             "funding": [
                 {
@@ -1063,20 +1063,20 @@
                     "type": "tidelift"
                 }
             ],
-            "time": "2021-01-12T12:10:35+00:00"
+            "time": "2021-06-07T13:58:28+00:00"
         },
         {
             "name": "composer/composer",
-            "version": "2.0.14",
+            "version": "2.1.3",
             "source": {
                 "type": "git",
                 "url": "https://github.com/composer/composer.git",
-                "reference": "92b2ccbef65292ba9f2004271ef47c7231e2eed5"
-            },
-            "dist": {
-                "type": "zip",
-                "url": "https://api.github.com/repos/composer/composer/zipball/92b2ccbef65292ba9f2004271ef47c7231e2eed5",
-                "reference": "92b2ccbef65292ba9f2004271ef47c7231e2eed5",
+                "reference": "fc5c4573aafce3a018eb7f1f8f91cea423970f2e"
+            },
+            "dist": {
+                "type": "zip",
+                "url": "https://api.github.com/repos/composer/composer/zipball/fc5c4573aafce3a018eb7f1f8f91cea423970f2e",
+                "reference": "fc5c4573aafce3a018eb7f1f8f91cea423970f2e",
                 "shasum": ""
             },
             "require": {
@@ -1111,7 +1111,7 @@
             "type": "library",
             "extra": {
                 "branch-alias": {
-                    "dev-master": "2.0-dev"
+                    "dev-master": "2.1-dev"
                 }
             },
             "autoload": {
@@ -1145,7 +1145,7 @@
             "support": {
                 "irc": "irc://irc.freenode.org/composer",
                 "issues": "https://github.com/composer/composer/issues",
-                "source": "https://github.com/composer/composer/tree/2.0.14"
+                "source": "https://github.com/composer/composer/tree/2.1.3"
             },
             "funding": [
                 {
@@ -1161,7 +1161,7 @@
                     "type": "tidelift"
                 }
             ],
-            "time": "2021-05-21T15:03:37+00:00"
+            "time": "2021-06-09T14:31:20+00:00"
         },
         {
             "name": "composer/metadata-minifier",
@@ -2130,7 +2130,7 @@
         },
         {
             "name": "illuminate/collections",
-            "version": "v8.44.0",
+            "version": "v8.46.0",
             "source": {
                 "type": "git",
                 "url": "https://github.com/illuminate/collections.git",
@@ -2184,16 +2184,16 @@
         },
         {
             "name": "illuminate/contracts",
-            "version": "v8.44.0",
+            "version": "v8.46.0",
             "source": {
                 "type": "git",
                 "url": "https://github.com/illuminate/contracts.git",
-                "reference": "b9a7cf6acf1d05d863b6ef67c00cdb0e4ccea097"
-            },
-            "dist": {
-                "type": "zip",
-                "url": "https://api.github.com/repos/illuminate/contracts/zipball/b9a7cf6acf1d05d863b6ef67c00cdb0e4ccea097",
-                "reference": "b9a7cf6acf1d05d863b6ef67c00cdb0e4ccea097",
+                "reference": "199fcedc161ba4a0b83feaddc4629f395dbf1641"
+            },
+            "dist": {
+                "type": "zip",
+                "url": "https://api.github.com/repos/illuminate/contracts/zipball/199fcedc161ba4a0b83feaddc4629f395dbf1641",
+                "reference": "199fcedc161ba4a0b83feaddc4629f395dbf1641",
                 "shasum": ""
             },
             "require": {
@@ -2228,11 +2228,11 @@
                 "issues": "https://github.com/laravel/framework/issues",
                 "source": "https://github.com/laravel/framework"
             },
-            "time": "2021-05-21T19:16:29+00:00"
+            "time": "2021-06-01T14:53:38+00:00"
         },
         {
             "name": "illuminate/macroable",
-            "version": "v8.44.0",
+            "version": "v8.46.0",
             "source": {
                 "type": "git",
                 "url": "https://github.com/illuminate/macroable.git",
@@ -2278,16 +2278,16 @@
         },
         {
             "name": "illuminate/support",
-            "version": "v8.44.0",
+            "version": "v8.46.0",
             "source": {
                 "type": "git",
                 "url": "https://github.com/illuminate/support.git",
-                "reference": "8a2db3cb7e76fdbd28c6172492a79ab540a9b8e5"
-            },
-            "dist": {
-                "type": "zip",
-                "url": "https://api.github.com/repos/illuminate/support/zipball/8a2db3cb7e76fdbd28c6172492a79ab540a9b8e5",
-                "reference": "8a2db3cb7e76fdbd28c6172492a79ab540a9b8e5",
+                "reference": "79e1ec26d58426e4f06e5b548712a8a6dc1ffdca"
+            },
+            "dist": {
+                "type": "zip",
+                "url": "https://api.github.com/repos/illuminate/support/zipball/79e1ec26d58426e4f06e5b548712a8a6dc1ffdca",
+                "reference": "79e1ec26d58426e4f06e5b548712a8a6dc1ffdca",
                 "shasum": ""
             },
             "require": {
@@ -2342,7 +2342,7 @@
                 "issues": "https://github.com/laravel/framework/issues",
                 "source": "https://github.com/laravel/framework"
             },
-            "time": "2021-05-20T18:46:23+00:00"
+            "time": "2021-06-08T13:14:36+00:00"
         },
         {
             "name": "justinrainbow/json-schema",
@@ -2779,16 +2779,16 @@
         },
         {
             "name": "nesbot/carbon",
-            "version": "2.48.1",
+            "version": "2.49.0",
             "source": {
                 "type": "git",
                 "url": "https://github.com/briannesbitt/Carbon.git",
-                "reference": "8d1f50f1436fb4b05e7127360483dd9c6e73da16"
-            },
-            "dist": {
-                "type": "zip",
-                "url": "https://api.github.com/repos/briannesbitt/Carbon/zipball/8d1f50f1436fb4b05e7127360483dd9c6e73da16",
-                "reference": "8d1f50f1436fb4b05e7127360483dd9c6e73da16",
+                "reference": "93d9db91c0235c486875d22f1e08b50bdf3e6eee"
+            },
+            "dist": {
+                "type": "zip",
+                "url": "https://api.github.com/repos/briannesbitt/Carbon/zipball/93d9db91c0235c486875d22f1e08b50bdf3e6eee",
+                "reference": "93d9db91c0235c486875d22f1e08b50bdf3e6eee",
                 "shasum": ""
             },
             "require": {
@@ -2868,7 +2868,7 @@
                     "type": "tidelift"
                 }
             ],
-            "time": "2021-05-26T22:08:38+00:00"
+            "time": "2021-06-02T07:31:40+00:00"
         },
         {
             "name": "phar-io/manifest",
@@ -4319,16 +4319,16 @@
         },
         {
             "name": "rmccue/requests",
-            "version": "v1.8.0",
+            "version": "v1.8.1",
             "source": {
                 "type": "git",
                 "url": "https://github.com/WordPress/Requests.git",
-                "reference": "afbe4790e4def03581c4a0963a1e8aa01f6030f1"
-            },
-            "dist": {
-                "type": "zip",
-                "url": "https://api.github.com/repos/WordPress/Requests/zipball/afbe4790e4def03581c4a0963a1e8aa01f6030f1",
-                "reference": "afbe4790e4def03581c4a0963a1e8aa01f6030f1",
+                "reference": "82e6936366eac3af4d836c18b9d8c31028fe4cd5"
+            },
+            "dist": {
+                "type": "zip",
+                "url": "https://api.github.com/repos/WordPress/Requests/zipball/82e6936366eac3af4d836c18b9d8c31028fe4cd5",
+                "reference": "82e6936366eac3af4d836c18b9d8c31028fe4cd5",
                 "shasum": ""
             },
             "require": {
@@ -4373,9 +4373,9 @@
             ],
             "support": {
                 "issues": "https://github.com/WordPress/Requests/issues",
-                "source": "https://github.com/WordPress/Requests/tree/v1.8.0"
-            },
-            "time": "2021-04-27T11:05:25+00:00"
+                "source": "https://github.com/WordPress/Requests/tree/v1.8.1"
+            },
+            "time": "2021-06-04T09:56:25+00:00"
         },
         {
             "name": "sebastian/code-unit-reverse-lookup",
@@ -9856,18 +9856,6 @@
         },
         {
             "name": "wp-graphql/wp-graphql-testcase",
-<<<<<<< HEAD
-            "version": "v1.1.2",
-            "source": {
-                "type": "git",
-                "url": "https://github.com/wp-graphql/wp-graphql-testcase.git",
-                "reference": "ce08b71c817deadee30608650b2d19b7fc9b7933"
-            },
-            "dist": {
-                "type": "zip",
-                "url": "https://api.github.com/repos/wp-graphql/wp-graphql-testcase/zipball/ce08b71c817deadee30608650b2d19b7fc9b7933",
-                "reference": "ce08b71c817deadee30608650b2d19b7fc9b7933",
-=======
             "version": "v1.1.3",
             "source": {
                 "type": "git",
@@ -9878,7 +9866,6 @@
                 "type": "zip",
                 "url": "https://api.github.com/repos/wp-graphql/wp-graphql-testcase/zipball/466e157582f2ad8c8c55c4de81509da6f3ef1a14",
                 "reference": "466e157582f2ad8c8c55c4de81509da6f3ef1a14",
->>>>>>> 7708b4e0
                 "shasum": ""
             },
             "require": {
@@ -9931,15 +9918,9 @@
             "description": "Codeception module for WPGraphQL API testing",
             "support": {
                 "issues": "https://github.com/wp-graphql/wp-graphql-testcase/issues",
-<<<<<<< HEAD
-                "source": "https://github.com/wp-graphql/wp-graphql-testcase/tree/v1.1.2"
-            },
-            "time": "2021-05-30T21:39:56+00:00"
-=======
                 "source": "https://github.com/wp-graphql/wp-graphql-testcase/tree/v1.1.3"
             },
             "time": "2021-06-02T23:47:27+00:00"
->>>>>>> 7708b4e0
         },
         {
             "name": "wp-phpunit/wp-phpunit",
