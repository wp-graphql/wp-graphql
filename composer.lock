{
    "_readme": [
        "This file locks the dependencies of your project to a known state",
        "Read more about it at https://getcomposer.org/doc/01-basic-usage.md#installing-dependencies",
        "This file is @generated automatically"
    ],
<<<<<<< HEAD
    "content-hash": "7f9eee55a97a1ea6c5f27edc6e5f0420",
=======
    "content-hash": "a283aaa5719896325f79aace2afd105c",
>>>>>>> 31d257e6
    "packages": [
        {
            "name": "appsero/client",
            "version": "v2.0.4",
            "source": {
                "type": "git",
                "url": "https://github.com/Appsero/client.git",
                "reference": "12ff65b9770286d21edf314e7acfcd26fdde3315"
            },
            "dist": {
                "type": "zip",
                "url": "https://api.github.com/repos/Appsero/client/zipball/12ff65b9770286d21edf314e7acfcd26fdde3315",
                "reference": "12ff65b9770286d21edf314e7acfcd26fdde3315",
                "shasum": ""
            },
            "require": {
                "php": ">=5.6"
            },
            "require-dev": {
                "dealerdirect/phpcodesniffer-composer-installer": "^0.7.2",
                "phpcompatibility/phpcompatibility-wp": "dev-master",
                "phpunit/phpunit": "^8.5.31",
                "squizlabs/php_codesniffer": "^3.7",
                "tareq1988/wp-php-cs-fixer": "dev-master",
                "wp-coding-standards/wpcs": "dev-develop"
            },
            "type": "library",
            "autoload": {
                "psr-4": {
                    "Appsero\\": "src/"
                }
            },
            "notification-url": "https://packagist.org/downloads/",
            "license": [
                "MIT"
            ],
            "authors": [
                {
                    "name": "Tareq Hasan",
                    "email": "tareq@appsero.com"
                }
            ],
            "description": "Appsero Client",
            "keywords": [
                "analytics",
                "plugin",
                "theme",
                "wordpress"
            ],
            "support": {
                "issues": "https://github.com/Appsero/client/issues",
                "source": "https://github.com/Appsero/client/tree/v2.0.4"
            },
            "time": "2024-11-25T05:58:23+00:00"
        },
        {
            "name": "ivome/graphql-relay-php",
            "version": "v0.7.0",
            "source": {
                "type": "git",
                "url": "https://github.com/ivome/graphql-relay-php.git",
                "reference": "06bd176103618d896197d85d04a3a17c91e39698"
            },
            "dist": {
                "type": "zip",
                "url": "https://api.github.com/repos/ivome/graphql-relay-php/zipball/06bd176103618d896197d85d04a3a17c91e39698",
                "reference": "06bd176103618d896197d85d04a3a17c91e39698",
                "shasum": ""
            },
            "require": {
                "php": "^7.1 || ^8.0",
                "webonyx/graphql-php": "^14.0 || ^15.0"
            },
            "require-dev": {
                "phpunit/phpunit": "^7.5 || ^8.5 || ^9.5",
                "satooshi/php-coveralls": "~1.0"
            },
            "type": "library",
            "autoload": {
                "classmap": [
                    "src/"
                ]
            },
            "notification-url": "https://packagist.org/downloads/",
            "license": [
                "BSD-3-Clause"
            ],
            "description": "A PHP port of GraphQL Relay reference implementation",
            "homepage": "https://github.com/ivome/graphql-relay-php",
            "keywords": [
                "Relay",
                "api",
                "graphql"
            ],
            "support": {
                "issues": "https://github.com/ivome/graphql-relay-php/issues",
                "source": "https://github.com/ivome/graphql-relay-php/tree/v0.7.0"
            },
            "time": "2023-10-20T15:43:03+00:00"
        },
        {
            "name": "webonyx/graphql-php",
            "version": "v15.18.1",
            "source": {
                "type": "git",
                "url": "https://github.com/webonyx/graphql-php.git",
                "reference": "a167afab66d8aa74b7f552759c0bbd906afb4134"
            },
            "dist": {
                "type": "zip",
                "url": "https://api.github.com/repos/webonyx/graphql-php/zipball/a167afab66d8aa74b7f552759c0bbd906afb4134",
                "reference": "a167afab66d8aa74b7f552759c0bbd906afb4134",
                "shasum": ""
            },
            "require": {
                "ext-json": "*",
                "ext-mbstring": "*",
                "php": "^7.4 || ^8"
            },
            "require-dev": {
                "amphp/amp": "^2.6",
                "amphp/http-server": "^2.1",
                "dms/phpunit-arraysubset-asserts": "dev-master",
                "ergebnis/composer-normalize": "^2.28",
                "friendsofphp/php-cs-fixer": "3.64.0",
                "mll-lab/php-cs-fixer-config": "^5.9.2",
                "nyholm/psr7": "^1.5",
                "phpbench/phpbench": "^1.2",
                "phpstan/extension-installer": "^1.1",
                "phpstan/phpstan": "1.12.10",
                "phpstan/phpstan-phpunit": "1.4.1",
                "phpstan/phpstan-strict-rules": "1.6.1",
                "phpunit/phpunit": "^9.5 || ^10.5.21 || ^11",
                "psr/http-message": "^1 || ^2",
                "react/http": "^1.6",
                "react/promise": "^2.0 || ^3.0",
                "rector/rector": "^1.0",
                "symfony/polyfill-php81": "^1.23",
                "symfony/var-exporter": "^5 || ^6 || ^7",
                "thecodingmachine/safe": "^1.3 || ^2"
            },
            "suggest": {
                "amphp/http-server": "To leverage async resolving with webserver on AMPHP platform",
                "psr/http-message": "To use standard GraphQL server",
                "react/promise": "To leverage async resolving on React PHP platform"
            },
            "type": "library",
            "autoload": {
                "psr-4": {
                    "GraphQL\\": "src/"
                }
            },
            "notification-url": "https://packagist.org/downloads/",
            "license": [
                "MIT"
            ],
            "description": "A PHP port of GraphQL reference implementation",
            "homepage": "https://github.com/webonyx/graphql-php",
            "keywords": [
                "api",
                "graphql"
            ],
            "support": {
                "issues": "https://github.com/webonyx/graphql-php/issues",
                "source": "https://github.com/webonyx/graphql-php/tree/v15.18.1"
            },
            "funding": [
                {
                    "url": "https://opencollective.com/webonyx-graphql-php",
                    "type": "open_collective"
                }
            ],
            "time": "2024-11-13T16:21:54+00:00"
        }
    ],
    "packages-dev": [
        {
            "name": "antecedent/patchwork",
<<<<<<< HEAD
            "version": "2.2.0",
            "source": {
                "type": "git",
                "url": "https://github.com/antecedent/patchwork.git",
                "reference": "b07d4fb37c3c723c8755122160c089e077d5de65"
            },
            "dist": {
                "type": "zip",
                "url": "https://api.github.com/repos/antecedent/patchwork/zipball/b07d4fb37c3c723c8755122160c089e077d5de65",
                "reference": "b07d4fb37c3c723c8755122160c089e077d5de65",
=======
            "version": "2.2.1",
            "source": {
                "type": "git",
                "url": "https://github.com/antecedent/patchwork.git",
                "reference": "1bf183a3e1bd094f231a2128b9ecc5363c269245"
            },
            "dist": {
                "type": "zip",
                "url": "https://api.github.com/repos/antecedent/patchwork/zipball/1bf183a3e1bd094f231a2128b9ecc5363c269245",
                "reference": "1bf183a3e1bd094f231a2128b9ecc5363c269245",
>>>>>>> 31d257e6
                "shasum": ""
            },
            "require": {
                "php": ">=7.1.0"
            },
            "require-dev": {
                "phpunit/phpunit": ">=4"
            },
            "type": "library",
            "notification-url": "https://packagist.org/downloads/",
            "license": [
                "MIT"
            ],
            "authors": [
                {
                    "name": "Ignas Rudaitis",
                    "email": "ignas.rudaitis@gmail.com"
                }
            ],
            "description": "Method redefinition (monkey-patching) functionality for PHP.",
            "homepage": "https://antecedent.github.io/patchwork/",
            "keywords": [
                "aop",
                "aspect",
                "interception",
                "monkeypatching",
                "redefinition",
                "runkit",
                "testing"
            ],
            "support": {
                "issues": "https://github.com/antecedent/patchwork/issues",
<<<<<<< HEAD
                "source": "https://github.com/antecedent/patchwork/tree/2.2.0"
            },
            "time": "2024-09-27T16:59:55+00:00"
=======
                "source": "https://github.com/antecedent/patchwork/tree/2.2.1"
            },
            "time": "2024-12-11T10:19:54+00:00"
>>>>>>> 31d257e6
        },
        {
            "name": "automattic/vipwpcs",
            "version": "3.0.1",
            "source": {
                "type": "git",
                "url": "https://github.com/Automattic/VIP-Coding-Standards.git",
                "reference": "2b1d206d81b74ed999023cffd924f862ff2753c8"
            },
            "dist": {
                "type": "zip",
                "url": "https://api.github.com/repos/Automattic/VIP-Coding-Standards/zipball/2b1d206d81b74ed999023cffd924f862ff2753c8",
                "reference": "2b1d206d81b74ed999023cffd924f862ff2753c8",
                "shasum": ""
            },
            "require": {
                "php": ">=5.4",
                "phpcsstandards/phpcsextra": "^1.2.1",
                "phpcsstandards/phpcsutils": "^1.0.11",
                "sirbrillig/phpcs-variable-analysis": "^2.11.18",
                "squizlabs/php_codesniffer": "^3.9.2",
                "wp-coding-standards/wpcs": "^3.1.0"
            },
            "require-dev": {
                "php-parallel-lint/php-console-highlighter": "^1.0.0",
                "php-parallel-lint/php-parallel-lint": "^1.3.2",
                "phpcompatibility/php-compatibility": "^9",
                "phpcsstandards/phpcsdevtools": "^1.0",
                "phpunit/phpunit": "^4 || ^5 || ^6 || ^7 || ^8 || ^9"
            },
            "type": "phpcodesniffer-standard",
            "notification-url": "https://packagist.org/downloads/",
            "license": [
                "MIT"
            ],
            "authors": [
                {
                    "name": "Contributors",
                    "homepage": "https://github.com/Automattic/VIP-Coding-Standards/graphs/contributors"
                }
            ],
            "description": "PHP_CodeSniffer rules (sniffs) to enforce WordPress VIP minimum coding conventions",
            "keywords": [
                "phpcs",
                "standards",
                "static analysis",
                "wordpress"
            ],
            "support": {
                "issues": "https://github.com/Automattic/VIP-Coding-Standards/issues",
                "source": "https://github.com/Automattic/VIP-Coding-Standards",
                "wiki": "https://github.com/Automattic/VIP-Coding-Standards/wiki"
            },
            "time": "2024-05-10T20:31:09+00:00"
        },
        {
            "name": "behat/gherkin",
            "version": "v4.10.0",
            "source": {
                "type": "git",
                "url": "https://github.com/Behat/Gherkin.git",
                "reference": "cbb83c4c435dd8d05a161f2a5ae322e61b2f4db6"
            },
            "dist": {
                "type": "zip",
                "url": "https://api.github.com/repos/Behat/Gherkin/zipball/cbb83c4c435dd8d05a161f2a5ae322e61b2f4db6",
                "reference": "cbb83c4c435dd8d05a161f2a5ae322e61b2f4db6",
                "shasum": ""
            },
            "require": {
                "php": "~7.2|~8.0"
            },
            "require-dev": {
                "cucumber/cucumber": "dev-gherkin-24.1.0",
                "phpunit/phpunit": "~8|~9",
                "symfony/yaml": "~3|~4|~5|~6|~7"
            },
            "suggest": {
                "symfony/yaml": "If you want to parse features, represented in YAML files"
            },
            "type": "library",
            "extra": {
                "branch-alias": {
                    "dev-master": "4.x-dev"
                }
            },
            "autoload": {
                "psr-0": {
                    "Behat\\Gherkin": "src/"
                }
            },
            "notification-url": "https://packagist.org/downloads/",
            "license": [
                "MIT"
            ],
            "authors": [
                {
                    "name": "Konstantin Kudryashov",
                    "email": "ever.zet@gmail.com",
                    "homepage": "http://everzet.com"
                }
            ],
            "description": "Gherkin DSL parser for PHP",
            "homepage": "http://behat.org/",
            "keywords": [
                "BDD",
                "Behat",
                "Cucumber",
                "DSL",
                "gherkin",
                "parser"
            ],
            "support": {
                "issues": "https://github.com/Behat/Gherkin/issues",
                "source": "https://github.com/Behat/Gherkin/tree/v4.10.0"
            },
            "time": "2024-10-19T14:46:06+00:00"
        },
        {
            "name": "bordoni/phpass",
            "version": "0.3.6",
            "source": {
                "type": "git",
                "url": "https://github.com/bordoni/phpass.git",
                "reference": "12f8f5cc03ebb7efd69554f104afe9aa1aa46e1a"
            },
            "dist": {
                "type": "zip",
                "url": "https://api.github.com/repos/bordoni/phpass/zipball/12f8f5cc03ebb7efd69554f104afe9aa1aa46e1a",
                "reference": "12f8f5cc03ebb7efd69554f104afe9aa1aa46e1a",
                "shasum": ""
            },
            "require": {
                "php": ">=5.3.3"
            },
            "replace": {
                "hautelook/phpass": "0.3.*"
            },
            "type": "library",
            "autoload": {
                "psr-0": {
                    "Hautelook": "src/"
                }
            },
            "notification-url": "https://packagist.org/downloads/",
            "license": [
                "Public Domain"
            ],
            "authors": [
                {
                    "name": "Solar Designer",
                    "email": "solar@openwall.com",
                    "homepage": "http://openwall.com/phpass/"
                },
                {
                    "name": "Gustavo Bordoni",
                    "email": "gustavo@bordoni.me",
                    "homepage": "https://bordoni.me"
                }
            ],
            "description": "Portable PHP password hashing framework",
            "homepage": "http://github.com/bordoni/phpass/",
            "keywords": [
                "blowfish",
                "crypt",
                "password",
                "security"
            ],
            "support": {
                "issues": "https://github.com/bordoni/phpass/issues",
                "source": "https://github.com/bordoni/phpass/tree/0.3.6"
            },
            "time": "2012-08-31T00:00:00+00:00"
        },
        {
            "name": "carbonphp/carbon-doctrine-types",
            "version": "2.1.0",
            "source": {
                "type": "git",
                "url": "https://github.com/CarbonPHP/carbon-doctrine-types.git",
                "reference": "99f76ffa36cce3b70a4a6abce41dba15ca2e84cb"
            },
            "dist": {
                "type": "zip",
                "url": "https://api.github.com/repos/CarbonPHP/carbon-doctrine-types/zipball/99f76ffa36cce3b70a4a6abce41dba15ca2e84cb",
                "reference": "99f76ffa36cce3b70a4a6abce41dba15ca2e84cb",
                "shasum": ""
            },
            "require": {
                "php": "^7.4 || ^8.0"
            },
            "conflict": {
                "doctrine/dbal": "<3.7.0 || >=4.0.0"
            },
            "require-dev": {
                "doctrine/dbal": "^3.7.0",
                "nesbot/carbon": "^2.71.0 || ^3.0.0",
                "phpunit/phpunit": "^10.3"
            },
            "type": "library",
            "autoload": {
                "psr-4": {
                    "Carbon\\Doctrine\\": "src/Carbon/Doctrine/"
                }
            },
            "notification-url": "https://packagist.org/downloads/",
            "license": [
                "MIT"
            ],
            "authors": [
                {
                    "name": "KyleKatarn",
                    "email": "kylekatarnls@gmail.com"
                }
            ],
            "description": "Types to use Carbon in Doctrine",
            "keywords": [
                "carbon",
                "date",
                "datetime",
                "doctrine",
                "time"
            ],
            "support": {
                "issues": "https://github.com/CarbonPHP/carbon-doctrine-types/issues",
                "source": "https://github.com/CarbonPHP/carbon-doctrine-types/tree/2.1.0"
            },
            "funding": [
                {
                    "url": "https://github.com/kylekatarnls",
                    "type": "github"
                },
                {
                    "url": "https://opencollective.com/Carbon",
                    "type": "open_collective"
                },
                {
                    "url": "https://tidelift.com/funding/github/packagist/nesbot/carbon",
                    "type": "tidelift"
                }
            ],
            "time": "2023-12-11T17:09:12+00:00"
        },
        {
            "name": "codeception/codeception",
            "version": "4.2.2",
            "source": {
                "type": "git",
                "url": "https://github.com/Codeception/Codeception.git",
                "reference": "b88014f3348c93f3df99dc6d0967b0dbfa804474"
            },
            "dist": {
                "type": "zip",
                "url": "https://api.github.com/repos/Codeception/Codeception/zipball/b88014f3348c93f3df99dc6d0967b0dbfa804474",
                "reference": "b88014f3348c93f3df99dc6d0967b0dbfa804474",
                "shasum": ""
            },
            "require": {
                "behat/gherkin": "^4.4.0",
                "codeception/lib-asserts": "^1.0 | 2.0.*@dev",
                "codeception/phpunit-wrapper": ">6.0.15 <6.1.0 | ^6.6.1 | ^7.7.1 | ^8.1.1 | ^9.0",
                "codeception/stub": "^2.0 | ^3.0 | ^4.0",
                "ext-curl": "*",
                "ext-json": "*",
                "ext-mbstring": "*",
                "guzzlehttp/psr7": "^1.4 | ^2.0",
                "php": ">=5.6.0 <9.0",
                "symfony/console": ">=2.7 <6.0",
                "symfony/css-selector": ">=2.7 <6.0",
                "symfony/event-dispatcher": ">=2.7 <6.0",
                "symfony/finder": ">=2.7 <6.0",
                "symfony/yaml": ">=2.7 <6.0"
            },
            "require-dev": {
                "codeception/module-asserts": "^1.0 | 2.0.*@dev",
                "codeception/module-cli": "^1.0 | 2.0.*@dev",
                "codeception/module-db": "^1.0 | 2.0.*@dev",
                "codeception/module-filesystem": "^1.0 | 2.0.*@dev",
                "codeception/module-phpbrowser": "^1.0 | 2.0.*@dev",
                "codeception/specify": "~0.3",
                "codeception/util-universalframework": "*@dev",
                "monolog/monolog": "~1.8",
                "squizlabs/php_codesniffer": "~2.0",
                "symfony/process": ">=2.7 <6.0",
                "vlucas/phpdotenv": "^2.0 | ^3.0 | ^4.0 | ^5.0"
            },
            "suggest": {
                "codeception/specify": "BDD-style code blocks",
                "codeception/verify": "BDD-style assertions",
                "hoa/console": "For interactive console functionality",
                "stecman/symfony-console-completion": "For BASH autocompletion",
                "symfony/phpunit-bridge": "For phpunit-bridge support"
            },
            "bin": [
                "codecept"
            ],
            "type": "library",
            "extra": {
                "branch-alias": []
            },
            "autoload": {
                "files": [
                    "functions.php"
                ],
                "psr-4": {
                    "Codeception\\": "src/Codeception",
                    "Codeception\\Extension\\": "ext"
                }
            },
            "notification-url": "https://packagist.org/downloads/",
            "license": [
                "MIT"
            ],
            "authors": [
                {
                    "name": "Michael Bodnarchuk",
                    "email": "davert@mail.ua",
                    "homepage": "https://codegyre.com"
                }
            ],
            "description": "BDD-style testing framework",
            "homepage": "https://codeception.com/",
            "keywords": [
                "BDD",
                "TDD",
                "acceptance testing",
                "functional testing",
                "unit testing"
            ],
            "support": {
                "issues": "https://github.com/Codeception/Codeception/issues",
                "source": "https://github.com/Codeception/Codeception/tree/4.2.2"
            },
            "funding": [
                {
                    "url": "https://opencollective.com/codeception",
                    "type": "open_collective"
                }
            ],
            "time": "2022-08-13T13:28:25+00:00"
        },
        {
            "name": "codeception/lib-asserts",
            "version": "1.13.2",
            "source": {
                "type": "git",
                "url": "https://github.com/Codeception/lib-asserts.git",
                "reference": "184231d5eab66bc69afd6b9429344d80c67a33b6"
            },
            "dist": {
                "type": "zip",
                "url": "https://api.github.com/repos/Codeception/lib-asserts/zipball/184231d5eab66bc69afd6b9429344d80c67a33b6",
                "reference": "184231d5eab66bc69afd6b9429344d80c67a33b6",
                "shasum": ""
            },
            "require": {
                "codeception/phpunit-wrapper": ">6.0.15 <6.1.0 | ^6.6.1 | ^7.7.1 | ^8.0.3 | ^9.0",
                "ext-dom": "*",
                "php": ">=5.6.0 <9.0"
            },
            "type": "library",
            "autoload": {
                "classmap": [
                    "src/"
                ]
            },
            "notification-url": "https://packagist.org/downloads/",
            "license": [
                "MIT"
            ],
            "authors": [
                {
                    "name": "Michael Bodnarchuk",
                    "email": "davert@mail.ua",
                    "homepage": "http://codegyre.com"
                },
                {
                    "name": "Gintautas Miselis"
                },
                {
                    "name": "Gustavo Nieves",
                    "homepage": "https://medium.com/@ganieves"
                }
            ],
            "description": "Assertion methods used by Codeception core and Asserts module",
            "homepage": "https://codeception.com/",
            "keywords": [
                "codeception"
            ],
            "support": {
                "issues": "https://github.com/Codeception/lib-asserts/issues",
                "source": "https://github.com/Codeception/lib-asserts/tree/1.13.2"
            },
            "time": "2020-10-21T16:26:20+00:00"
        },
        {
            "name": "codeception/lib-innerbrowser",
            "version": "1.5.1",
            "source": {
                "type": "git",
                "url": "https://github.com/Codeception/lib-innerbrowser.git",
                "reference": "31b4b56ad53c3464fcb2c0a14d55a51a201bd3c2"
            },
            "dist": {
                "type": "zip",
                "url": "https://api.github.com/repos/Codeception/lib-innerbrowser/zipball/31b4b56ad53c3464fcb2c0a14d55a51a201bd3c2",
                "reference": "31b4b56ad53c3464fcb2c0a14d55a51a201bd3c2",
                "shasum": ""
            },
            "require": {
                "codeception/codeception": "4.*@dev",
                "ext-dom": "*",
                "ext-json": "*",
                "ext-mbstring": "*",
                "php": ">=5.6.0 <9.0",
                "symfony/browser-kit": ">=2.7 <6.0",
                "symfony/dom-crawler": ">=2.7 <6.0"
            },
            "conflict": {
                "codeception/codeception": "<4.0"
            },
            "require-dev": {
                "codeception/util-universalframework": "dev-master"
            },
            "type": "library",
            "autoload": {
                "classmap": [
                    "src/"
                ]
            },
            "notification-url": "https://packagist.org/downloads/",
            "license": [
                "MIT"
            ],
            "authors": [
                {
                    "name": "Michael Bodnarchuk",
                    "email": "davert@mail.ua",
                    "homepage": "http://codegyre.com"
                },
                {
                    "name": "Gintautas Miselis"
                }
            ],
            "description": "Parent library for all Codeception framework modules and PhpBrowser",
            "homepage": "https://codeception.com/",
            "keywords": [
                "codeception"
            ],
            "support": {
                "issues": "https://github.com/Codeception/lib-innerbrowser/issues",
                "source": "https://github.com/Codeception/lib-innerbrowser/tree/1.5.1"
            },
            "time": "2021-08-30T15:21:42+00:00"
        },
        {
            "name": "codeception/module-asserts",
            "version": "1.3.1",
            "source": {
                "type": "git",
                "url": "https://github.com/Codeception/module-asserts.git",
                "reference": "59374f2fef0cabb9e8ddb53277e85cdca74328de"
            },
            "dist": {
                "type": "zip",
                "url": "https://api.github.com/repos/Codeception/module-asserts/zipball/59374f2fef0cabb9e8ddb53277e85cdca74328de",
                "reference": "59374f2fef0cabb9e8ddb53277e85cdca74328de",
                "shasum": ""
            },
            "require": {
                "codeception/codeception": "*@dev",
                "codeception/lib-asserts": "^1.13.1",
                "php": ">=5.6.0 <9.0"
            },
            "conflict": {
                "codeception/codeception": "<4.0"
            },
            "type": "library",
            "autoload": {
                "classmap": [
                    "src/"
                ]
            },
            "notification-url": "https://packagist.org/downloads/",
            "license": [
                "MIT"
            ],
            "authors": [
                {
                    "name": "Michael Bodnarchuk"
                },
                {
                    "name": "Gintautas Miselis"
                },
                {
                    "name": "Gustavo Nieves",
                    "homepage": "https://medium.com/@ganieves"
                }
            ],
            "description": "Codeception module containing various assertions",
            "homepage": "https://codeception.com/",
            "keywords": [
                "assertions",
                "asserts",
                "codeception"
            ],
            "support": {
                "issues": "https://github.com/Codeception/module-asserts/issues",
                "source": "https://github.com/Codeception/module-asserts/tree/1.3.1"
            },
            "time": "2020-10-21T16:48:15+00:00"
        },
        {
            "name": "codeception/module-cli",
            "version": "1.1.1",
            "source": {
                "type": "git",
                "url": "https://github.com/Codeception/module-cli.git",
                "reference": "1f841ad4a1d43e5d9e60a43c4cc9e5af8008024f"
            },
            "dist": {
                "type": "zip",
                "url": "https://api.github.com/repos/Codeception/module-cli/zipball/1f841ad4a1d43e5d9e60a43c4cc9e5af8008024f",
                "reference": "1f841ad4a1d43e5d9e60a43c4cc9e5af8008024f",
                "shasum": ""
            },
            "require": {
                "codeception/codeception": "*@dev",
                "php": ">=5.6.0 <9.0"
            },
            "conflict": {
                "codeception/codeception": "<4.0"
            },
            "type": "library",
            "autoload": {
                "classmap": [
                    "src/"
                ]
            },
            "notification-url": "https://packagist.org/downloads/",
            "license": [
                "MIT"
            ],
            "authors": [
                {
                    "name": "Michael Bodnarchuk"
                }
            ],
            "description": "Codeception module for testing basic shell commands and shell output",
            "homepage": "http://codeception.com/",
            "keywords": [
                "codeception"
            ],
            "support": {
                "issues": "https://github.com/Codeception/module-cli/issues",
                "source": "https://github.com/Codeception/module-cli/tree/1.1.1"
            },
            "time": "2020-12-26T16:56:19+00:00"
        },
        {
            "name": "codeception/module-db",
            "version": "1.2.0",
            "source": {
                "type": "git",
                "url": "https://github.com/Codeception/module-db.git",
                "reference": "04c3e66fbd3a3ced17fcccc49627f6393a97b04b"
            },
            "dist": {
                "type": "zip",
                "url": "https://api.github.com/repos/Codeception/module-db/zipball/04c3e66fbd3a3ced17fcccc49627f6393a97b04b",
                "reference": "04c3e66fbd3a3ced17fcccc49627f6393a97b04b",
                "shasum": ""
            },
            "require": {
                "codeception/codeception": "*@dev",
                "php": ">=5.6.0 <9.0"
            },
            "conflict": {
                "codeception/codeception": "<4.0"
            },
            "type": "library",
            "autoload": {
                "classmap": [
                    "src/"
                ]
            },
            "notification-url": "https://packagist.org/downloads/",
            "license": [
                "MIT"
            ],
            "authors": [
                {
                    "name": "Michael Bodnarchuk"
                },
                {
                    "name": "Gintautas Miselis"
                }
            ],
            "description": "DB module for Codeception",
            "homepage": "http://codeception.com/",
            "keywords": [
                "codeception",
                "database-testing",
                "db-testing"
            ],
            "support": {
                "issues": "https://github.com/Codeception/module-db/issues",
                "source": "https://github.com/Codeception/module-db/tree/1.2.0"
            },
            "time": "2022-03-05T19:38:40+00:00"
        },
        {
            "name": "codeception/module-filesystem",
            "version": "1.0.3",
            "source": {
                "type": "git",
                "url": "https://github.com/Codeception/module-filesystem.git",
                "reference": "781be167fb1557bfc9b61e0a4eac60a32c534ec1"
            },
            "dist": {
                "type": "zip",
                "url": "https://api.github.com/repos/Codeception/module-filesystem/zipball/781be167fb1557bfc9b61e0a4eac60a32c534ec1",
                "reference": "781be167fb1557bfc9b61e0a4eac60a32c534ec1",
                "shasum": ""
            },
            "require": {
                "codeception/codeception": "^4.0",
                "php": ">=5.6.0 <9.0",
                "symfony/finder": ">=2.7 <6.0"
            },
            "conflict": {
                "codeception/codeception": "<4.0"
            },
            "type": "library",
            "autoload": {
                "classmap": [
                    "src/"
                ]
            },
            "notification-url": "https://packagist.org/downloads/",
            "license": [
                "MIT"
            ],
            "authors": [
                {
                    "name": "Michael Bodnarchuk"
                },
                {
                    "name": "Gintautas Miselis"
                }
            ],
            "description": "Codeception module for testing local filesystem",
            "homepage": "http://codeception.com/",
            "keywords": [
                "codeception",
                "filesystem"
            ],
            "support": {
                "issues": "https://github.com/Codeception/module-filesystem/issues",
                "source": "https://github.com/Codeception/module-filesystem/tree/1.0.3"
            },
            "time": "2020-10-24T14:46:40+00:00"
        },
        {
            "name": "codeception/module-phpbrowser",
            "version": "1.0.3",
            "source": {
                "type": "git",
                "url": "https://github.com/Codeception/module-phpbrowser.git",
                "reference": "8ba6bede11d0914e74d98691f427fd8f397f192e"
            },
            "dist": {
                "type": "zip",
                "url": "https://api.github.com/repos/Codeception/module-phpbrowser/zipball/8ba6bede11d0914e74d98691f427fd8f397f192e",
                "reference": "8ba6bede11d0914e74d98691f427fd8f397f192e",
                "shasum": ""
            },
            "require": {
                "codeception/codeception": "^4.1",
                "codeception/lib-innerbrowser": "^1.3",
                "guzzlehttp/guzzle": "^6.3|^7.0",
                "php": ">=5.6.0 <9.0"
            },
            "conflict": {
                "codeception/codeception": "<4.0"
            },
            "require-dev": {
                "codeception/module-rest": "^1.0"
            },
            "suggest": {
                "codeception/phpbuiltinserver": "Start and stop PHP built-in web server for your tests"
            },
            "type": "library",
            "autoload": {
                "classmap": [
                    "src/"
                ]
            },
            "notification-url": "https://packagist.org/downloads/",
            "license": [
                "MIT"
            ],
            "authors": [
                {
                    "name": "Michael Bodnarchuk"
                },
                {
                    "name": "Gintautas Miselis"
                }
            ],
            "description": "Codeception module for testing web application over HTTP",
            "homepage": "http://codeception.com/",
            "keywords": [
                "codeception",
                "functional-testing",
                "http"
            ],
            "support": {
                "issues": "https://github.com/Codeception/module-phpbrowser/issues",
                "source": "https://github.com/Codeception/module-phpbrowser/tree/1.0.3"
            },
            "time": "2022-05-21T13:50:41+00:00"
        },
        {
            "name": "codeception/module-rest",
            "version": "1.4.2",
            "source": {
                "type": "git",
                "url": "https://github.com/Codeception/module-rest.git",
                "reference": "9cd7a87fd9343494e7782f7bdb51687c25046917"
            },
            "dist": {
                "type": "zip",
                "url": "https://api.github.com/repos/Codeception/module-rest/zipball/9cd7a87fd9343494e7782f7bdb51687c25046917",
                "reference": "9cd7a87fd9343494e7782f7bdb51687c25046917",
                "shasum": ""
            },
            "require": {
                "codeception/codeception": "^4.0",
                "justinrainbow/json-schema": "~5.2.9",
                "php": ">=5.6.6 <9.0",
                "softcreatr/jsonpath": "^0.5 || ^0.7"
            },
            "require-dev": {
                "codeception/lib-innerbrowser": "^1.0",
                "codeception/util-universalframework": "^1.0"
            },
            "suggest": {
                "aws/aws-sdk-php": "For using AWS Auth"
            },
            "type": "library",
            "autoload": {
                "classmap": [
                    "src/"
                ]
            },
            "notification-url": "https://packagist.org/downloads/",
            "license": [
                "MIT"
            ],
            "authors": [
                {
                    "name": "Gintautas Miselis"
                }
            ],
            "description": "REST module for Codeception",
            "homepage": "http://codeception.com/",
            "keywords": [
                "codeception",
                "rest"
            ],
            "support": {
                "issues": "https://github.com/Codeception/module-rest/issues",
                "source": "https://github.com/Codeception/module-rest/tree/1.4.2"
            },
            "time": "2021-11-18T18:58:15+00:00"
        },
        {
            "name": "codeception/module-webdriver",
            "version": "1.4.1",
            "source": {
                "type": "git",
                "url": "https://github.com/Codeception/module-webdriver.git",
                "reference": "e22ac7da756df659df6dd4fac2dff9c859e30131"
            },
            "dist": {
                "type": "zip",
                "url": "https://api.github.com/repos/Codeception/module-webdriver/zipball/e22ac7da756df659df6dd4fac2dff9c859e30131",
                "reference": "e22ac7da756df659df6dd4fac2dff9c859e30131",
                "shasum": ""
            },
            "require": {
                "codeception/codeception": "^4.0",
                "php": ">=5.6.0 <9.0",
                "php-webdriver/webdriver": "^1.8.0"
            },
            "suggest": {
                "codeception/phpbuiltinserver": "Start and stop PHP built-in web server for your tests"
            },
            "type": "library",
            "autoload": {
                "classmap": [
                    "src/"
                ]
            },
            "notification-url": "https://packagist.org/downloads/",
            "license": [
                "MIT"
            ],
            "authors": [
                {
                    "name": "Michael Bodnarchuk"
                },
                {
                    "name": "Gintautas Miselis"
                },
                {
                    "name": "Zaahid Bateson"
                }
            ],
            "description": "WebDriver module for Codeception",
            "homepage": "http://codeception.com/",
            "keywords": [
                "acceptance-testing",
                "browser-testing",
                "codeception"
            ],
            "support": {
                "issues": "https://github.com/Codeception/module-webdriver/issues",
                "source": "https://github.com/Codeception/module-webdriver/tree/1.4.1"
            },
            "time": "2022-09-12T05:09:51+00:00"
        },
        {
            "name": "codeception/phpunit-wrapper",
            "version": "9.0.9",
            "source": {
                "type": "git",
                "url": "https://github.com/Codeception/phpunit-wrapper.git",
                "reference": "7439a53ae367986e9c22b2ac00f9d7376bb2f8cf"
            },
            "dist": {
                "type": "zip",
                "url": "https://api.github.com/repos/Codeception/phpunit-wrapper/zipball/7439a53ae367986e9c22b2ac00f9d7376bb2f8cf",
                "reference": "7439a53ae367986e9c22b2ac00f9d7376bb2f8cf",
                "shasum": ""
            },
            "require": {
                "php": ">=7.2",
                "phpunit/phpunit": "^9.0"
            },
            "require-dev": {
                "codeception/specify": "*",
                "consolidation/robo": "^3.0.0-alpha3",
                "vlucas/phpdotenv": "^3.0"
            },
            "type": "library",
            "autoload": {
                "psr-4": {
                    "Codeception\\PHPUnit\\": "src/"
                }
            },
            "notification-url": "https://packagist.org/downloads/",
            "license": [
                "MIT"
            ],
            "authors": [
                {
                    "name": "Davert",
                    "email": "davert.php@resend.cc"
                },
                {
                    "name": "Naktibalda"
                }
            ],
            "description": "PHPUnit classes used by Codeception",
            "support": {
                "issues": "https://github.com/Codeception/phpunit-wrapper/issues",
                "source": "https://github.com/Codeception/phpunit-wrapper/tree/9.0.9"
            },
            "time": "2022-05-23T06:24:11+00:00"
        },
        {
            "name": "codeception/stub",
            "version": "4.0.2",
            "source": {
                "type": "git",
                "url": "https://github.com/Codeception/Stub.git",
                "reference": "18a148dacd293fc7b044042f5aa63a82b08bff5d"
            },
            "dist": {
                "type": "zip",
                "url": "https://api.github.com/repos/Codeception/Stub/zipball/18a148dacd293fc7b044042f5aa63a82b08bff5d",
                "reference": "18a148dacd293fc7b044042f5aa63a82b08bff5d",
                "shasum": ""
            },
            "require": {
                "php": "^7.4 | ^8.0",
                "phpunit/phpunit": "^8.4 | ^9.0 | ^10.0 | 10.0.x-dev"
            },
            "require-dev": {
                "consolidation/robo": "^3.0"
            },
            "type": "library",
            "autoload": {
                "psr-4": {
                    "Codeception\\": "src/"
                }
            },
            "notification-url": "https://packagist.org/downloads/",
            "license": [
                "MIT"
            ],
            "description": "Flexible Stub wrapper for PHPUnit's Mock Builder",
            "support": {
                "issues": "https://github.com/Codeception/Stub/issues",
                "source": "https://github.com/Codeception/Stub/tree/4.0.2"
            },
            "time": "2022-01-31T19:25:15+00:00"
        },
        {
            "name": "codeception/util-universalframework",
            "version": "1.0.0",
            "source": {
                "type": "git",
                "url": "https://github.com/Codeception/util-universalframework.git",
                "reference": "cc381f364c6d24f9b9c7b70a4c724949725f491a"
            },
            "dist": {
                "type": "zip",
                "url": "https://api.github.com/repos/Codeception/util-universalframework/zipball/cc381f364c6d24f9b9c7b70a4c724949725f491a",
                "reference": "cc381f364c6d24f9b9c7b70a4c724949725f491a",
                "shasum": ""
            },
            "type": "library",
            "autoload": {
                "classmap": [
                    "src/"
                ]
            },
            "notification-url": "https://packagist.org/downloads/",
            "license": [
                "MIT"
            ],
            "authors": [
                {
                    "name": "Gintautas Miselis"
                }
            ],
            "description": "Mock framework module used in internal Codeception tests",
            "homepage": "http://codeception.com/",
            "support": {
                "issues": "https://github.com/Codeception/util-universalframework/issues",
                "source": "https://github.com/Codeception/util-universalframework/tree/1.0.0"
            },
            "time": "2019-09-22T06:06:49+00:00"
        },
        {
            "name": "composer/ca-bundle",
            "version": "1.5.4",
            "source": {
                "type": "git",
                "url": "https://github.com/composer/ca-bundle.git",
                "reference": "bc0593537a463e55cadf45fd938d23b75095b7e1"
            },
            "dist": {
                "type": "zip",
                "url": "https://api.github.com/repos/composer/ca-bundle/zipball/bc0593537a463e55cadf45fd938d23b75095b7e1",
                "reference": "bc0593537a463e55cadf45fd938d23b75095b7e1",
                "shasum": ""
            },
            "require": {
                "ext-openssl": "*",
                "ext-pcre": "*",
                "php": "^7.2 || ^8.0"
            },
            "require-dev": {
                "phpstan/phpstan": "^1.10",
                "phpunit/phpunit": "^8 || ^9",
                "psr/log": "^1.0 || ^2.0 || ^3.0",
                "symfony/process": "^4.0 || ^5.0 || ^6.0 || ^7.0"
            },
            "type": "library",
            "extra": {
                "branch-alias": {
                    "dev-main": "1.x-dev"
                }
            },
            "autoload": {
                "psr-4": {
                    "Composer\\CaBundle\\": "src"
                }
            },
            "notification-url": "https://packagist.org/downloads/",
            "license": [
                "MIT"
            ],
            "authors": [
                {
                    "name": "Jordi Boggiano",
                    "email": "j.boggiano@seld.be",
                    "homepage": "http://seld.be"
                }
            ],
            "description": "Lets you find a path to the system CA bundle, and includes a fallback to the Mozilla CA bundle.",
            "keywords": [
                "cabundle",
                "cacert",
                "certificate",
                "ssl",
                "tls"
            ],
            "support": {
                "irc": "irc://irc.freenode.org/composer",
                "issues": "https://github.com/composer/ca-bundle/issues",
                "source": "https://github.com/composer/ca-bundle/tree/1.5.4"
            },
            "funding": [
                {
                    "url": "https://packagist.com",
                    "type": "custom"
                },
                {
                    "url": "https://github.com/composer",
                    "type": "github"
                },
                {
                    "url": "https://tidelift.com/funding/github/packagist/composer/composer",
                    "type": "tidelift"
                }
            ],
            "time": "2024-11-27T15:35:25+00:00"
        },
        {
            "name": "composer/class-map-generator",
            "version": "1.5.0",
            "source": {
                "type": "git",
                "url": "https://github.com/composer/class-map-generator.git",
                "reference": "4b0a223cf5be7c9ee7e0ef1bc7db42b4a97c9915"
            },
            "dist": {
                "type": "zip",
                "url": "https://api.github.com/repos/composer/class-map-generator/zipball/4b0a223cf5be7c9ee7e0ef1bc7db42b4a97c9915",
                "reference": "4b0a223cf5be7c9ee7e0ef1bc7db42b4a97c9915",
                "shasum": ""
            },
            "require": {
                "composer/pcre": "^2.1 || ^3.1",
                "php": "^7.2 || ^8.0",
                "symfony/finder": "^4.4 || ^5.3 || ^6 || ^7"
            },
            "require-dev": {
                "phpstan/phpstan": "^1.12 || ^2",
                "phpstan/phpstan-deprecation-rules": "^1 || ^2",
                "phpstan/phpstan-phpunit": "^1 || ^2",
                "phpstan/phpstan-strict-rules": "^1.1 || ^2",
                "phpunit/phpunit": "^8",
                "symfony/filesystem": "^5.4 || ^6"
            },
            "type": "library",
            "extra": {
                "branch-alias": {
                    "dev-main": "1.x-dev"
                }
            },
            "autoload": {
                "psr-4": {
                    "Composer\\ClassMapGenerator\\": "src"
                }
            },
            "notification-url": "https://packagist.org/downloads/",
            "license": [
                "MIT"
            ],
            "authors": [
                {
                    "name": "Jordi Boggiano",
                    "email": "j.boggiano@seld.be",
                    "homepage": "https://seld.be"
                }
            ],
            "description": "Utilities to scan PHP code and generate class maps.",
            "keywords": [
                "classmap"
            ],
            "support": {
                "issues": "https://github.com/composer/class-map-generator/issues",
                "source": "https://github.com/composer/class-map-generator/tree/1.5.0"
            },
            "funding": [
                {
                    "url": "https://packagist.com",
                    "type": "custom"
                },
                {
                    "url": "https://github.com/composer",
                    "type": "github"
                },
                {
                    "url": "https://tidelift.com/funding/github/packagist/composer/composer",
                    "type": "tidelift"
                }
            ],
            "time": "2024-11-25T16:11:06+00:00"
        },
        {
            "name": "composer/composer",
            "version": "2.7.7",
            "source": {
                "type": "git",
                "url": "https://github.com/composer/composer.git",
                "reference": "291942978f39435cf904d33739f98d7d4eca7b23"
            },
            "dist": {
                "type": "zip",
                "url": "https://api.github.com/repos/composer/composer/zipball/291942978f39435cf904d33739f98d7d4eca7b23",
                "reference": "291942978f39435cf904d33739f98d7d4eca7b23",
                "shasum": ""
            },
            "require": {
                "composer/ca-bundle": "^1.0",
                "composer/class-map-generator": "^1.3.3",
                "composer/metadata-minifier": "^1.0",
                "composer/pcre": "^2.1 || ^3.1",
                "composer/semver": "^3.3",
                "composer/spdx-licenses": "^1.5.7",
                "composer/xdebug-handler": "^2.0.2 || ^3.0.3",
                "justinrainbow/json-schema": "^5.2.11",
                "php": "^7.2.5 || ^8.0",
                "psr/log": "^1.0 || ^2.0 || ^3.0",
                "react/promise": "^2.8 || ^3",
                "seld/jsonlint": "^1.4",
                "seld/phar-utils": "^1.2",
                "seld/signal-handler": "^2.0",
                "symfony/console": "^5.4.11 || ^6.0.11 || ^7",
                "symfony/filesystem": "^5.4 || ^6.0 || ^7",
                "symfony/finder": "^5.4 || ^6.0 || ^7",
                "symfony/polyfill-php73": "^1.24",
                "symfony/polyfill-php80": "^1.24",
                "symfony/polyfill-php81": "^1.24",
                "symfony/process": "^5.4 || ^6.0 || ^7"
            },
            "require-dev": {
                "phpstan/phpstan": "^1.11.0",
                "phpstan/phpstan-deprecation-rules": "^1.2.0",
                "phpstan/phpstan-phpunit": "^1.4.0",
                "phpstan/phpstan-strict-rules": "^1.6.0",
                "phpstan/phpstan-symfony": "^1.4.0",
                "symfony/phpunit-bridge": "^6.4.1 || ^7.0.1"
            },
            "suggest": {
                "ext-openssl": "Enabling the openssl extension allows you to access https URLs for repositories and packages",
                "ext-zip": "Enabling the zip extension allows you to unzip archives",
                "ext-zlib": "Allow gzip compression of HTTP requests"
            },
            "bin": [
                "bin/composer"
            ],
            "type": "library",
            "extra": {
                "phpstan": {
                    "includes": [
                        "phpstan/rules.neon"
                    ]
                },
                "branch-alias": {
                    "dev-main": "2.7-dev"
                }
            },
            "autoload": {
                "psr-4": {
                    "Composer\\": "src/Composer/"
                }
            },
            "notification-url": "https://packagist.org/downloads/",
            "license": [
                "MIT"
            ],
            "authors": [
                {
                    "name": "Nils Adermann",
                    "email": "naderman@naderman.de",
                    "homepage": "https://www.naderman.de"
                },
                {
                    "name": "Jordi Boggiano",
                    "email": "j.boggiano@seld.be",
                    "homepage": "https://seld.be"
                }
            ],
            "description": "Composer helps you declare, manage and install dependencies of PHP projects. It ensures you have the right stack everywhere.",
            "homepage": "https://getcomposer.org/",
            "keywords": [
                "autoload",
                "dependency",
                "package"
            ],
            "support": {
                "irc": "ircs://irc.libera.chat:6697/composer",
                "issues": "https://github.com/composer/composer/issues",
                "security": "https://github.com/composer/composer/security/policy",
                "source": "https://github.com/composer/composer/tree/2.7.7"
            },
            "funding": [
                {
                    "url": "https://packagist.com",
                    "type": "custom"
                },
                {
                    "url": "https://github.com/composer",
                    "type": "github"
                },
                {
                    "url": "https://tidelift.com/funding/github/packagist/composer/composer",
                    "type": "tidelift"
                }
            ],
            "time": "2024-06-10T20:11:12+00:00"
        },
        {
            "name": "composer/metadata-minifier",
            "version": "1.0.0",
            "source": {
                "type": "git",
                "url": "https://github.com/composer/metadata-minifier.git",
                "reference": "c549d23829536f0d0e984aaabbf02af91f443207"
            },
            "dist": {
                "type": "zip",
                "url": "https://api.github.com/repos/composer/metadata-minifier/zipball/c549d23829536f0d0e984aaabbf02af91f443207",
                "reference": "c549d23829536f0d0e984aaabbf02af91f443207",
                "shasum": ""
            },
            "require": {
                "php": "^5.3.2 || ^7.0 || ^8.0"
            },
            "require-dev": {
                "composer/composer": "^2",
                "phpstan/phpstan": "^0.12.55",
                "symfony/phpunit-bridge": "^4.2 || ^5"
            },
            "type": "library",
            "extra": {
                "branch-alias": {
                    "dev-main": "1.x-dev"
                }
            },
            "autoload": {
                "psr-4": {
                    "Composer\\MetadataMinifier\\": "src"
                }
            },
            "notification-url": "https://packagist.org/downloads/",
            "license": [
                "MIT"
            ],
            "authors": [
                {
                    "name": "Jordi Boggiano",
                    "email": "j.boggiano@seld.be",
                    "homepage": "http://seld.be"
                }
            ],
            "description": "Small utility library that handles metadata minification and expansion.",
            "keywords": [
                "composer",
                "compression"
            ],
            "support": {
                "issues": "https://github.com/composer/metadata-minifier/issues",
                "source": "https://github.com/composer/metadata-minifier/tree/1.0.0"
            },
            "funding": [
                {
                    "url": "https://packagist.com",
                    "type": "custom"
                },
                {
                    "url": "https://github.com/composer",
                    "type": "github"
                },
                {
                    "url": "https://tidelift.com/funding/github/packagist/composer/composer",
                    "type": "tidelift"
                }
            ],
            "time": "2021-04-07T13:37:33+00:00"
        },
        {
            "name": "composer/pcre",
<<<<<<< HEAD
            "version": "3.3.2",
            "source": {
                "type": "git",
                "url": "https://github.com/composer/pcre.git",
                "reference": "b2bed4734f0cc156ee1fe9c0da2550420d99a21e"
            },
            "dist": {
                "type": "zip",
                "url": "https://api.github.com/repos/composer/pcre/zipball/b2bed4734f0cc156ee1fe9c0da2550420d99a21e",
                "reference": "b2bed4734f0cc156ee1fe9c0da2550420d99a21e",
=======
            "version": "2.3.2",
            "source": {
                "type": "git",
                "url": "https://github.com/composer/pcre.git",
                "reference": "ebb81df8f52b40172d14062ae96a06939d80a069"
            },
            "dist": {
                "type": "zip",
                "url": "https://api.github.com/repos/composer/pcre/zipball/ebb81df8f52b40172d14062ae96a06939d80a069",
                "reference": "ebb81df8f52b40172d14062ae96a06939d80a069",
>>>>>>> 31d257e6
                "shasum": ""
            },
            "require": {
                "php": "^7.4 || ^8.0"
            },
            "conflict": {
                "phpstan/phpstan": "<1.11.10"
            },
            "require-dev": {
                "phpstan/phpstan": "^1.12 || ^2",
                "phpstan/phpstan-strict-rules": "^1 || ^2",
                "phpunit/phpunit": "^8 || ^9"
            },
            "type": "library",
            "extra": {
<<<<<<< HEAD
                "branch-alias": {
                    "dev-main": "3.x-dev"
                },
=======
>>>>>>> 31d257e6
                "phpstan": {
                    "includes": [
                        "extension.neon"
                    ]
                },
                "branch-alias": {
                    "dev-main": "2.x-dev"
                }
            },
            "autoload": {
                "psr-4": {
                    "Composer\\Pcre\\": "src"
                }
            },
            "notification-url": "https://packagist.org/downloads/",
            "license": [
                "MIT"
            ],
            "authors": [
                {
                    "name": "Jordi Boggiano",
                    "email": "j.boggiano@seld.be",
                    "homepage": "http://seld.be"
                }
            ],
            "description": "PCRE wrapping library that offers type-safe preg_* replacements.",
            "keywords": [
                "PCRE",
                "preg",
                "regex",
                "regular expression"
            ],
            "support": {
                "issues": "https://github.com/composer/pcre/issues",
<<<<<<< HEAD
                "source": "https://github.com/composer/pcre/tree/3.3.2"
=======
                "source": "https://github.com/composer/pcre/tree/2.3.2"
>>>>>>> 31d257e6
            },
            "funding": [
                {
                    "url": "https://packagist.com",
                    "type": "custom"
                },
                {
                    "url": "https://github.com/composer",
                    "type": "github"
                },
                {
                    "url": "https://tidelift.com/funding/github/packagist/composer/composer",
                    "type": "tidelift"
                }
            ],
<<<<<<< HEAD
            "time": "2024-11-12T16:29:46+00:00"
=======
            "time": "2024-11-12T16:24:47+00:00"
>>>>>>> 31d257e6
        },
        {
            "name": "composer/semver",
            "version": "3.4.3",
            "source": {
                "type": "git",
                "url": "https://github.com/composer/semver.git",
                "reference": "4313d26ada5e0c4edfbd1dc481a92ff7bff91f12"
            },
            "dist": {
                "type": "zip",
                "url": "https://api.github.com/repos/composer/semver/zipball/4313d26ada5e0c4edfbd1dc481a92ff7bff91f12",
                "reference": "4313d26ada5e0c4edfbd1dc481a92ff7bff91f12",
                "shasum": ""
            },
            "require": {
                "php": "^5.3.2 || ^7.0 || ^8.0"
            },
            "require-dev": {
                "phpstan/phpstan": "^1.11",
                "symfony/phpunit-bridge": "^3 || ^7"
            },
            "type": "library",
            "extra": {
                "branch-alias": {
                    "dev-main": "3.x-dev"
                }
            },
            "autoload": {
                "psr-4": {
                    "Composer\\Semver\\": "src"
                }
            },
            "notification-url": "https://packagist.org/downloads/",
            "license": [
                "MIT"
            ],
            "authors": [
                {
                    "name": "Nils Adermann",
                    "email": "naderman@naderman.de",
                    "homepage": "http://www.naderman.de"
                },
                {
                    "name": "Jordi Boggiano",
                    "email": "j.boggiano@seld.be",
                    "homepage": "http://seld.be"
                },
                {
                    "name": "Rob Bast",
                    "email": "rob.bast@gmail.com",
                    "homepage": "http://robbast.nl"
                }
            ],
            "description": "Semver library that offers utilities, version constraint parsing and validation.",
            "keywords": [
                "semantic",
                "semver",
                "validation",
                "versioning"
            ],
            "support": {
                "irc": "ircs://irc.libera.chat:6697/composer",
                "issues": "https://github.com/composer/semver/issues",
                "source": "https://github.com/composer/semver/tree/3.4.3"
            },
            "funding": [
                {
                    "url": "https://packagist.com",
                    "type": "custom"
                },
                {
                    "url": "https://github.com/composer",
                    "type": "github"
                },
                {
                    "url": "https://tidelift.com/funding/github/packagist/composer/composer",
                    "type": "tidelift"
                }
            ],
            "time": "2024-09-19T14:15:21+00:00"
        },
        {
            "name": "composer/spdx-licenses",
            "version": "1.5.8",
            "source": {
                "type": "git",
                "url": "https://github.com/composer/spdx-licenses.git",
                "reference": "560bdcf8deb88ae5d611c80a2de8ea9d0358cc0a"
            },
            "dist": {
                "type": "zip",
                "url": "https://api.github.com/repos/composer/spdx-licenses/zipball/560bdcf8deb88ae5d611c80a2de8ea9d0358cc0a",
                "reference": "560bdcf8deb88ae5d611c80a2de8ea9d0358cc0a",
                "shasum": ""
            },
            "require": {
                "php": "^5.3.2 || ^7.0 || ^8.0"
            },
            "require-dev": {
                "phpstan/phpstan": "^0.12.55",
                "symfony/phpunit-bridge": "^4.2 || ^5"
            },
            "type": "library",
            "extra": {
                "branch-alias": {
                    "dev-main": "1.x-dev"
                }
            },
            "autoload": {
                "psr-4": {
                    "Composer\\Spdx\\": "src"
                }
            },
            "notification-url": "https://packagist.org/downloads/",
            "license": [
                "MIT"
            ],
            "authors": [
                {
                    "name": "Nils Adermann",
                    "email": "naderman@naderman.de",
                    "homepage": "http://www.naderman.de"
                },
                {
                    "name": "Jordi Boggiano",
                    "email": "j.boggiano@seld.be",
                    "homepage": "http://seld.be"
                },
                {
                    "name": "Rob Bast",
                    "email": "rob.bast@gmail.com",
                    "homepage": "http://robbast.nl"
                }
            ],
            "description": "SPDX licenses list and validation library.",
            "keywords": [
                "license",
                "spdx",
                "validator"
            ],
            "support": {
                "irc": "ircs://irc.libera.chat:6697/composer",
                "issues": "https://github.com/composer/spdx-licenses/issues",
                "source": "https://github.com/composer/spdx-licenses/tree/1.5.8"
            },
            "funding": [
                {
                    "url": "https://packagist.com",
                    "type": "custom"
                },
                {
                    "url": "https://github.com/composer",
                    "type": "github"
                },
                {
                    "url": "https://tidelift.com/funding/github/packagist/composer/composer",
                    "type": "tidelift"
                }
            ],
            "time": "2023-11-20T07:44:33+00:00"
        },
        {
            "name": "composer/xdebug-handler",
            "version": "3.0.5",
            "source": {
                "type": "git",
                "url": "https://github.com/composer/xdebug-handler.git",
                "reference": "6c1925561632e83d60a44492e0b344cf48ab85ef"
            },
            "dist": {
                "type": "zip",
                "url": "https://api.github.com/repos/composer/xdebug-handler/zipball/6c1925561632e83d60a44492e0b344cf48ab85ef",
                "reference": "6c1925561632e83d60a44492e0b344cf48ab85ef",
                "shasum": ""
            },
            "require": {
                "composer/pcre": "^1 || ^2 || ^3",
                "php": "^7.2.5 || ^8.0",
                "psr/log": "^1 || ^2 || ^3"
            },
            "require-dev": {
                "phpstan/phpstan": "^1.0",
                "phpstan/phpstan-strict-rules": "^1.1",
                "phpunit/phpunit": "^8.5 || ^9.6 || ^10.5"
            },
            "type": "library",
            "autoload": {
                "psr-4": {
                    "Composer\\XdebugHandler\\": "src"
                }
            },
            "notification-url": "https://packagist.org/downloads/",
            "license": [
                "MIT"
            ],
            "authors": [
                {
                    "name": "John Stevenson",
                    "email": "john-stevenson@blueyonder.co.uk"
                }
            ],
            "description": "Restarts a process without Xdebug.",
            "keywords": [
                "Xdebug",
                "performance"
            ],
            "support": {
                "irc": "ircs://irc.libera.chat:6697/composer",
                "issues": "https://github.com/composer/xdebug-handler/issues",
                "source": "https://github.com/composer/xdebug-handler/tree/3.0.5"
            },
            "funding": [
                {
                    "url": "https://packagist.com",
                    "type": "custom"
                },
                {
                    "url": "https://github.com/composer",
                    "type": "github"
                },
                {
                    "url": "https://tidelift.com/funding/github/packagist/composer/composer",
                    "type": "tidelift"
                }
            ],
            "time": "2024-05-06T16:37:16+00:00"
        },
        {
            "name": "dealerdirect/phpcodesniffer-composer-installer",
            "version": "v1.0.0",
            "source": {
                "type": "git",
                "url": "https://github.com/PHPCSStandards/composer-installer.git",
                "reference": "4be43904336affa5c2f70744a348312336afd0da"
            },
            "dist": {
                "type": "zip",
                "url": "https://api.github.com/repos/PHPCSStandards/composer-installer/zipball/4be43904336affa5c2f70744a348312336afd0da",
                "reference": "4be43904336affa5c2f70744a348312336afd0da",
                "shasum": ""
            },
            "require": {
                "composer-plugin-api": "^1.0 || ^2.0",
                "php": ">=5.4",
                "squizlabs/php_codesniffer": "^2.0 || ^3.1.0 || ^4.0"
            },
            "require-dev": {
                "composer/composer": "*",
                "ext-json": "*",
                "ext-zip": "*",
                "php-parallel-lint/php-parallel-lint": "^1.3.1",
                "phpcompatibility/php-compatibility": "^9.0",
                "yoast/phpunit-polyfills": "^1.0"
            },
            "type": "composer-plugin",
            "extra": {
                "class": "PHPCSStandards\\Composer\\Plugin\\Installers\\PHPCodeSniffer\\Plugin"
            },
            "autoload": {
                "psr-4": {
                    "PHPCSStandards\\Composer\\Plugin\\Installers\\PHPCodeSniffer\\": "src/"
                }
            },
            "notification-url": "https://packagist.org/downloads/",
            "license": [
                "MIT"
            ],
            "authors": [
                {
                    "name": "Franck Nijhof",
                    "email": "franck.nijhof@dealerdirect.com",
                    "homepage": "http://www.frenck.nl",
                    "role": "Developer / IT Manager"
                },
                {
                    "name": "Contributors",
                    "homepage": "https://github.com/PHPCSStandards/composer-installer/graphs/contributors"
                }
            ],
            "description": "PHP_CodeSniffer Standards Composer Installer Plugin",
            "homepage": "http://www.dealerdirect.com",
            "keywords": [
                "PHPCodeSniffer",
                "PHP_CodeSniffer",
                "code quality",
                "codesniffer",
                "composer",
                "installer",
                "phpcbf",
                "phpcs",
                "plugin",
                "qa",
                "quality",
                "standard",
                "standards",
                "style guide",
                "stylecheck",
                "tests"
            ],
            "support": {
                "issues": "https://github.com/PHPCSStandards/composer-installer/issues",
                "source": "https://github.com/PHPCSStandards/composer-installer"
            },
            "time": "2023-01-05T11:28:13+00:00"
        },
        {
            "name": "dg/mysql-dump",
            "version": "v1.6.0",
            "source": {
                "type": "git",
                "url": "https://github.com/dg/MySQL-dump.git",
                "reference": "b83859026dc3651c6aa39376705fbfa57c0486c5"
            },
            "dist": {
                "type": "zip",
                "url": "https://api.github.com/repos/dg/MySQL-dump/zipball/b83859026dc3651c6aa39376705fbfa57c0486c5",
                "reference": "b83859026dc3651c6aa39376705fbfa57c0486c5",
                "shasum": ""
            },
            "require": {
                "php": ">=7.1"
            },
            "type": "library",
            "autoload": {
                "classmap": [
                    "src/"
                ]
            },
            "notification-url": "https://packagist.org/downloads/",
            "license": [
                "BSD-3-Clause"
            ],
            "authors": [
                {
                    "name": "David Grudl",
                    "homepage": "http://davidgrudl.com"
                }
            ],
            "description": "MySQL database dump.",
            "homepage": "https://github.com/dg/MySQL-dump",
            "keywords": [
                "mysql"
            ],
            "support": {
                "source": "https://github.com/dg/MySQL-dump/tree/v1.6.0"
            },
            "time": "2024-09-16T04:30:48+00:00"
        },
        {
            "name": "doctrine/inflector",
            "version": "2.0.10",
            "source": {
                "type": "git",
                "url": "https://github.com/doctrine/inflector.git",
                "reference": "5817d0659c5b50c9b950feb9af7b9668e2c436bc"
            },
            "dist": {
                "type": "zip",
                "url": "https://api.github.com/repos/doctrine/inflector/zipball/5817d0659c5b50c9b950feb9af7b9668e2c436bc",
                "reference": "5817d0659c5b50c9b950feb9af7b9668e2c436bc",
                "shasum": ""
            },
            "require": {
                "php": "^7.2 || ^8.0"
            },
            "require-dev": {
                "doctrine/coding-standard": "^11.0",
                "phpstan/phpstan": "^1.8",
                "phpstan/phpstan-phpunit": "^1.1",
                "phpstan/phpstan-strict-rules": "^1.3",
                "phpunit/phpunit": "^8.5 || ^9.5",
                "vimeo/psalm": "^4.25 || ^5.4"
            },
            "type": "library",
            "autoload": {
                "psr-4": {
                    "Doctrine\\Inflector\\": "lib/Doctrine/Inflector"
                }
            },
            "notification-url": "https://packagist.org/downloads/",
            "license": [
                "MIT"
            ],
            "authors": [
                {
                    "name": "Guilherme Blanco",
                    "email": "guilhermeblanco@gmail.com"
                },
                {
                    "name": "Roman Borschel",
                    "email": "roman@code-factory.org"
                },
                {
                    "name": "Benjamin Eberlei",
                    "email": "kontakt@beberlei.de"
                },
                {
                    "name": "Jonathan Wage",
                    "email": "jonwage@gmail.com"
                },
                {
                    "name": "Johannes Schmitt",
                    "email": "schmittjoh@gmail.com"
                }
            ],
            "description": "PHP Doctrine Inflector is a small library that can perform string manipulations with regard to upper/lowercase and singular/plural forms of words.",
            "homepage": "https://www.doctrine-project.org/projects/inflector.html",
            "keywords": [
                "inflection",
                "inflector",
                "lowercase",
                "manipulation",
                "php",
                "plural",
                "singular",
                "strings",
                "uppercase",
                "words"
            ],
            "support": {
                "issues": "https://github.com/doctrine/inflector/issues",
                "source": "https://github.com/doctrine/inflector/tree/2.0.10"
            },
            "funding": [
                {
                    "url": "https://www.doctrine-project.org/sponsorship.html",
                    "type": "custom"
                },
                {
                    "url": "https://www.patreon.com/phpdoctrine",
                    "type": "patreon"
                },
                {
                    "url": "https://tidelift.com/funding/github/packagist/doctrine%2Finflector",
                    "type": "tidelift"
                }
            ],
            "time": "2024-02-18T20:23:39+00:00"
        },
        {
            "name": "doctrine/instantiator",
            "version": "1.5.0",
            "source": {
                "type": "git",
                "url": "https://github.com/doctrine/instantiator.git",
                "reference": "0a0fa9780f5d4e507415a065172d26a98d02047b"
            },
            "dist": {
                "type": "zip",
                "url": "https://api.github.com/repos/doctrine/instantiator/zipball/0a0fa9780f5d4e507415a065172d26a98d02047b",
                "reference": "0a0fa9780f5d4e507415a065172d26a98d02047b",
                "shasum": ""
            },
            "require": {
                "php": "^7.1 || ^8.0"
            },
            "require-dev": {
                "doctrine/coding-standard": "^9 || ^11",
                "ext-pdo": "*",
                "ext-phar": "*",
                "phpbench/phpbench": "^0.16 || ^1",
                "phpstan/phpstan": "^1.4",
                "phpstan/phpstan-phpunit": "^1",
                "phpunit/phpunit": "^7.5 || ^8.5 || ^9.5",
                "vimeo/psalm": "^4.30 || ^5.4"
            },
            "type": "library",
            "autoload": {
                "psr-4": {
                    "Doctrine\\Instantiator\\": "src/Doctrine/Instantiator/"
                }
            },
            "notification-url": "https://packagist.org/downloads/",
            "license": [
                "MIT"
            ],
            "authors": [
                {
                    "name": "Marco Pivetta",
                    "email": "ocramius@gmail.com",
                    "homepage": "https://ocramius.github.io/"
                }
            ],
            "description": "A small, lightweight utility to instantiate objects in PHP without invoking their constructors",
            "homepage": "https://www.doctrine-project.org/projects/instantiator.html",
            "keywords": [
                "constructor",
                "instantiate"
            ],
            "support": {
                "issues": "https://github.com/doctrine/instantiator/issues",
                "source": "https://github.com/doctrine/instantiator/tree/1.5.0"
            },
            "funding": [
                {
                    "url": "https://www.doctrine-project.org/sponsorship.html",
                    "type": "custom"
                },
                {
                    "url": "https://www.patreon.com/phpdoctrine",
                    "type": "patreon"
                },
                {
                    "url": "https://tidelift.com/funding/github/packagist/doctrine%2Finstantiator",
                    "type": "tidelift"
                }
            ],
            "time": "2022-12-30T00:15:36+00:00"
        },
        {
            "name": "eftec/bladeone",
            "version": "3.52",
            "source": {
                "type": "git",
                "url": "https://github.com/EFTEC/BladeOne.git",
                "reference": "a19bf66917de0b29836983db87a455a4f6e32148"
            },
            "dist": {
                "type": "zip",
                "url": "https://api.github.com/repos/EFTEC/BladeOne/zipball/a19bf66917de0b29836983db87a455a4f6e32148",
                "reference": "a19bf66917de0b29836983db87a455a4f6e32148",
                "shasum": ""
            },
            "require": {
                "ext-json": "*",
                "php": ">=5.6"
            },
            "require-dev": {
                "friendsofphp/php-cs-fixer": "^2.16.1",
                "phpunit/phpunit": "^5.7",
                "squizlabs/php_codesniffer": "^3.5.4"
            },
            "suggest": {
                "eftec/bladeonehtml": "Extension to create forms",
                "ext-mbstring": "This extension is used if it's active"
            },
            "type": "library",
            "autoload": {
                "psr-4": {
                    "eftec\\bladeone\\": "lib/"
                }
            },
            "notification-url": "https://packagist.org/downloads/",
            "license": [
                "MIT"
            ],
            "authors": [
                {
                    "name": "Jorge Patricio Castro Castillo",
                    "email": "jcastro@eftec.cl"
                }
            ],
            "description": "The standalone version Blade Template Engine from Laravel in a single php file",
            "homepage": "https://github.com/EFTEC/BladeOne",
            "keywords": [
                "blade",
                "php",
                "template",
                "templating",
                "view"
            ],
            "support": {
                "issues": "https://github.com/EFTEC/BladeOne/issues",
                "source": "https://github.com/EFTEC/BladeOne/tree/3.52"
            },
            "time": "2021-04-17T13:49:01+00:00"
        },
        {
            "name": "gettext/gettext",
            "version": "v4.8.12",
            "source": {
                "type": "git",
                "url": "https://github.com/php-gettext/Gettext.git",
                "reference": "11af89ee6c087db3cf09ce2111a150bca5c46e12"
            },
            "dist": {
                "type": "zip",
                "url": "https://api.github.com/repos/php-gettext/Gettext/zipball/11af89ee6c087db3cf09ce2111a150bca5c46e12",
                "reference": "11af89ee6c087db3cf09ce2111a150bca5c46e12",
                "shasum": ""
            },
            "require": {
                "gettext/languages": "^2.3",
                "php": ">=5.4.0"
            },
            "require-dev": {
                "illuminate/view": "^5.0.x-dev",
                "phpunit/phpunit": "^4.8|^5.7|^6.5",
                "squizlabs/php_codesniffer": "^3.0",
                "symfony/yaml": "~2",
                "twig/extensions": "*",
                "twig/twig": "^1.31|^2.0"
            },
            "suggest": {
                "illuminate/view": "Is necessary if you want to use the Blade extractor",
                "symfony/yaml": "Is necessary if you want to use the Yaml extractor/generator",
                "twig/extensions": "Is necessary if you want to use the Twig extractor",
                "twig/twig": "Is necessary if you want to use the Twig extractor"
            },
            "type": "library",
            "autoload": {
                "psr-4": {
                    "Gettext\\": "src"
                }
            },
            "notification-url": "https://packagist.org/downloads/",
            "license": [
                "MIT"
            ],
            "authors": [
                {
                    "name": "Oscar Otero",
                    "email": "oom@oscarotero.com",
                    "homepage": "http://oscarotero.com",
                    "role": "Developer"
                }
            ],
            "description": "PHP gettext manager",
            "homepage": "https://github.com/oscarotero/Gettext",
            "keywords": [
                "JS",
                "gettext",
                "i18n",
                "mo",
                "po",
                "translation"
            ],
            "support": {
                "email": "oom@oscarotero.com",
                "issues": "https://github.com/oscarotero/Gettext/issues",
                "source": "https://github.com/php-gettext/Gettext/tree/v4.8.12"
            },
            "funding": [
                {
                    "url": "https://paypal.me/oscarotero",
                    "type": "custom"
                },
                {
                    "url": "https://github.com/oscarotero",
                    "type": "github"
                },
                {
                    "url": "https://www.patreon.com/misteroom",
                    "type": "patreon"
                }
            ],
            "time": "2024-05-18T10:25:07+00:00"
        },
        {
            "name": "gettext/languages",
            "version": "2.10.0",
            "source": {
                "type": "git",
                "url": "https://github.com/php-gettext/Languages.git",
                "reference": "4d61d67fe83a2ad85959fe6133d6d9ba7dddd1ab"
            },
            "dist": {
                "type": "zip",
                "url": "https://api.github.com/repos/php-gettext/Languages/zipball/4d61d67fe83a2ad85959fe6133d6d9ba7dddd1ab",
                "reference": "4d61d67fe83a2ad85959fe6133d6d9ba7dddd1ab",
                "shasum": ""
            },
            "require": {
                "php": ">=5.3"
            },
            "require-dev": {
                "phpunit/phpunit": "^4.8 || ^5.7 || ^6.5 || ^7.5 || ^8.4"
            },
            "bin": [
                "bin/export-plural-rules"
            ],
            "type": "library",
            "autoload": {
                "psr-4": {
                    "Gettext\\Languages\\": "src/"
                }
            },
            "notification-url": "https://packagist.org/downloads/",
            "license": [
                "MIT"
            ],
            "authors": [
                {
                    "name": "Michele Locati",
                    "email": "mlocati@gmail.com",
                    "role": "Developer"
                }
            ],
            "description": "gettext languages with plural rules",
            "homepage": "https://github.com/php-gettext/Languages",
            "keywords": [
                "cldr",
                "i18n",
                "internationalization",
                "l10n",
                "language",
                "languages",
                "localization",
                "php",
                "plural",
                "plural rules",
                "plurals",
                "translate",
                "translations",
                "unicode"
            ],
            "support": {
                "issues": "https://github.com/php-gettext/Languages/issues",
                "source": "https://github.com/php-gettext/Languages/tree/2.10.0"
            },
            "funding": [
                {
                    "url": "https://paypal.me/mlocati",
                    "type": "custom"
                },
                {
                    "url": "https://github.com/mlocati",
                    "type": "github"
                }
            ],
            "time": "2022-10-18T15:00:10+00:00"
        },
        {
            "name": "guzzlehttp/guzzle",
            "version": "7.9.2",
            "source": {
                "type": "git",
                "url": "https://github.com/guzzle/guzzle.git",
                "reference": "d281ed313b989f213357e3be1a179f02196ac99b"
            },
            "dist": {
                "type": "zip",
                "url": "https://api.github.com/repos/guzzle/guzzle/zipball/d281ed313b989f213357e3be1a179f02196ac99b",
                "reference": "d281ed313b989f213357e3be1a179f02196ac99b",
                "shasum": ""
            },
            "require": {
                "ext-json": "*",
                "guzzlehttp/promises": "^1.5.3 || ^2.0.3",
                "guzzlehttp/psr7": "^2.7.0",
                "php": "^7.2.5 || ^8.0",
                "psr/http-client": "^1.0",
                "symfony/deprecation-contracts": "^2.2 || ^3.0"
            },
            "provide": {
                "psr/http-client-implementation": "1.0"
            },
            "require-dev": {
                "bamarni/composer-bin-plugin": "^1.8.2",
                "ext-curl": "*",
                "guzzle/client-integration-tests": "3.0.2",
                "php-http/message-factory": "^1.1",
                "phpunit/phpunit": "^8.5.39 || ^9.6.20",
                "psr/log": "^1.1 || ^2.0 || ^3.0"
            },
            "suggest": {
                "ext-curl": "Required for CURL handler support",
                "ext-intl": "Required for Internationalized Domain Name (IDN) support",
                "psr/log": "Required for using the Log middleware"
            },
            "type": "library",
            "extra": {
                "bamarni-bin": {
                    "bin-links": true,
                    "forward-command": false
                }
            },
            "autoload": {
                "files": [
                    "src/functions_include.php"
                ],
                "psr-4": {
                    "GuzzleHttp\\": "src/"
                }
            },
            "notification-url": "https://packagist.org/downloads/",
            "license": [
                "MIT"
            ],
            "authors": [
                {
                    "name": "Graham Campbell",
                    "email": "hello@gjcampbell.co.uk",
                    "homepage": "https://github.com/GrahamCampbell"
                },
                {
                    "name": "Michael Dowling",
                    "email": "mtdowling@gmail.com",
                    "homepage": "https://github.com/mtdowling"
                },
                {
                    "name": "Jeremy Lindblom",
                    "email": "jeremeamia@gmail.com",
                    "homepage": "https://github.com/jeremeamia"
                },
                {
                    "name": "George Mponos",
                    "email": "gmponos@gmail.com",
                    "homepage": "https://github.com/gmponos"
                },
                {
                    "name": "Tobias Nyholm",
                    "email": "tobias.nyholm@gmail.com",
                    "homepage": "https://github.com/Nyholm"
                },
                {
                    "name": "Márk Sági-Kazár",
                    "email": "mark.sagikazar@gmail.com",
                    "homepage": "https://github.com/sagikazarmark"
                },
                {
                    "name": "Tobias Schultze",
                    "email": "webmaster@tubo-world.de",
                    "homepage": "https://github.com/Tobion"
                }
            ],
            "description": "Guzzle is a PHP HTTP client library",
            "keywords": [
                "client",
                "curl",
                "framework",
                "http",
                "http client",
                "psr-18",
                "psr-7",
                "rest",
                "web service"
            ],
            "support": {
                "issues": "https://github.com/guzzle/guzzle/issues",
                "source": "https://github.com/guzzle/guzzle/tree/7.9.2"
            },
            "funding": [
                {
                    "url": "https://github.com/GrahamCampbell",
                    "type": "github"
                },
                {
                    "url": "https://github.com/Nyholm",
                    "type": "github"
                },
                {
                    "url": "https://tidelift.com/funding/github/packagist/guzzlehttp/guzzle",
                    "type": "tidelift"
                }
            ],
            "time": "2024-07-24T11:22:20+00:00"
        },
        {
            "name": "guzzlehttp/promises",
            "version": "2.0.4",
            "source": {
                "type": "git",
                "url": "https://github.com/guzzle/promises.git",
                "reference": "f9c436286ab2892c7db7be8c8da4ef61ccf7b455"
            },
            "dist": {
                "type": "zip",
                "url": "https://api.github.com/repos/guzzle/promises/zipball/f9c436286ab2892c7db7be8c8da4ef61ccf7b455",
                "reference": "f9c436286ab2892c7db7be8c8da4ef61ccf7b455",
                "shasum": ""
            },
            "require": {
                "php": "^7.2.5 || ^8.0"
            },
            "require-dev": {
                "bamarni/composer-bin-plugin": "^1.8.2",
                "phpunit/phpunit": "^8.5.39 || ^9.6.20"
            },
            "type": "library",
            "extra": {
                "bamarni-bin": {
                    "bin-links": true,
                    "forward-command": false
                }
            },
            "autoload": {
                "psr-4": {
                    "GuzzleHttp\\Promise\\": "src/"
                }
            },
            "notification-url": "https://packagist.org/downloads/",
            "license": [
                "MIT"
            ],
            "authors": [
                {
                    "name": "Graham Campbell",
                    "email": "hello@gjcampbell.co.uk",
                    "homepage": "https://github.com/GrahamCampbell"
                },
                {
                    "name": "Michael Dowling",
                    "email": "mtdowling@gmail.com",
                    "homepage": "https://github.com/mtdowling"
                },
                {
                    "name": "Tobias Nyholm",
                    "email": "tobias.nyholm@gmail.com",
                    "homepage": "https://github.com/Nyholm"
                },
                {
                    "name": "Tobias Schultze",
                    "email": "webmaster@tubo-world.de",
                    "homepage": "https://github.com/Tobion"
                }
            ],
            "description": "Guzzle promises library",
            "keywords": [
                "promise"
            ],
            "support": {
                "issues": "https://github.com/guzzle/promises/issues",
                "source": "https://github.com/guzzle/promises/tree/2.0.4"
            },
            "funding": [
                {
                    "url": "https://github.com/GrahamCampbell",
                    "type": "github"
                },
                {
                    "url": "https://github.com/Nyholm",
                    "type": "github"
                },
                {
                    "url": "https://tidelift.com/funding/github/packagist/guzzlehttp/promises",
                    "type": "tidelift"
                }
            ],
            "time": "2024-10-17T10:06:22+00:00"
        },
        {
            "name": "guzzlehttp/psr7",
            "version": "2.7.0",
            "source": {
                "type": "git",
                "url": "https://github.com/guzzle/psr7.git",
                "reference": "a70f5c95fb43bc83f07c9c948baa0dc1829bf201"
            },
            "dist": {
                "type": "zip",
                "url": "https://api.github.com/repos/guzzle/psr7/zipball/a70f5c95fb43bc83f07c9c948baa0dc1829bf201",
                "reference": "a70f5c95fb43bc83f07c9c948baa0dc1829bf201",
                "shasum": ""
            },
            "require": {
                "php": "^7.2.5 || ^8.0",
                "psr/http-factory": "^1.0",
                "psr/http-message": "^1.1 || ^2.0",
                "ralouphie/getallheaders": "^3.0"
            },
            "provide": {
                "psr/http-factory-implementation": "1.0",
                "psr/http-message-implementation": "1.0"
            },
            "require-dev": {
                "bamarni/composer-bin-plugin": "^1.8.2",
                "http-interop/http-factory-tests": "0.9.0",
                "phpunit/phpunit": "^8.5.39 || ^9.6.20"
            },
            "suggest": {
                "laminas/laminas-httphandlerrunner": "Emit PSR-7 responses"
            },
            "type": "library",
            "extra": {
                "bamarni-bin": {
                    "bin-links": true,
                    "forward-command": false
                }
            },
            "autoload": {
                "psr-4": {
                    "GuzzleHttp\\Psr7\\": "src/"
                }
            },
            "notification-url": "https://packagist.org/downloads/",
            "license": [
                "MIT"
            ],
            "authors": [
                {
                    "name": "Graham Campbell",
                    "email": "hello@gjcampbell.co.uk",
                    "homepage": "https://github.com/GrahamCampbell"
                },
                {
                    "name": "Michael Dowling",
                    "email": "mtdowling@gmail.com",
                    "homepage": "https://github.com/mtdowling"
                },
                {
                    "name": "George Mponos",
                    "email": "gmponos@gmail.com",
                    "homepage": "https://github.com/gmponos"
                },
                {
                    "name": "Tobias Nyholm",
                    "email": "tobias.nyholm@gmail.com",
                    "homepage": "https://github.com/Nyholm"
                },
                {
                    "name": "Márk Sági-Kazár",
                    "email": "mark.sagikazar@gmail.com",
                    "homepage": "https://github.com/sagikazarmark"
                },
                {
                    "name": "Tobias Schultze",
                    "email": "webmaster@tubo-world.de",
                    "homepage": "https://github.com/Tobion"
                },
                {
                    "name": "Márk Sági-Kazár",
                    "email": "mark.sagikazar@gmail.com",
                    "homepage": "https://sagikazarmark.hu"
                }
            ],
            "description": "PSR-7 message implementation that also provides common utility methods",
            "keywords": [
                "http",
                "message",
                "psr-7",
                "request",
                "response",
                "stream",
                "uri",
                "url"
            ],
            "support": {
                "issues": "https://github.com/guzzle/psr7/issues",
                "source": "https://github.com/guzzle/psr7/tree/2.7.0"
            },
            "funding": [
                {
                    "url": "https://github.com/GrahamCampbell",
                    "type": "github"
                },
                {
                    "url": "https://github.com/Nyholm",
                    "type": "github"
                },
                {
                    "url": "https://tidelift.com/funding/github/packagist/guzzlehttp/psr7",
                    "type": "tidelift"
                }
            ],
            "time": "2024-07-18T11:15:46+00:00"
        },
        {
            "name": "illuminate/collections",
            "version": "v8.83.27",
            "source": {
                "type": "git",
                "url": "https://github.com/illuminate/collections.git",
                "reference": "705a4e1ef93cd492c45b9b3e7911cccc990a07f4"
            },
            "dist": {
                "type": "zip",
                "url": "https://api.github.com/repos/illuminate/collections/zipball/705a4e1ef93cd492c45b9b3e7911cccc990a07f4",
                "reference": "705a4e1ef93cd492c45b9b3e7911cccc990a07f4",
                "shasum": ""
            },
            "require": {
                "illuminate/contracts": "^8.0",
                "illuminate/macroable": "^8.0",
                "php": "^7.3|^8.0"
            },
            "suggest": {
                "symfony/var-dumper": "Required to use the dump method (^5.4)."
            },
            "type": "library",
            "extra": {
                "branch-alias": {
                    "dev-master": "8.x-dev"
                }
            },
            "autoload": {
                "files": [
                    "helpers.php"
                ],
                "psr-4": {
                    "Illuminate\\Support\\": ""
                }
            },
            "notification-url": "https://packagist.org/downloads/",
            "license": [
                "MIT"
            ],
            "authors": [
                {
                    "name": "Taylor Otwell",
                    "email": "taylor@laravel.com"
                }
            ],
            "description": "The Illuminate Collections package.",
            "homepage": "https://laravel.com",
            "support": {
                "issues": "https://github.com/laravel/framework/issues",
                "source": "https://github.com/laravel/framework"
            },
            "time": "2022-06-23T15:29:49+00:00"
        },
        {
            "name": "illuminate/contracts",
            "version": "v8.83.27",
            "source": {
                "type": "git",
                "url": "https://github.com/illuminate/contracts.git",
                "reference": "5e0fd287a1b22a6b346a9f7cd484d8cf0234585d"
            },
            "dist": {
                "type": "zip",
                "url": "https://api.github.com/repos/illuminate/contracts/zipball/5e0fd287a1b22a6b346a9f7cd484d8cf0234585d",
                "reference": "5e0fd287a1b22a6b346a9f7cd484d8cf0234585d",
                "shasum": ""
            },
            "require": {
                "php": "^7.3|^8.0",
                "psr/container": "^1.0",
                "psr/simple-cache": "^1.0"
            },
            "type": "library",
            "extra": {
                "branch-alias": {
                    "dev-master": "8.x-dev"
                }
            },
            "autoload": {
                "psr-4": {
                    "Illuminate\\Contracts\\": ""
                }
            },
            "notification-url": "https://packagist.org/downloads/",
            "license": [
                "MIT"
            ],
            "authors": [
                {
                    "name": "Taylor Otwell",
                    "email": "taylor@laravel.com"
                }
            ],
            "description": "The Illuminate Contracts package.",
            "homepage": "https://laravel.com",
            "support": {
                "issues": "https://github.com/laravel/framework/issues",
                "source": "https://github.com/laravel/framework"
            },
            "time": "2022-01-13T14:47:47+00:00"
        },
        {
            "name": "illuminate/macroable",
            "version": "v8.83.27",
            "source": {
                "type": "git",
                "url": "https://github.com/illuminate/macroable.git",
                "reference": "aed81891a6e046fdee72edd497f822190f61c162"
            },
            "dist": {
                "type": "zip",
                "url": "https://api.github.com/repos/illuminate/macroable/zipball/aed81891a6e046fdee72edd497f822190f61c162",
                "reference": "aed81891a6e046fdee72edd497f822190f61c162",
                "shasum": ""
            },
            "require": {
                "php": "^7.3|^8.0"
            },
            "type": "library",
            "extra": {
                "branch-alias": {
                    "dev-master": "8.x-dev"
                }
            },
            "autoload": {
                "psr-4": {
                    "Illuminate\\Support\\": ""
                }
            },
            "notification-url": "https://packagist.org/downloads/",
            "license": [
                "MIT"
            ],
            "authors": [
                {
                    "name": "Taylor Otwell",
                    "email": "taylor@laravel.com"
                }
            ],
            "description": "The Illuminate Macroable package.",
            "homepage": "https://laravel.com",
            "support": {
                "issues": "https://github.com/laravel/framework/issues",
                "source": "https://github.com/laravel/framework"
            },
            "time": "2021-11-16T13:57:03+00:00"
        },
        {
            "name": "illuminate/support",
            "version": "v8.83.27",
            "source": {
                "type": "git",
                "url": "https://github.com/illuminate/support.git",
                "reference": "1c79242468d3bbd9a0f7477df34f9647dde2a09b"
            },
            "dist": {
                "type": "zip",
                "url": "https://api.github.com/repos/illuminate/support/zipball/1c79242468d3bbd9a0f7477df34f9647dde2a09b",
                "reference": "1c79242468d3bbd9a0f7477df34f9647dde2a09b",
                "shasum": ""
            },
            "require": {
                "doctrine/inflector": "^1.4|^2.0",
                "ext-json": "*",
                "ext-mbstring": "*",
                "illuminate/collections": "^8.0",
                "illuminate/contracts": "^8.0",
                "illuminate/macroable": "^8.0",
                "nesbot/carbon": "^2.53.1",
                "php": "^7.3|^8.0",
                "voku/portable-ascii": "^1.6.1"
            },
            "conflict": {
                "tightenco/collect": "<5.5.33"
            },
            "suggest": {
                "illuminate/filesystem": "Required to use the composer class (^8.0).",
                "league/commonmark": "Required to use Str::markdown() and Stringable::markdown() (^1.3|^2.0.2).",
                "ramsey/uuid": "Required to use Str::uuid() (^4.2.2).",
                "symfony/process": "Required to use the composer class (^5.4).",
                "symfony/var-dumper": "Required to use the dd function (^5.4).",
                "vlucas/phpdotenv": "Required to use the Env class and env helper (^5.4.1)."
            },
            "type": "library",
            "extra": {
                "branch-alias": {
                    "dev-master": "8.x-dev"
                }
            },
            "autoload": {
                "files": [
                    "helpers.php"
                ],
                "psr-4": {
                    "Illuminate\\Support\\": ""
                }
            },
            "notification-url": "https://packagist.org/downloads/",
            "license": [
                "MIT"
            ],
            "authors": [
                {
                    "name": "Taylor Otwell",
                    "email": "taylor@laravel.com"
                }
            ],
            "description": "The Illuminate Support package.",
            "homepage": "https://laravel.com",
            "support": {
                "issues": "https://github.com/laravel/framework/issues",
                "source": "https://github.com/laravel/framework"
            },
            "time": "2022-09-21T21:30:03+00:00"
        },
        {
            "name": "justinrainbow/json-schema",
            "version": "v5.2.13",
            "source": {
                "type": "git",
                "url": "https://github.com/jsonrainbow/json-schema.git",
                "reference": "fbbe7e5d79f618997bc3332a6f49246036c45793"
            },
            "dist": {
                "type": "zip",
                "url": "https://api.github.com/repos/jsonrainbow/json-schema/zipball/fbbe7e5d79f618997bc3332a6f49246036c45793",
                "reference": "fbbe7e5d79f618997bc3332a6f49246036c45793",
                "shasum": ""
            },
            "require": {
                "php": ">=5.3.3"
            },
            "require-dev": {
                "friendsofphp/php-cs-fixer": "~2.2.20||~2.15.1",
                "json-schema/json-schema-test-suite": "1.2.0",
                "phpunit/phpunit": "^4.8.35"
            },
            "bin": [
                "bin/validate-json"
            ],
            "type": "library",
            "extra": {
                "branch-alias": {
                    "dev-master": "5.0.x-dev"
                }
            },
            "autoload": {
                "psr-4": {
                    "JsonSchema\\": "src/JsonSchema/"
                }
            },
            "notification-url": "https://packagist.org/downloads/",
            "license": [
                "MIT"
            ],
            "authors": [
                {
                    "name": "Bruno Prieto Reis",
                    "email": "bruno.p.reis@gmail.com"
                },
                {
                    "name": "Justin Rainbow",
                    "email": "justin.rainbow@gmail.com"
                },
                {
                    "name": "Igor Wiedler",
                    "email": "igor@wiedler.ch"
                },
                {
                    "name": "Robert Schönthal",
                    "email": "seroscho@googlemail.com"
                }
            ],
            "description": "A library to validate a json schema.",
            "homepage": "https://github.com/justinrainbow/json-schema",
            "keywords": [
                "json",
                "schema"
            ],
            "support": {
                "issues": "https://github.com/jsonrainbow/json-schema/issues",
                "source": "https://github.com/jsonrainbow/json-schema/tree/v5.2.13"
            },
            "time": "2023-09-26T02:20:38+00:00"
        },
        {
            "name": "lucatume/wp-browser",
            "version": "3.2.3",
            "source": {
                "type": "git",
                "url": "https://github.com/lucatume/wp-browser.git",
                "reference": "0bec9fabe8be43f80dac4af7f90131ec9e299ff4"
            },
            "dist": {
                "type": "zip",
                "url": "https://api.github.com/repos/lucatume/wp-browser/zipball/0bec9fabe8be43f80dac4af7f90131ec9e299ff4",
                "reference": "0bec9fabe8be43f80dac4af7f90131ec9e299ff4",
                "shasum": ""
            },
            "require": {
                "antecedent/patchwork": "^2.0",
                "bordoni/phpass": "^0.3",
                "codeception/codeception": "^4",
                "codeception/module-asserts": "^1.0",
                "codeception/module-cli": "^1.0",
                "codeception/module-db": "^1.0",
                "codeception/module-filesystem": "^1.0",
                "codeception/module-phpbrowser": "^1.0",
                "codeception/module-webdriver": "^1.0",
                "codeception/util-universalframework": "^1.0",
                "dg/mysql-dump": "^1.3",
                "ext-fileinfo": "*",
                "ext-json": "*",
                "ext-pdo": "*",
                "mikehaertl/php-shellcommand": "^1.6",
                "mikemclin/laravel-wp-password": "~2.0.0",
                "php": ">=5.6.0",
                "vria/nodiacritic": "^0.1.2",
                "wp-cli/wp-cli": ">=2.0 <3.0.0",
                "wp-cli/wp-cli-bundle": "*",
                "zordius/lightncandy": "^1.2"
            },
            "conflict": {
                "codeception/module-asserts": ">=2.0",
                "codeception/module-cli": ">=2.0",
                "codeception/module-db": ">=2.0",
                "codeception/module-filesystem": ">=2.0",
                "codeception/module-phpbrowser": ">=2.0",
                "codeception/module-webdriver": ">=2.0",
                "codeception/util-universalframework": ">=2.0"
            },
            "require-dev": {
                "erusev/parsedown": "^1.7",
                "gumlet/php-image-resize": "^1.6",
                "lucatume/codeception-snapshot-assertions": "^0.2",
                "mikey179/vfsstream": "^1.6",
                "symfony/translation": "^3.4",
                "victorjonsson/markdowndocs": "dev-master",
                "vlucas/phpdotenv": "^3.0"
            },
            "suggest": {
                "codeception/module-asserts:^1.0": "Codeception 4.0 compatibility.",
                "codeception/module-cli:^1.0": "Codeception 4.0 compatibility; required by the WPCLI module.",
                "codeception/module-db:^1.0": "Codeception 4.0 compatibility; required by the WPDb module, PHP 5.6 compatible version.",
                "codeception/module-filesystem:^1.0": "Codeception 4.0 compatibility; required by the WPFilesystem module.",
                "codeception/module-phpbrowser:^1.0": "Codeception 4.0 compatibility; required by the WPBrowser module.",
                "codeception/module-webdriver:^1.0": "Codeception 4.0 compatibility; required by the WPWebDriver module.",
                "codeception/util-universalframework:^1.0": "Codeception 4.0 compatibility; required by the WordPress framework module.",
                "gumlet/php-image-resize": "To handle runtime image modification in the WPDb::haveAttachmentInDatabase method.",
                "vlucas/phpdotenv:^4.0": "To manage more complex environment file based configuration of the suites."
            },
            "type": "library",
            "extra": {
                "_hash": "484f861f69198089cab0e642f27e5653"
            },
            "autoload": {
                "files": [
                    "src/tad/WPBrowser/utils.php",
                    "src/tad/WPBrowser/wp-polyfills.php"
                ],
                "psr-4": {
                    "tad\\": "src/tad",
                    "Codeception\\": "src/Codeception",
                    "lucatume\\WPBrowser\\": "src/"
                }
            },
            "notification-url": "https://packagist.org/downloads/",
            "license": [
                "MIT"
            ],
            "authors": [
                {
                    "name": "theAverageDev (Luca Tumedei)",
                    "email": "luca@theaveragedev.com",
                    "homepage": "http://theaveragedev.com",
                    "role": "Developer"
                }
            ],
            "description": "WordPress extension of the PhpBrowser class.",
            "homepage": "http://github.com/lucatume/wp-browser",
            "keywords": [
                "codeception",
                "wordpress"
            ],
            "support": {
                "issues": "https://github.com/lucatume/wp-browser/issues",
                "source": "https://github.com/lucatume/wp-browser/tree/3.2.3"
            },
            "funding": [
                {
                    "url": "https://github.com/lucatume",
                    "type": "github"
                }
            ],
            "time": "2024-01-08T08:27:20+00:00"
        },
        {
            "name": "mck89/peast",
            "version": "v1.16.3",
            "source": {
                "type": "git",
                "url": "https://github.com/mck89/peast.git",
                "reference": "645ec21b650bc2aced18285c85f220d22afc1430"
            },
            "dist": {
                "type": "zip",
                "url": "https://api.github.com/repos/mck89/peast/zipball/645ec21b650bc2aced18285c85f220d22afc1430",
                "reference": "645ec21b650bc2aced18285c85f220d22afc1430",
                "shasum": ""
            },
            "require": {
                "ext-mbstring": "*",
                "php": ">=5.4.0"
            },
            "require-dev": {
                "phpunit/phpunit": "^4.0 || ^5.0 || ^6.0 || ^7.0 || ^8.0 || ^9.0"
            },
            "type": "library",
            "extra": {
                "branch-alias": {
                    "dev-master": "1.16.3-dev"
                }
            },
            "autoload": {
                "psr-4": {
                    "Peast\\": "lib/Peast/"
                }
            },
            "notification-url": "https://packagist.org/downloads/",
            "license": [
                "BSD-3-Clause"
            ],
            "authors": [
                {
                    "name": "Marco Marchiò",
                    "email": "marco.mm89@gmail.com"
                }
            ],
            "description": "Peast is PHP library that generates AST for JavaScript code",
            "support": {
                "issues": "https://github.com/mck89/peast/issues",
                "source": "https://github.com/mck89/peast/tree/v1.16.3"
            },
            "time": "2024-07-23T14:00:32+00:00"
        },
        {
            "name": "mikehaertl/php-shellcommand",
            "version": "1.7.0",
            "source": {
                "type": "git",
                "url": "https://github.com/mikehaertl/php-shellcommand.git",
                "reference": "e79ea528be155ffdec6f3bf1a4a46307bb49e545"
            },
            "dist": {
                "type": "zip",
                "url": "https://api.github.com/repos/mikehaertl/php-shellcommand/zipball/e79ea528be155ffdec6f3bf1a4a46307bb49e545",
                "reference": "e79ea528be155ffdec6f3bf1a4a46307bb49e545",
                "shasum": ""
            },
            "require": {
                "php": ">= 5.3.0"
            },
            "require-dev": {
                "phpunit/phpunit": ">4.0 <=9.4"
            },
            "type": "library",
            "autoload": {
                "psr-4": {
                    "mikehaertl\\shellcommand\\": "src/"
                }
            },
            "notification-url": "https://packagist.org/downloads/",
            "license": [
                "MIT"
            ],
            "authors": [
                {
                    "name": "Michael Härtl",
                    "email": "haertl.mike@gmail.com"
                }
            ],
            "description": "An object oriented interface to shell commands",
            "keywords": [
                "shell"
            ],
            "support": {
                "issues": "https://github.com/mikehaertl/php-shellcommand/issues",
                "source": "https://github.com/mikehaertl/php-shellcommand/tree/1.7.0"
            },
            "time": "2023-04-19T08:25:22+00:00"
        },
        {
            "name": "mikemclin/laravel-wp-password",
            "version": "2.0.3",
            "source": {
                "type": "git",
                "url": "https://github.com/mikemclin/laravel-wp-password.git",
                "reference": "5225c95f75aa0a5ad4040ec2074d1c8d7f10b5f4"
            },
            "dist": {
                "type": "zip",
                "url": "https://api.github.com/repos/mikemclin/laravel-wp-password/zipball/5225c95f75aa0a5ad4040ec2074d1c8d7f10b5f4",
                "reference": "5225c95f75aa0a5ad4040ec2074d1c8d7f10b5f4",
                "shasum": ""
            },
            "require": {
                "bordoni/phpass": "0.3.*",
                "illuminate/support": ">=4.0.0",
                "php": ">=5.3.0"
            },
            "require-dev": {
                "mockery/mockery": "~0.9",
                "phpunit/phpunit": "~4.0",
                "satooshi/php-coveralls": "^2.2"
            },
            "type": "laravel-package",
            "extra": {
                "laravel": {
                    "aliases": {
                        "WpPassword": "MikeMcLin\\WpPassword\\Facades\\WpPassword"
                    },
                    "providers": [
                        "MikeMcLin\\WpPassword\\WpPasswordProvider"
                    ]
                }
            },
            "autoload": {
                "psr-4": {
                    "MikeMcLin\\WpPassword\\": "src/"
                }
            },
            "notification-url": "https://packagist.org/downloads/",
            "license": [
                "MIT"
            ],
            "authors": [
                {
                    "name": "Mike McLin",
                    "email": "mike@mikemclin.com",
                    "homepage": "http://mikemclin.net"
                }
            ],
            "description": "Laravel package that checks and creates WordPress password hashes",
            "homepage": "https://github.com/mikemclin/laravel-wp-password",
            "keywords": [
                "hashing",
                "laravel",
                "password",
                "wordpress"
            ],
            "support": {
                "issues": "https://github.com/mikemclin/laravel-wp-password/issues",
                "source": "https://github.com/mikemclin/laravel-wp-password/tree/2.0.3"
            },
            "time": "2021-09-30T13:48:57+00:00"
        },
        {
            "name": "mustache/mustache",
            "version": "v2.14.2",
            "source": {
                "type": "git",
                "url": "https://github.com/bobthecow/mustache.php.git",
                "reference": "e62b7c3849d22ec55f3ec425507bf7968193a6cb"
            },
            "dist": {
                "type": "zip",
                "url": "https://api.github.com/repos/bobthecow/mustache.php/zipball/e62b7c3849d22ec55f3ec425507bf7968193a6cb",
                "reference": "e62b7c3849d22ec55f3ec425507bf7968193a6cb",
                "shasum": ""
            },
            "require": {
                "php": ">=5.2.4"
            },
            "require-dev": {
                "friendsofphp/php-cs-fixer": "~1.11",
                "phpunit/phpunit": "~3.7|~4.0|~5.0"
            },
            "type": "library",
            "autoload": {
                "psr-0": {
                    "Mustache": "src/"
                }
            },
            "notification-url": "https://packagist.org/downloads/",
            "license": [
                "MIT"
            ],
            "authors": [
                {
                    "name": "Justin Hileman",
                    "email": "justin@justinhileman.info",
                    "homepage": "http://justinhileman.com"
                }
            ],
            "description": "A Mustache implementation in PHP.",
            "homepage": "https://github.com/bobthecow/mustache.php",
            "keywords": [
                "mustache",
                "templating"
            ],
            "support": {
                "issues": "https://github.com/bobthecow/mustache.php/issues",
                "source": "https://github.com/bobthecow/mustache.php/tree/v2.14.2"
            },
            "time": "2022-08-23T13:07:01+00:00"
        },
        {
            "name": "myclabs/deep-copy",
            "version": "1.12.1",
            "source": {
                "type": "git",
                "url": "https://github.com/myclabs/DeepCopy.git",
                "reference": "123267b2c49fbf30d78a7b2d333f6be754b94845"
            },
            "dist": {
                "type": "zip",
                "url": "https://api.github.com/repos/myclabs/DeepCopy/zipball/123267b2c49fbf30d78a7b2d333f6be754b94845",
                "reference": "123267b2c49fbf30d78a7b2d333f6be754b94845",
                "shasum": ""
            },
            "require": {
                "php": "^7.1 || ^8.0"
            },
            "conflict": {
                "doctrine/collections": "<1.6.8",
                "doctrine/common": "<2.13.3 || >=3 <3.2.2"
            },
            "require-dev": {
                "doctrine/collections": "^1.6.8",
                "doctrine/common": "^2.13.3 || ^3.2.2",
                "phpspec/prophecy": "^1.10",
                "phpunit/phpunit": "^7.5.20 || ^8.5.23 || ^9.5.13"
            },
            "type": "library",
            "autoload": {
                "files": [
                    "src/DeepCopy/deep_copy.php"
                ],
                "psr-4": {
                    "DeepCopy\\": "src/DeepCopy/"
                }
            },
            "notification-url": "https://packagist.org/downloads/",
            "license": [
                "MIT"
            ],
            "description": "Create deep copies (clones) of your objects",
            "keywords": [
                "clone",
                "copy",
                "duplicate",
                "object",
                "object graph"
            ],
            "support": {
                "issues": "https://github.com/myclabs/DeepCopy/issues",
                "source": "https://github.com/myclabs/DeepCopy/tree/1.12.1"
            },
            "funding": [
                {
                    "url": "https://tidelift.com/funding/github/packagist/myclabs/deep-copy",
                    "type": "tidelift"
                }
            ],
            "time": "2024-11-08T17:47:46+00:00"
        },
        {
            "name": "nb/oxymel",
            "version": "v0.1.0",
            "source": {
                "type": "git",
                "url": "https://github.com/nb/oxymel.git",
                "reference": "cbe626ef55d5c4cc9b5e6e3904b395861ea76e3c"
            },
            "dist": {
                "type": "zip",
                "url": "https://api.github.com/repos/nb/oxymel/zipball/cbe626ef55d5c4cc9b5e6e3904b395861ea76e3c",
                "reference": "cbe626ef55d5c4cc9b5e6e3904b395861ea76e3c",
                "shasum": ""
            },
            "require": {
                "php": ">=5.2.4"
            },
            "type": "library",
            "autoload": {
                "psr-0": {
                    "Oxymel": ""
                }
            },
            "notification-url": "https://packagist.org/downloads/",
            "license": [
                "MIT"
            ],
            "authors": [
                {
                    "name": "Nikolay Bachiyski",
                    "email": "nb@nikolay.bg",
                    "homepage": "http://extrapolate.me/"
                }
            ],
            "description": "A sweet XML builder",
            "homepage": "https://github.com/nb/oxymel",
            "keywords": [
                "xml"
            ],
            "support": {
                "issues": "https://github.com/nb/oxymel/issues",
                "source": "https://github.com/nb/oxymel/tree/master"
            },
            "time": "2013-02-24T15:01:54+00:00"
        },
        {
            "name": "nesbot/carbon",
            "version": "2.72.6",
            "source": {
                "type": "git",
                "url": "https://github.com/briannesbitt/Carbon.git",
                "reference": "1e9d50601e7035a4c61441a208cb5bed73e108c5"
            },
            "dist": {
                "type": "zip",
                "url": "https://api.github.com/repos/briannesbitt/Carbon/zipball/1e9d50601e7035a4c61441a208cb5bed73e108c5",
                "reference": "1e9d50601e7035a4c61441a208cb5bed73e108c5",
                "shasum": ""
            },
            "require": {
                "carbonphp/carbon-doctrine-types": "*",
                "ext-json": "*",
                "php": "^7.1.8 || ^8.0",
                "psr/clock": "^1.0",
                "symfony/polyfill-mbstring": "^1.0",
                "symfony/polyfill-php80": "^1.16",
                "symfony/translation": "^3.4 || ^4.0 || ^5.0 || ^6.0"
            },
            "provide": {
                "psr/clock-implementation": "1.0"
            },
            "require-dev": {
                "doctrine/dbal": "^2.0 || ^3.1.4 || ^4.0",
                "doctrine/orm": "^2.7 || ^3.0",
                "friendsofphp/php-cs-fixer": "^3.0",
                "kylekatarnls/multi-tester": "^2.0",
                "ondrejmirtes/better-reflection": "<6",
                "phpmd/phpmd": "^2.9",
                "phpstan/extension-installer": "^1.0",
                "phpstan/phpstan": "^0.12.99 || ^1.7.14",
                "phpunit/php-file-iterator": "^2.0.5 || ^3.0.6",
                "phpunit/phpunit": "^7.5.20 || ^8.5.26 || ^9.5.20",
                "squizlabs/php_codesniffer": "^3.4"
            },
            "bin": [
                "bin/carbon"
            ],
            "type": "library",
            "extra": {
                "laravel": {
                    "providers": [
                        "Carbon\\Laravel\\ServiceProvider"
                    ]
                },
                "phpstan": {
                    "includes": [
                        "extension.neon"
                    ]
                },
                "branch-alias": {
                    "dev-2.x": "2.x-dev",
                    "dev-master": "3.x-dev"
                }
            },
            "autoload": {
                "psr-4": {
                    "Carbon\\": "src/Carbon/"
                }
            },
            "notification-url": "https://packagist.org/downloads/",
            "license": [
                "MIT"
            ],
            "authors": [
                {
                    "name": "Brian Nesbitt",
                    "email": "brian@nesbot.com",
                    "homepage": "https://markido.com"
                },
                {
                    "name": "kylekatarnls",
                    "homepage": "https://github.com/kylekatarnls"
                }
            ],
            "description": "An API extension for DateTime that supports 281 different languages.",
            "homepage": "https://carbon.nesbot.com",
            "keywords": [
                "date",
                "datetime",
                "time"
            ],
            "support": {
                "docs": "https://carbon.nesbot.com/docs",
                "issues": "https://github.com/briannesbitt/Carbon/issues",
                "source": "https://github.com/briannesbitt/Carbon"
            },
            "funding": [
                {
                    "url": "https://github.com/sponsors/kylekatarnls",
                    "type": "github"
                },
                {
                    "url": "https://opencollective.com/Carbon#sponsor",
                    "type": "opencollective"
                },
                {
                    "url": "https://tidelift.com/subscription/pkg/packagist-nesbot-carbon?utm_source=packagist-nesbot-carbon&utm_medium=referral&utm_campaign=readme",
                    "type": "tidelift"
                }
            ],
            "time": "2024-12-27T09:28:11+00:00"
        },
        {
            "name": "nikic/php-parser",
<<<<<<< HEAD
            "version": "v5.3.1",
            "source": {
                "type": "git",
                "url": "https://github.com/nikic/PHP-Parser.git",
                "reference": "8eea230464783aa9671db8eea6f8c6ac5285794b"
            },
            "dist": {
                "type": "zip",
                "url": "https://api.github.com/repos/nikic/PHP-Parser/zipball/8eea230464783aa9671db8eea6f8c6ac5285794b",
                "reference": "8eea230464783aa9671db8eea6f8c6ac5285794b",
=======
            "version": "v4.19.4",
            "source": {
                "type": "git",
                "url": "https://github.com/nikic/PHP-Parser.git",
                "reference": "715f4d25e225bc47b293a8b997fe6ce99bf987d2"
            },
            "dist": {
                "type": "zip",
                "url": "https://api.github.com/repos/nikic/PHP-Parser/zipball/715f4d25e225bc47b293a8b997fe6ce99bf987d2",
                "reference": "715f4d25e225bc47b293a8b997fe6ce99bf987d2",
>>>>>>> 31d257e6
                "shasum": ""
            },
            "require": {
                "ext-ctype": "*",
                "ext-json": "*",
                "ext-tokenizer": "*",
                "php": ">=7.4"
            },
            "require-dev": {
                "ircmaxell/php-yacc": "^0.0.7",
<<<<<<< HEAD
                "phpunit/phpunit": "^9.0"
=======
                "phpunit/phpunit": "^7.0 || ^8.0 || ^9.0"
>>>>>>> 31d257e6
            },
            "bin": [
                "bin/php-parse"
            ],
            "type": "library",
            "extra": {
                "branch-alias": {
                    "dev-master": "5.0-dev"
                }
            },
            "autoload": {
                "psr-4": {
                    "PhpParser\\": "lib/PhpParser"
                }
            },
            "notification-url": "https://packagist.org/downloads/",
            "license": [
                "BSD-3-Clause"
            ],
            "authors": [
                {
                    "name": "Nikita Popov"
                }
            ],
            "description": "A PHP parser written in PHP",
            "keywords": [
                "parser",
                "php"
            ],
            "support": {
                "issues": "https://github.com/nikic/PHP-Parser/issues",
<<<<<<< HEAD
                "source": "https://github.com/nikic/PHP-Parser/tree/v5.3.1"
            },
            "time": "2024-10-08T18:51:32+00:00"
=======
                "source": "https://github.com/nikic/PHP-Parser/tree/v4.19.4"
            },
            "time": "2024-09-29T15:01:53+00:00"
>>>>>>> 31d257e6
        },
        {
            "name": "phar-io/manifest",
            "version": "2.0.4",
            "source": {
                "type": "git",
                "url": "https://github.com/phar-io/manifest.git",
                "reference": "54750ef60c58e43759730615a392c31c80e23176"
            },
            "dist": {
                "type": "zip",
                "url": "https://api.github.com/repos/phar-io/manifest/zipball/54750ef60c58e43759730615a392c31c80e23176",
                "reference": "54750ef60c58e43759730615a392c31c80e23176",
                "shasum": ""
            },
            "require": {
                "ext-dom": "*",
                "ext-libxml": "*",
                "ext-phar": "*",
                "ext-xmlwriter": "*",
                "phar-io/version": "^3.0.1",
                "php": "^7.2 || ^8.0"
            },
            "type": "library",
            "extra": {
                "branch-alias": {
                    "dev-master": "2.0.x-dev"
                }
            },
            "autoload": {
                "classmap": [
                    "src/"
                ]
            },
            "notification-url": "https://packagist.org/downloads/",
            "license": [
                "BSD-3-Clause"
            ],
            "authors": [
                {
                    "name": "Arne Blankerts",
                    "email": "arne@blankerts.de",
                    "role": "Developer"
                },
                {
                    "name": "Sebastian Heuer",
                    "email": "sebastian@phpeople.de",
                    "role": "Developer"
                },
                {
                    "name": "Sebastian Bergmann",
                    "email": "sebastian@phpunit.de",
                    "role": "Developer"
                }
            ],
            "description": "Component for reading phar.io manifest information from a PHP Archive (PHAR)",
            "support": {
                "issues": "https://github.com/phar-io/manifest/issues",
                "source": "https://github.com/phar-io/manifest/tree/2.0.4"
            },
            "funding": [
                {
                    "url": "https://github.com/theseer",
                    "type": "github"
                }
            ],
            "time": "2024-03-03T12:33:53+00:00"
        },
        {
            "name": "phar-io/version",
            "version": "3.2.1",
            "source": {
                "type": "git",
                "url": "https://github.com/phar-io/version.git",
                "reference": "4f7fd7836c6f332bb2933569e566a0d6c4cbed74"
            },
            "dist": {
                "type": "zip",
                "url": "https://api.github.com/repos/phar-io/version/zipball/4f7fd7836c6f332bb2933569e566a0d6c4cbed74",
                "reference": "4f7fd7836c6f332bb2933569e566a0d6c4cbed74",
                "shasum": ""
            },
            "require": {
                "php": "^7.2 || ^8.0"
            },
            "type": "library",
            "autoload": {
                "classmap": [
                    "src/"
                ]
            },
            "notification-url": "https://packagist.org/downloads/",
            "license": [
                "BSD-3-Clause"
            ],
            "authors": [
                {
                    "name": "Arne Blankerts",
                    "email": "arne@blankerts.de",
                    "role": "Developer"
                },
                {
                    "name": "Sebastian Heuer",
                    "email": "sebastian@phpeople.de",
                    "role": "Developer"
                },
                {
                    "name": "Sebastian Bergmann",
                    "email": "sebastian@phpunit.de",
                    "role": "Developer"
                }
            ],
            "description": "Library for handling version information and constraints",
            "support": {
                "issues": "https://github.com/phar-io/version/issues",
                "source": "https://github.com/phar-io/version/tree/3.2.1"
            },
            "time": "2022-02-21T01:04:05+00:00"
        },
        {
            "name": "php-coveralls/php-coveralls",
            "version": "v2.7.0",
            "source": {
                "type": "git",
                "url": "https://github.com/php-coveralls/php-coveralls.git",
                "reference": "b36fa4394e519dafaddc04ae03976bc65a25ba15"
            },
            "dist": {
                "type": "zip",
                "url": "https://api.github.com/repos/php-coveralls/php-coveralls/zipball/b36fa4394e519dafaddc04ae03976bc65a25ba15",
                "reference": "b36fa4394e519dafaddc04ae03976bc65a25ba15",
                "shasum": ""
            },
            "require": {
                "ext-json": "*",
                "ext-simplexml": "*",
                "guzzlehttp/guzzle": "^6.0 || ^7.0",
                "php": "^7.0 || ^8.0",
                "psr/log": "^1.0 || ^2.0",
                "symfony/config": "^2.1 || ^3.0 || ^4.0 || ^5.0 || ^6.0 || ^7.0",
                "symfony/console": "^2.1 || ^3.0 || ^4.0 || ^5.0 || ^6.0 || ^7.0",
                "symfony/stopwatch": "^2.0 || ^3.0 || ^4.0 || ^5.0 || ^6.0 || ^7.0",
                "symfony/yaml": "^2.0.5 || ^3.0 || ^4.0 || ^5.0 || ^6.0 || ^7.0"
            },
            "require-dev": {
                "phpunit/phpunit": "^4.8.35 || ^5.4.3 || ^6.0 || ^7.0 || >=8.0 <8.5.29 || >=9.0 <9.5.23",
                "sanmai/phpunit-legacy-adapter": "^6.1 || ^8.0"
            },
            "suggest": {
                "symfony/http-kernel": "Allows Symfony integration"
            },
            "bin": [
                "bin/php-coveralls"
            ],
            "type": "library",
            "autoload": {
                "psr-4": {
                    "PhpCoveralls\\": "src/"
                }
            },
            "notification-url": "https://packagist.org/downloads/",
            "license": [
                "MIT"
            ],
            "authors": [
                {
                    "name": "Kitamura Satoshi",
                    "email": "with.no.parachute@gmail.com",
                    "homepage": "https://www.facebook.com/satooshi.jp",
                    "role": "Original creator"
                },
                {
                    "name": "Takashi Matsuo",
                    "email": "tmatsuo@google.com"
                },
                {
                    "name": "Google Inc"
                },
                {
                    "name": "Dariusz Ruminski",
                    "email": "dariusz.ruminski@gmail.com",
                    "homepage": "https://github.com/keradus"
                },
                {
                    "name": "Contributors",
                    "homepage": "https://github.com/php-coveralls/php-coveralls/graphs/contributors"
                }
            ],
            "description": "PHP client library for Coveralls API",
            "homepage": "https://github.com/php-coveralls/php-coveralls",
            "keywords": [
                "ci",
                "coverage",
                "github",
                "test"
            ],
            "support": {
                "issues": "https://github.com/php-coveralls/php-coveralls/issues",
                "source": "https://github.com/php-coveralls/php-coveralls/tree/v2.7.0"
            },
            "time": "2023-11-22T10:21:01+00:00"
        },
        {
            "name": "php-extended/polyfill-php80-str-utils",
            "version": "1.3.7",
            "source": {
                "type": "git",
                "url": "https://gitlab.com/php-extended/polyfill-php80-str-utils.git",
                "reference": "0749426252e3e27c526fda939e8d3ff050bf907b"
            },
            "dist": {
                "type": "zip",
                "url": "https://gitlab.com/api/v4/projects/php-extended%2Fpolyfill-php80-str-utils/repository/archive.zip?sha=0749426252e3e27c526fda939e8d3ff050bf907b",
                "reference": "0749426252e3e27c526fda939e8d3ff050bf907b",
                "shasum": ""
            },
            "require": {
                "php": ">=7.3"
            },
            "require-dev": {
                "php-extended/placeholder-phpunit": "^9"
            },
            "type": "library",
            "autoload": {
                "files": [
                    "bootstrap.php"
                ],
                "psr-4": {
                    "PhpExtended\\Polyfill\\": "src"
                }
            },
            "notification-url": "https://packagist.org/downloads/",
            "license": [
                "MIT"
            ],
            "authors": [
                {
                    "name": "Anastaszor",
                    "homepage": "https://gitlab.com/Anastaszor",
                    "role": "developer"
                }
            ],
            "description": "A php implementation of string functions introduced in php8 and above",
            "homepage": "https://gitlab.com/php-extended/polyfill-str-utils",
            "keywords": [
                "implementation",
                "php",
                "polyfill",
                "str",
                "string_ends_with",
                "string_starts_with",
                "utils"
            ],
            "support": {
                "issues": "https://gitlab.com/php-extended/polyfill-str-utils/issues",
                "source": "https://gitlab.com/php-extended/polyfill-str-utils"
            },
            "time": "2024-03-31T13:28:10+00:00"
        },
        {
            "name": "php-stubs/wordpress-stubs",
            "version": "v6.7.1",
            "source": {
                "type": "git",
                "url": "https://github.com/php-stubs/wordpress-stubs.git",
                "reference": "83448e918bf06d1ed3d67ceb6a985fc266a02fd1"
            },
            "dist": {
                "type": "zip",
                "url": "https://api.github.com/repos/php-stubs/wordpress-stubs/zipball/83448e918bf06d1ed3d67ceb6a985fc266a02fd1",
                "reference": "83448e918bf06d1ed3d67ceb6a985fc266a02fd1",
                "shasum": ""
            },
            "require-dev": {
                "dealerdirect/phpcodesniffer-composer-installer": "^1.0",
                "nikic/php-parser": "^4.13",
                "php": "^7.4 || ^8.0",
                "php-stubs/generator": "^0.8.3",
                "phpdocumentor/reflection-docblock": "^5.4.1",
                "phpstan/phpstan": "^1.11",
                "phpunit/phpunit": "^9.5",
                "szepeviktor/phpcs-psr-12-neutron-hybrid-ruleset": "^1.1.1",
                "wp-coding-standards/wpcs": "3.1.0 as 2.3.0"
            },
            "suggest": {
                "paragonie/sodium_compat": "Pure PHP implementation of libsodium",
                "symfony/polyfill-php80": "Symfony polyfill backporting some PHP 8.0+ features to lower PHP versions",
                "szepeviktor/phpstan-wordpress": "WordPress extensions for PHPStan"
            },
            "type": "library",
            "notification-url": "https://packagist.org/downloads/",
            "license": [
                "MIT"
            ],
            "description": "WordPress function and class declaration stubs for static analysis.",
            "homepage": "https://github.com/php-stubs/wordpress-stubs",
            "keywords": [
                "PHPStan",
                "static analysis",
                "wordpress"
            ],
            "support": {
                "issues": "https://github.com/php-stubs/wordpress-stubs/issues",
                "source": "https://github.com/php-stubs/wordpress-stubs/tree/v6.7.1"
            },
            "time": "2024-11-24T03:57:09+00:00"
        },
        {
            "name": "php-webdriver/webdriver",
            "version": "1.15.2",
            "source": {
                "type": "git",
                "url": "https://github.com/php-webdriver/php-webdriver.git",
                "reference": "998e499b786805568deaf8cbf06f4044f05d91bf"
            },
            "dist": {
                "type": "zip",
                "url": "https://api.github.com/repos/php-webdriver/php-webdriver/zipball/998e499b786805568deaf8cbf06f4044f05d91bf",
                "reference": "998e499b786805568deaf8cbf06f4044f05d91bf",
                "shasum": ""
            },
            "require": {
                "ext-curl": "*",
                "ext-json": "*",
                "ext-zip": "*",
                "php": "^7.3 || ^8.0",
                "symfony/polyfill-mbstring": "^1.12",
                "symfony/process": "^5.0 || ^6.0 || ^7.0"
            },
            "replace": {
                "facebook/webdriver": "*"
            },
            "require-dev": {
                "ergebnis/composer-normalize": "^2.20.0",
                "ondram/ci-detector": "^4.0",
                "php-coveralls/php-coveralls": "^2.4",
                "php-mock/php-mock-phpunit": "^2.0",
                "php-parallel-lint/php-parallel-lint": "^1.2",
                "phpunit/phpunit": "^9.3",
                "squizlabs/php_codesniffer": "^3.5",
                "symfony/var-dumper": "^5.0 || ^6.0 || ^7.0"
            },
            "suggest": {
                "ext-SimpleXML": "For Firefox profile creation"
            },
            "type": "library",
            "autoload": {
                "files": [
                    "lib/Exception/TimeoutException.php"
                ],
                "psr-4": {
                    "Facebook\\WebDriver\\": "lib/"
                }
            },
            "notification-url": "https://packagist.org/downloads/",
            "license": [
                "MIT"
            ],
            "description": "A PHP client for Selenium WebDriver. Previously facebook/webdriver.",
            "homepage": "https://github.com/php-webdriver/php-webdriver",
            "keywords": [
                "Chromedriver",
                "geckodriver",
                "php",
                "selenium",
                "webdriver"
            ],
            "support": {
                "issues": "https://github.com/php-webdriver/php-webdriver/issues",
                "source": "https://github.com/php-webdriver/php-webdriver/tree/1.15.2"
            },
            "time": "2024-11-21T15:12:59+00:00"
        },
        {
            "name": "phpcompatibility/php-compatibility",
            "version": "dev-develop",
            "source": {
                "type": "git",
                "url": "https://github.com/PHPCompatibility/PHPCompatibility.git",
                "reference": "02835e45d27f5d0ed1642d5c8a5e8bfd2c7d7796"
            },
            "dist": {
                "type": "zip",
                "url": "https://api.github.com/repos/PHPCompatibility/PHPCompatibility/zipball/02835e45d27f5d0ed1642d5c8a5e8bfd2c7d7796",
                "reference": "02835e45d27f5d0ed1642d5c8a5e8bfd2c7d7796",
                "shasum": ""
            },
            "require": {
                "php": ">=5.4",
                "phpcsstandards/phpcsutils": "^1.0.12",
                "squizlabs/php_codesniffer": "^3.10.0"
            },
            "replace": {
                "wimg/php-compatibility": "*"
            },
            "require-dev": {
                "php-parallel-lint/php-console-highlighter": "^1.0.0",
                "php-parallel-lint/php-parallel-lint": "^1.4.0",
                "phpcsstandards/phpcsdevcs": "^1.1.3",
                "phpcsstandards/phpcsdevtools": "^1.2.0",
                "phpunit/phpunit": "^4.8.36 || ^5.7.21 || ^6.0 || ^7.0 || ^8.0 || ^9.3.4 || ^10.1.0",
                "yoast/phpunit-polyfills": "^1.0.5 || ^2.0.0"
            },
            "suggest": {
                "roave/security-advisories": "dev-master || Helps prevent installing dependencies with known security issues."
            },
            "default-branch": true,
            "type": "phpcodesniffer-standard",
            "extra": {
                "branch-alias": {
                    "dev-master": "9.x-dev",
                    "dev-develop": "10.x-dev"
                }
            },
            "notification-url": "https://packagist.org/downloads/",
            "license": [
                "LGPL-3.0-or-later"
            ],
            "authors": [
                {
                    "name": "Wim Godden",
                    "homepage": "https://github.com/wimg",
                    "role": "lead"
                },
                {
                    "name": "Juliette Reinders Folmer",
                    "homepage": "https://github.com/jrfnl",
                    "role": "lead"
                },
                {
                    "name": "Contributors",
                    "homepage": "https://github.com/PHPCompatibility/PHPCompatibility/graphs/contributors"
                }
            ],
            "description": "A set of sniffs for PHP_CodeSniffer that checks for PHP cross-version compatibility.",
            "homepage": "http://techblog.wimgodden.be/tag/codesniffer/",
            "keywords": [
                "compatibility",
                "phpcs",
                "standards",
                "static analysis"
            ],
            "support": {
                "issues": "https://github.com/PHPCompatibility/PHPCompatibility/issues",
                "security": "https://github.com/PHPCompatibility/PHPCompatibility/security/policy",
                "source": "https://github.com/PHPCompatibility/PHPCompatibility"
            },
            "funding": [
                {
                    "url": "https://github.com/PHPCompatibility",
                    "type": "github"
                },
                {
                    "url": "https://github.com/jrfnl",
                    "type": "github"
                },
                {
                    "url": "https://opencollective.com/php_codesniffer",
                    "type": "open_collective"
                }
            ],
            "time": "2024-11-30T16:25:00+00:00"
        },
        {
            "name": "phpcompatibility/phpcompatibility-paragonie",
            "version": "1.3.3",
            "source": {
                "type": "git",
                "url": "https://github.com/PHPCompatibility/PHPCompatibilityParagonie.git",
                "reference": "293975b465e0e709b571cbf0c957c6c0a7b9a2ac"
            },
            "dist": {
                "type": "zip",
                "url": "https://api.github.com/repos/PHPCompatibility/PHPCompatibilityParagonie/zipball/293975b465e0e709b571cbf0c957c6c0a7b9a2ac",
                "reference": "293975b465e0e709b571cbf0c957c6c0a7b9a2ac",
                "shasum": ""
            },
            "require": {
                "phpcompatibility/php-compatibility": "^9.0"
            },
            "require-dev": {
                "dealerdirect/phpcodesniffer-composer-installer": "^1.0",
                "paragonie/random_compat": "dev-master",
                "paragonie/sodium_compat": "dev-master"
            },
            "suggest": {
                "dealerdirect/phpcodesniffer-composer-installer": "^1.0 || This Composer plugin will sort out the PHP_CodeSniffer 'installed_paths' automatically.",
                "roave/security-advisories": "dev-master || Helps prevent installing dependencies with known security issues."
            },
            "type": "phpcodesniffer-standard",
            "notification-url": "https://packagist.org/downloads/",
            "license": [
                "LGPL-3.0-or-later"
            ],
            "authors": [
                {
                    "name": "Wim Godden",
                    "role": "lead"
                },
                {
                    "name": "Juliette Reinders Folmer",
                    "role": "lead"
                }
            ],
            "description": "A set of rulesets for PHP_CodeSniffer to check for PHP cross-version compatibility issues in projects, while accounting for polyfills provided by the Paragonie polyfill libraries.",
            "homepage": "http://phpcompatibility.com/",
            "keywords": [
                "compatibility",
                "paragonie",
                "phpcs",
                "polyfill",
                "standards",
                "static analysis"
            ],
            "support": {
                "issues": "https://github.com/PHPCompatibility/PHPCompatibilityParagonie/issues",
                "security": "https://github.com/PHPCompatibility/PHPCompatibilityParagonie/security/policy",
                "source": "https://github.com/PHPCompatibility/PHPCompatibilityParagonie"
            },
            "funding": [
                {
                    "url": "https://github.com/PHPCompatibility",
                    "type": "github"
                },
                {
                    "url": "https://github.com/jrfnl",
                    "type": "github"
                },
                {
                    "url": "https://opencollective.com/php_codesniffer",
                    "type": "open_collective"
                }
            ],
            "time": "2024-04-24T21:30:46+00:00"
        },
        {
            "name": "phpcompatibility/phpcompatibility-wp",
            "version": "2.1.5",
            "source": {
                "type": "git",
                "url": "https://github.com/PHPCompatibility/PHPCompatibilityWP.git",
                "reference": "01c1ff2704a58e46f0cb1ca9d06aee07b3589082"
            },
            "dist": {
                "type": "zip",
                "url": "https://api.github.com/repos/PHPCompatibility/PHPCompatibilityWP/zipball/01c1ff2704a58e46f0cb1ca9d06aee07b3589082",
                "reference": "01c1ff2704a58e46f0cb1ca9d06aee07b3589082",
                "shasum": ""
            },
            "require": {
                "phpcompatibility/php-compatibility": "^9.0",
                "phpcompatibility/phpcompatibility-paragonie": "^1.0"
            },
            "require-dev": {
                "dealerdirect/phpcodesniffer-composer-installer": "^1.0"
            },
            "suggest": {
                "dealerdirect/phpcodesniffer-composer-installer": "^1.0 || This Composer plugin will sort out the PHP_CodeSniffer 'installed_paths' automatically.",
                "roave/security-advisories": "dev-master || Helps prevent installing dependencies with known security issues."
            },
            "type": "phpcodesniffer-standard",
            "notification-url": "https://packagist.org/downloads/",
            "license": [
                "LGPL-3.0-or-later"
            ],
            "authors": [
                {
                    "name": "Wim Godden",
                    "role": "lead"
                },
                {
                    "name": "Juliette Reinders Folmer",
                    "role": "lead"
                }
            ],
            "description": "A ruleset for PHP_CodeSniffer to check for PHP cross-version compatibility issues in projects, while accounting for polyfills provided by WordPress.",
            "homepage": "http://phpcompatibility.com/",
            "keywords": [
                "compatibility",
                "phpcs",
                "standards",
                "static analysis",
                "wordpress"
            ],
            "support": {
                "issues": "https://github.com/PHPCompatibility/PHPCompatibilityWP/issues",
                "security": "https://github.com/PHPCompatibility/PHPCompatibilityWP/security/policy",
                "source": "https://github.com/PHPCompatibility/PHPCompatibilityWP"
            },
            "funding": [
                {
                    "url": "https://github.com/PHPCompatibility",
                    "type": "github"
                },
                {
                    "url": "https://github.com/jrfnl",
                    "type": "github"
                },
                {
                    "url": "https://opencollective.com/php_codesniffer",
                    "type": "open_collective"
                }
            ],
            "time": "2024-04-24T21:37:59+00:00"
        },
        {
            "name": "phpcsstandards/phpcsextra",
            "version": "1.2.1",
            "source": {
                "type": "git",
                "url": "https://github.com/PHPCSStandards/PHPCSExtra.git",
                "reference": "11d387c6642b6e4acaf0bd9bf5203b8cca1ec489"
            },
            "dist": {
                "type": "zip",
                "url": "https://api.github.com/repos/PHPCSStandards/PHPCSExtra/zipball/11d387c6642b6e4acaf0bd9bf5203b8cca1ec489",
                "reference": "11d387c6642b6e4acaf0bd9bf5203b8cca1ec489",
                "shasum": ""
            },
            "require": {
                "php": ">=5.4",
                "phpcsstandards/phpcsutils": "^1.0.9",
                "squizlabs/php_codesniffer": "^3.8.0"
            },
            "require-dev": {
                "php-parallel-lint/php-console-highlighter": "^1.0",
                "php-parallel-lint/php-parallel-lint": "^1.3.2",
                "phpcsstandards/phpcsdevcs": "^1.1.6",
                "phpcsstandards/phpcsdevtools": "^1.2.1",
                "phpunit/phpunit": "^4.5 || ^5.0 || ^6.0 || ^7.0 || ^8.0 || ^9.0"
            },
            "type": "phpcodesniffer-standard",
            "extra": {
                "branch-alias": {
                    "dev-stable": "1.x-dev",
                    "dev-develop": "1.x-dev"
                }
            },
            "notification-url": "https://packagist.org/downloads/",
            "license": [
                "LGPL-3.0-or-later"
            ],
            "authors": [
                {
                    "name": "Juliette Reinders Folmer",
                    "homepage": "https://github.com/jrfnl",
                    "role": "lead"
                },
                {
                    "name": "Contributors",
                    "homepage": "https://github.com/PHPCSStandards/PHPCSExtra/graphs/contributors"
                }
            ],
            "description": "A collection of sniffs and standards for use with PHP_CodeSniffer.",
            "keywords": [
                "PHP_CodeSniffer",
                "phpcbf",
                "phpcodesniffer-standard",
                "phpcs",
                "standards",
                "static analysis"
            ],
            "support": {
                "issues": "https://github.com/PHPCSStandards/PHPCSExtra/issues",
                "security": "https://github.com/PHPCSStandards/PHPCSExtra/security/policy",
                "source": "https://github.com/PHPCSStandards/PHPCSExtra"
            },
            "funding": [
                {
                    "url": "https://github.com/PHPCSStandards",
                    "type": "github"
                },
                {
                    "url": "https://github.com/jrfnl",
                    "type": "github"
                },
                {
                    "url": "https://opencollective.com/php_codesniffer",
                    "type": "open_collective"
                }
            ],
            "time": "2023-12-08T16:49:07+00:00"
        },
        {
            "name": "phpcsstandards/phpcsutils",
            "version": "1.0.12",
            "source": {
                "type": "git",
                "url": "https://github.com/PHPCSStandards/PHPCSUtils.git",
                "reference": "87b233b00daf83fb70f40c9a28692be017ea7c6c"
            },
            "dist": {
                "type": "zip",
                "url": "https://api.github.com/repos/PHPCSStandards/PHPCSUtils/zipball/87b233b00daf83fb70f40c9a28692be017ea7c6c",
                "reference": "87b233b00daf83fb70f40c9a28692be017ea7c6c",
                "shasum": ""
            },
            "require": {
                "dealerdirect/phpcodesniffer-composer-installer": "^0.4.1 || ^0.5 || ^0.6.2 || ^0.7 || ^1.0",
                "php": ">=5.4",
                "squizlabs/php_codesniffer": "^3.10.0 || 4.0.x-dev@dev"
            },
            "require-dev": {
                "ext-filter": "*",
                "php-parallel-lint/php-console-highlighter": "^1.0",
                "php-parallel-lint/php-parallel-lint": "^1.3.2",
                "phpcsstandards/phpcsdevcs": "^1.1.6",
                "yoast/phpunit-polyfills": "^1.1.0 || ^2.0.0"
            },
            "type": "phpcodesniffer-standard",
            "extra": {
                "branch-alias": {
                    "dev-stable": "1.x-dev",
                    "dev-develop": "1.x-dev"
                }
            },
            "autoload": {
                "classmap": [
                    "PHPCSUtils/"
                ]
            },
            "notification-url": "https://packagist.org/downloads/",
            "license": [
                "LGPL-3.0-or-later"
            ],
            "authors": [
                {
                    "name": "Juliette Reinders Folmer",
                    "homepage": "https://github.com/jrfnl",
                    "role": "lead"
                },
                {
                    "name": "Contributors",
                    "homepage": "https://github.com/PHPCSStandards/PHPCSUtils/graphs/contributors"
                }
            ],
            "description": "A suite of utility functions for use with PHP_CodeSniffer",
            "homepage": "https://phpcsutils.com/",
            "keywords": [
                "PHP_CodeSniffer",
                "phpcbf",
                "phpcodesniffer-standard",
                "phpcs",
                "phpcs3",
                "standards",
                "static analysis",
                "tokens",
                "utility"
            ],
            "support": {
                "docs": "https://phpcsutils.com/",
                "issues": "https://github.com/PHPCSStandards/PHPCSUtils/issues",
                "security": "https://github.com/PHPCSStandards/PHPCSUtils/security/policy",
                "source": "https://github.com/PHPCSStandards/PHPCSUtils"
            },
            "funding": [
                {
                    "url": "https://github.com/PHPCSStandards",
                    "type": "github"
                },
                {
                    "url": "https://github.com/jrfnl",
                    "type": "github"
                },
                {
                    "url": "https://opencollective.com/php_codesniffer",
                    "type": "open_collective"
                }
            ],
            "time": "2024-05-20T13:34:27+00:00"
        },
        {
            "name": "phpstan/extension-installer",
            "version": "1.4.3",
            "source": {
                "type": "git",
                "url": "https://github.com/phpstan/extension-installer.git",
                "reference": "85e90b3942d06b2326fba0403ec24fe912372936"
            },
            "dist": {
                "type": "zip",
                "url": "https://api.github.com/repos/phpstan/extension-installer/zipball/85e90b3942d06b2326fba0403ec24fe912372936",
                "reference": "85e90b3942d06b2326fba0403ec24fe912372936",
                "shasum": ""
            },
            "require": {
                "composer-plugin-api": "^2.0",
                "php": "^7.2 || ^8.0",
                "phpstan/phpstan": "^1.9.0 || ^2.0"
            },
            "require-dev": {
                "composer/composer": "^2.0",
                "php-parallel-lint/php-parallel-lint": "^1.2.0",
                "phpstan/phpstan-strict-rules": "^0.11 || ^0.12 || ^1.0"
            },
            "type": "composer-plugin",
            "extra": {
                "class": "PHPStan\\ExtensionInstaller\\Plugin"
            },
            "autoload": {
                "psr-4": {
                    "PHPStan\\ExtensionInstaller\\": "src/"
                }
            },
            "notification-url": "https://packagist.org/downloads/",
            "license": [
                "MIT"
            ],
            "description": "Composer plugin for automatic installation of PHPStan extensions",
            "keywords": [
                "dev",
                "static analysis"
            ],
            "support": {
                "issues": "https://github.com/phpstan/extension-installer/issues",
                "source": "https://github.com/phpstan/extension-installer/tree/1.4.3"
            },
            "time": "2024-09-04T20:21:43+00:00"
        },
        {
            "name": "phpstan/phpdoc-parser",
            "version": "1.33.0",
            "source": {
                "type": "git",
                "url": "https://github.com/phpstan/phpdoc-parser.git",
                "reference": "82a311fd3690fb2bf7b64d5c98f912b3dd746140"
            },
            "dist": {
                "type": "zip",
                "url": "https://api.github.com/repos/phpstan/phpdoc-parser/zipball/82a311fd3690fb2bf7b64d5c98f912b3dd746140",
                "reference": "82a311fd3690fb2bf7b64d5c98f912b3dd746140",
                "shasum": ""
            },
            "require": {
                "php": "^7.2 || ^8.0"
            },
            "require-dev": {
                "doctrine/annotations": "^2.0",
                "nikic/php-parser": "^4.15",
                "php-parallel-lint/php-parallel-lint": "^1.2",
                "phpstan/extension-installer": "^1.0",
                "phpstan/phpstan": "^1.5",
                "phpstan/phpstan-phpunit": "^1.1",
                "phpstan/phpstan-strict-rules": "^1.0",
                "phpunit/phpunit": "^9.5",
                "symfony/process": "^5.2"
            },
            "type": "library",
            "autoload": {
                "psr-4": {
                    "PHPStan\\PhpDocParser\\": [
                        "src/"
                    ]
                }
            },
            "notification-url": "https://packagist.org/downloads/",
            "license": [
                "MIT"
            ],
            "description": "PHPDoc parser with support for nullable, intersection and generic types",
            "support": {
                "issues": "https://github.com/phpstan/phpdoc-parser/issues",
                "source": "https://github.com/phpstan/phpdoc-parser/tree/1.33.0"
            },
            "time": "2024-10-13T11:25:22+00:00"
        },
        {
            "name": "phpstan/phpstan",
<<<<<<< HEAD
            "version": "1.12.12",
            "source": {
                "type": "git",
                "url": "https://github.com/phpstan/phpstan.git",
                "reference": "b5ae1b88f471d3fd4ba1aa0046234b5ca3776dd0"
            },
            "dist": {
                "type": "zip",
                "url": "https://api.github.com/repos/phpstan/phpstan/zipball/b5ae1b88f471d3fd4ba1aa0046234b5ca3776dd0",
                "reference": "b5ae1b88f471d3fd4ba1aa0046234b5ca3776dd0",
=======
            "version": "1.12.13",
            "source": {
                "type": "git",
                "url": "https://github.com/phpstan/phpstan.git",
                "reference": "9b469068840cfa031e1deaf2fa1886d00e20680f"
            },
            "dist": {
                "type": "zip",
                "url": "https://api.github.com/repos/phpstan/phpstan/zipball/9b469068840cfa031e1deaf2fa1886d00e20680f",
                "reference": "9b469068840cfa031e1deaf2fa1886d00e20680f",
>>>>>>> 31d257e6
                "shasum": ""
            },
            "require": {
                "php": "^7.2|^8.0"
            },
            "conflict": {
                "phpstan/phpstan-shim": "*"
            },
            "bin": [
                "phpstan",
                "phpstan.phar"
            ],
            "type": "library",
            "autoload": {
                "files": [
                    "bootstrap.php"
                ]
            },
            "notification-url": "https://packagist.org/downloads/",
            "license": [
                "MIT"
            ],
            "description": "PHPStan - PHP Static Analysis Tool",
            "keywords": [
                "dev",
                "static analysis"
            ],
            "support": {
                "docs": "https://phpstan.org/user-guide/getting-started",
                "forum": "https://github.com/phpstan/phpstan/discussions",
                "issues": "https://github.com/phpstan/phpstan/issues",
                "security": "https://github.com/phpstan/phpstan/security/policy",
                "source": "https://github.com/phpstan/phpstan-src"
            },
            "funding": [
                {
                    "url": "https://github.com/ondrejmirtes",
                    "type": "github"
                },
                {
                    "url": "https://github.com/phpstan",
                    "type": "github"
                }
            ],
<<<<<<< HEAD
            "time": "2024-11-28T22:13:23+00:00"
=======
            "time": "2024-12-17T17:00:20+00:00"
        },
        {
            "name": "phpstan/phpstan-deprecation-rules",
            "version": "1.2.1",
            "source": {
                "type": "git",
                "url": "https://github.com/phpstan/phpstan-deprecation-rules.git",
                "reference": "f94d246cc143ec5a23da868f8f7e1393b50eaa82"
            },
            "dist": {
                "type": "zip",
                "url": "https://api.github.com/repos/phpstan/phpstan-deprecation-rules/zipball/f94d246cc143ec5a23da868f8f7e1393b50eaa82",
                "reference": "f94d246cc143ec5a23da868f8f7e1393b50eaa82",
                "shasum": ""
            },
            "require": {
                "php": "^7.2 || ^8.0",
                "phpstan/phpstan": "^1.12"
            },
            "require-dev": {
                "php-parallel-lint/php-parallel-lint": "^1.2",
                "phpstan/phpstan-phpunit": "^1.0",
                "phpunit/phpunit": "^9.5"
            },
            "type": "phpstan-extension",
            "extra": {
                "phpstan": {
                    "includes": [
                        "rules.neon"
                    ]
                }
            },
            "autoload": {
                "psr-4": {
                    "PHPStan\\": "src/"
                }
            },
            "notification-url": "https://packagist.org/downloads/",
            "license": [
                "MIT"
            ],
            "description": "PHPStan rules for detecting usage of deprecated classes, methods, properties, constants and traits.",
            "support": {
                "issues": "https://github.com/phpstan/phpstan-deprecation-rules/issues",
                "source": "https://github.com/phpstan/phpstan-deprecation-rules/tree/1.2.1"
            },
            "time": "2024-09-11T15:52:35+00:00"
>>>>>>> 31d257e6
        },
        {
            "name": "phpunit/php-code-coverage",
            "version": "9.2.32",
            "source": {
                "type": "git",
                "url": "https://github.com/sebastianbergmann/php-code-coverage.git",
                "reference": "85402a822d1ecf1db1096959413d35e1c37cf1a5"
            },
            "dist": {
                "type": "zip",
                "url": "https://api.github.com/repos/sebastianbergmann/php-code-coverage/zipball/85402a822d1ecf1db1096959413d35e1c37cf1a5",
                "reference": "85402a822d1ecf1db1096959413d35e1c37cf1a5",
                "shasum": ""
            },
            "require": {
                "ext-dom": "*",
                "ext-libxml": "*",
                "ext-xmlwriter": "*",
                "nikic/php-parser": "^4.19.1 || ^5.1.0",
                "php": ">=7.3",
                "phpunit/php-file-iterator": "^3.0.6",
                "phpunit/php-text-template": "^2.0.4",
                "sebastian/code-unit-reverse-lookup": "^2.0.3",
                "sebastian/complexity": "^2.0.3",
                "sebastian/environment": "^5.1.5",
                "sebastian/lines-of-code": "^1.0.4",
                "sebastian/version": "^3.0.2",
                "theseer/tokenizer": "^1.2.3"
            },
            "require-dev": {
                "phpunit/phpunit": "^9.6"
            },
            "suggest": {
                "ext-pcov": "PHP extension that provides line coverage",
                "ext-xdebug": "PHP extension that provides line coverage as well as branch and path coverage"
            },
            "type": "library",
            "extra": {
                "branch-alias": {
                    "dev-main": "9.2.x-dev"
                }
            },
            "autoload": {
                "classmap": [
                    "src/"
                ]
            },
            "notification-url": "https://packagist.org/downloads/",
            "license": [
                "BSD-3-Clause"
            ],
            "authors": [
                {
                    "name": "Sebastian Bergmann",
                    "email": "sebastian@phpunit.de",
                    "role": "lead"
                }
            ],
            "description": "Library that provides collection, processing, and rendering functionality for PHP code coverage information.",
            "homepage": "https://github.com/sebastianbergmann/php-code-coverage",
            "keywords": [
                "coverage",
                "testing",
                "xunit"
            ],
            "support": {
                "issues": "https://github.com/sebastianbergmann/php-code-coverage/issues",
                "security": "https://github.com/sebastianbergmann/php-code-coverage/security/policy",
                "source": "https://github.com/sebastianbergmann/php-code-coverage/tree/9.2.32"
            },
            "funding": [
                {
                    "url": "https://github.com/sebastianbergmann",
                    "type": "github"
                }
            ],
            "time": "2024-08-22T04:23:01+00:00"
        },
        {
            "name": "phpunit/php-file-iterator",
            "version": "3.0.6",
            "source": {
                "type": "git",
                "url": "https://github.com/sebastianbergmann/php-file-iterator.git",
                "reference": "cf1c2e7c203ac650e352f4cc675a7021e7d1b3cf"
            },
            "dist": {
                "type": "zip",
                "url": "https://api.github.com/repos/sebastianbergmann/php-file-iterator/zipball/cf1c2e7c203ac650e352f4cc675a7021e7d1b3cf",
                "reference": "cf1c2e7c203ac650e352f4cc675a7021e7d1b3cf",
                "shasum": ""
            },
            "require": {
                "php": ">=7.3"
            },
            "require-dev": {
                "phpunit/phpunit": "^9.3"
            },
            "type": "library",
            "extra": {
                "branch-alias": {
                    "dev-master": "3.0-dev"
                }
            },
            "autoload": {
                "classmap": [
                    "src/"
                ]
            },
            "notification-url": "https://packagist.org/downloads/",
            "license": [
                "BSD-3-Clause"
            ],
            "authors": [
                {
                    "name": "Sebastian Bergmann",
                    "email": "sebastian@phpunit.de",
                    "role": "lead"
                }
            ],
            "description": "FilterIterator implementation that filters files based on a list of suffixes.",
            "homepage": "https://github.com/sebastianbergmann/php-file-iterator/",
            "keywords": [
                "filesystem",
                "iterator"
            ],
            "support": {
                "issues": "https://github.com/sebastianbergmann/php-file-iterator/issues",
                "source": "https://github.com/sebastianbergmann/php-file-iterator/tree/3.0.6"
            },
            "funding": [
                {
                    "url": "https://github.com/sebastianbergmann",
                    "type": "github"
                }
            ],
            "time": "2021-12-02T12:48:52+00:00"
        },
        {
            "name": "phpunit/php-invoker",
            "version": "3.1.1",
            "source": {
                "type": "git",
                "url": "https://github.com/sebastianbergmann/php-invoker.git",
                "reference": "5a10147d0aaf65b58940a0b72f71c9ac0423cc67"
            },
            "dist": {
                "type": "zip",
                "url": "https://api.github.com/repos/sebastianbergmann/php-invoker/zipball/5a10147d0aaf65b58940a0b72f71c9ac0423cc67",
                "reference": "5a10147d0aaf65b58940a0b72f71c9ac0423cc67",
                "shasum": ""
            },
            "require": {
                "php": ">=7.3"
            },
            "require-dev": {
                "ext-pcntl": "*",
                "phpunit/phpunit": "^9.3"
            },
            "suggest": {
                "ext-pcntl": "*"
            },
            "type": "library",
            "extra": {
                "branch-alias": {
                    "dev-master": "3.1-dev"
                }
            },
            "autoload": {
                "classmap": [
                    "src/"
                ]
            },
            "notification-url": "https://packagist.org/downloads/",
            "license": [
                "BSD-3-Clause"
            ],
            "authors": [
                {
                    "name": "Sebastian Bergmann",
                    "email": "sebastian@phpunit.de",
                    "role": "lead"
                }
            ],
            "description": "Invoke callables with a timeout",
            "homepage": "https://github.com/sebastianbergmann/php-invoker/",
            "keywords": [
                "process"
            ],
            "support": {
                "issues": "https://github.com/sebastianbergmann/php-invoker/issues",
                "source": "https://github.com/sebastianbergmann/php-invoker/tree/3.1.1"
            },
            "funding": [
                {
                    "url": "https://github.com/sebastianbergmann",
                    "type": "github"
                }
            ],
            "time": "2020-09-28T05:58:55+00:00"
        },
        {
            "name": "phpunit/php-text-template",
            "version": "2.0.4",
            "source": {
                "type": "git",
                "url": "https://github.com/sebastianbergmann/php-text-template.git",
                "reference": "5da5f67fc95621df9ff4c4e5a84d6a8a2acf7c28"
            },
            "dist": {
                "type": "zip",
                "url": "https://api.github.com/repos/sebastianbergmann/php-text-template/zipball/5da5f67fc95621df9ff4c4e5a84d6a8a2acf7c28",
                "reference": "5da5f67fc95621df9ff4c4e5a84d6a8a2acf7c28",
                "shasum": ""
            },
            "require": {
                "php": ">=7.3"
            },
            "require-dev": {
                "phpunit/phpunit": "^9.3"
            },
            "type": "library",
            "extra": {
                "branch-alias": {
                    "dev-master": "2.0-dev"
                }
            },
            "autoload": {
                "classmap": [
                    "src/"
                ]
            },
            "notification-url": "https://packagist.org/downloads/",
            "license": [
                "BSD-3-Clause"
            ],
            "authors": [
                {
                    "name": "Sebastian Bergmann",
                    "email": "sebastian@phpunit.de",
                    "role": "lead"
                }
            ],
            "description": "Simple template engine.",
            "homepage": "https://github.com/sebastianbergmann/php-text-template/",
            "keywords": [
                "template"
            ],
            "support": {
                "issues": "https://github.com/sebastianbergmann/php-text-template/issues",
                "source": "https://github.com/sebastianbergmann/php-text-template/tree/2.0.4"
            },
            "funding": [
                {
                    "url": "https://github.com/sebastianbergmann",
                    "type": "github"
                }
            ],
            "time": "2020-10-26T05:33:50+00:00"
        },
        {
            "name": "phpunit/php-timer",
            "version": "5.0.3",
            "source": {
                "type": "git",
                "url": "https://github.com/sebastianbergmann/php-timer.git",
                "reference": "5a63ce20ed1b5bf577850e2c4e87f4aa902afbd2"
            },
            "dist": {
                "type": "zip",
                "url": "https://api.github.com/repos/sebastianbergmann/php-timer/zipball/5a63ce20ed1b5bf577850e2c4e87f4aa902afbd2",
                "reference": "5a63ce20ed1b5bf577850e2c4e87f4aa902afbd2",
                "shasum": ""
            },
            "require": {
                "php": ">=7.3"
            },
            "require-dev": {
                "phpunit/phpunit": "^9.3"
            },
            "type": "library",
            "extra": {
                "branch-alias": {
                    "dev-master": "5.0-dev"
                }
            },
            "autoload": {
                "classmap": [
                    "src/"
                ]
            },
            "notification-url": "https://packagist.org/downloads/",
            "license": [
                "BSD-3-Clause"
            ],
            "authors": [
                {
                    "name": "Sebastian Bergmann",
                    "email": "sebastian@phpunit.de",
                    "role": "lead"
                }
            ],
            "description": "Utility class for timing",
            "homepage": "https://github.com/sebastianbergmann/php-timer/",
            "keywords": [
                "timer"
            ],
            "support": {
                "issues": "https://github.com/sebastianbergmann/php-timer/issues",
                "source": "https://github.com/sebastianbergmann/php-timer/tree/5.0.3"
            },
            "funding": [
                {
                    "url": "https://github.com/sebastianbergmann",
                    "type": "github"
                }
            ],
            "time": "2020-10-26T13:16:10+00:00"
        },
        {
            "name": "phpunit/phpunit",
<<<<<<< HEAD
            "version": "9.6.21",
            "source": {
                "type": "git",
                "url": "https://github.com/sebastianbergmann/phpunit.git",
                "reference": "de6abf3b6f8dd955fac3caad3af7a9504e8c2ffa"
            },
            "dist": {
                "type": "zip",
                "url": "https://api.github.com/repos/sebastianbergmann/phpunit/zipball/de6abf3b6f8dd955fac3caad3af7a9504e8c2ffa",
                "reference": "de6abf3b6f8dd955fac3caad3af7a9504e8c2ffa",
=======
            "version": "9.6.22",
            "source": {
                "type": "git",
                "url": "https://github.com/sebastianbergmann/phpunit.git",
                "reference": "f80235cb4d3caa59ae09be3adf1ded27521d1a9c"
            },
            "dist": {
                "type": "zip",
                "url": "https://api.github.com/repos/sebastianbergmann/phpunit/zipball/f80235cb4d3caa59ae09be3adf1ded27521d1a9c",
                "reference": "f80235cb4d3caa59ae09be3adf1ded27521d1a9c",
>>>>>>> 31d257e6
                "shasum": ""
            },
            "require": {
                "doctrine/instantiator": "^1.5.0 || ^2",
                "ext-dom": "*",
                "ext-json": "*",
                "ext-libxml": "*",
                "ext-mbstring": "*",
                "ext-xml": "*",
                "ext-xmlwriter": "*",
                "myclabs/deep-copy": "^1.12.1",
                "phar-io/manifest": "^2.0.4",
                "phar-io/version": "^3.2.1",
                "php": ">=7.3",
                "phpunit/php-code-coverage": "^9.2.32",
                "phpunit/php-file-iterator": "^3.0.6",
                "phpunit/php-invoker": "^3.1.1",
                "phpunit/php-text-template": "^2.0.4",
                "phpunit/php-timer": "^5.0.3",
                "sebastian/cli-parser": "^1.0.2",
                "sebastian/code-unit": "^1.0.8",
                "sebastian/comparator": "^4.0.8",
                "sebastian/diff": "^4.0.6",
                "sebastian/environment": "^5.1.5",
                "sebastian/exporter": "^4.0.6",
                "sebastian/global-state": "^5.0.7",
                "sebastian/object-enumerator": "^4.0.4",
                "sebastian/resource-operations": "^3.0.4",
                "sebastian/type": "^3.2.1",
                "sebastian/version": "^3.0.2"
            },
            "suggest": {
                "ext-soap": "To be able to generate mocks based on WSDL files",
                "ext-xdebug": "PHP extension that provides line coverage as well as branch and path coverage"
            },
            "bin": [
                "phpunit"
            ],
            "type": "library",
            "extra": {
                "branch-alias": {
                    "dev-master": "9.6-dev"
                }
            },
            "autoload": {
                "files": [
                    "src/Framework/Assert/Functions.php"
                ],
                "classmap": [
                    "src/"
                ]
            },
            "notification-url": "https://packagist.org/downloads/",
            "license": [
                "BSD-3-Clause"
            ],
            "authors": [
                {
                    "name": "Sebastian Bergmann",
                    "email": "sebastian@phpunit.de",
                    "role": "lead"
                }
            ],
            "description": "The PHP Unit Testing framework.",
            "homepage": "https://phpunit.de/",
            "keywords": [
                "phpunit",
                "testing",
                "xunit"
            ],
            "support": {
                "issues": "https://github.com/sebastianbergmann/phpunit/issues",
                "security": "https://github.com/sebastianbergmann/phpunit/security/policy",
<<<<<<< HEAD
                "source": "https://github.com/sebastianbergmann/phpunit/tree/9.6.21"
=======
                "source": "https://github.com/sebastianbergmann/phpunit/tree/9.6.22"
>>>>>>> 31d257e6
            },
            "funding": [
                {
                    "url": "https://phpunit.de/sponsors.html",
                    "type": "custom"
                },
                {
                    "url": "https://github.com/sebastianbergmann",
                    "type": "github"
                },
                {
                    "url": "https://tidelift.com/funding/github/packagist/phpunit/phpunit",
                    "type": "tidelift"
                }
            ],
<<<<<<< HEAD
            "time": "2024-09-19T10:50:18+00:00"
=======
            "time": "2024-12-05T13:48:26+00:00"
>>>>>>> 31d257e6
        },
        {
            "name": "psr/clock",
            "version": "1.0.0",
            "source": {
                "type": "git",
                "url": "https://github.com/php-fig/clock.git",
                "reference": "e41a24703d4560fd0acb709162f73b8adfc3aa0d"
            },
            "dist": {
                "type": "zip",
                "url": "https://api.github.com/repos/php-fig/clock/zipball/e41a24703d4560fd0acb709162f73b8adfc3aa0d",
                "reference": "e41a24703d4560fd0acb709162f73b8adfc3aa0d",
                "shasum": ""
            },
            "require": {
                "php": "^7.0 || ^8.0"
            },
            "type": "library",
            "autoload": {
                "psr-4": {
                    "Psr\\Clock\\": "src/"
                }
            },
            "notification-url": "https://packagist.org/downloads/",
            "license": [
                "MIT"
            ],
            "authors": [
                {
                    "name": "PHP-FIG",
                    "homepage": "https://www.php-fig.org/"
                }
            ],
            "description": "Common interface for reading the clock.",
            "homepage": "https://github.com/php-fig/clock",
            "keywords": [
                "clock",
                "now",
                "psr",
                "psr-20",
                "time"
            ],
            "support": {
                "issues": "https://github.com/php-fig/clock/issues",
                "source": "https://github.com/php-fig/clock/tree/1.0.0"
            },
            "time": "2022-11-25T14:36:26+00:00"
        },
        {
            "name": "psr/container",
            "version": "1.1.2",
            "source": {
                "type": "git",
                "url": "https://github.com/php-fig/container.git",
                "reference": "513e0666f7216c7459170d56df27dfcefe1689ea"
            },
            "dist": {
                "type": "zip",
                "url": "https://api.github.com/repos/php-fig/container/zipball/513e0666f7216c7459170d56df27dfcefe1689ea",
                "reference": "513e0666f7216c7459170d56df27dfcefe1689ea",
                "shasum": ""
            },
            "require": {
                "php": ">=7.4.0"
            },
            "type": "library",
            "autoload": {
                "psr-4": {
                    "Psr\\Container\\": "src/"
                }
            },
            "notification-url": "https://packagist.org/downloads/",
            "license": [
                "MIT"
            ],
            "authors": [
                {
                    "name": "PHP-FIG",
                    "homepage": "https://www.php-fig.org/"
                }
            ],
            "description": "Common Container Interface (PHP FIG PSR-11)",
            "homepage": "https://github.com/php-fig/container",
            "keywords": [
                "PSR-11",
                "container",
                "container-interface",
                "container-interop",
                "psr"
            ],
            "support": {
                "issues": "https://github.com/php-fig/container/issues",
                "source": "https://github.com/php-fig/container/tree/1.1.2"
            },
            "time": "2021-11-05T16:50:12+00:00"
        },
        {
            "name": "psr/event-dispatcher",
            "version": "1.0.0",
            "source": {
                "type": "git",
                "url": "https://github.com/php-fig/event-dispatcher.git",
                "reference": "dbefd12671e8a14ec7f180cab83036ed26714bb0"
            },
            "dist": {
                "type": "zip",
                "url": "https://api.github.com/repos/php-fig/event-dispatcher/zipball/dbefd12671e8a14ec7f180cab83036ed26714bb0",
                "reference": "dbefd12671e8a14ec7f180cab83036ed26714bb0",
                "shasum": ""
            },
            "require": {
                "php": ">=7.2.0"
            },
            "type": "library",
            "extra": {
                "branch-alias": {
                    "dev-master": "1.0.x-dev"
                }
            },
            "autoload": {
                "psr-4": {
                    "Psr\\EventDispatcher\\": "src/"
                }
            },
            "notification-url": "https://packagist.org/downloads/",
            "license": [
                "MIT"
            ],
            "authors": [
                {
                    "name": "PHP-FIG",
                    "homepage": "http://www.php-fig.org/"
                }
            ],
            "description": "Standard interfaces for event handling.",
            "keywords": [
                "events",
                "psr",
                "psr-14"
            ],
            "support": {
                "issues": "https://github.com/php-fig/event-dispatcher/issues",
                "source": "https://github.com/php-fig/event-dispatcher/tree/1.0.0"
            },
            "time": "2019-01-08T18:20:26+00:00"
        },
        {
            "name": "psr/http-client",
            "version": "1.0.3",
            "source": {
                "type": "git",
                "url": "https://github.com/php-fig/http-client.git",
                "reference": "bb5906edc1c324c9a05aa0873d40117941e5fa90"
            },
            "dist": {
                "type": "zip",
                "url": "https://api.github.com/repos/php-fig/http-client/zipball/bb5906edc1c324c9a05aa0873d40117941e5fa90",
                "reference": "bb5906edc1c324c9a05aa0873d40117941e5fa90",
                "shasum": ""
            },
            "require": {
                "php": "^7.0 || ^8.0",
                "psr/http-message": "^1.0 || ^2.0"
            },
            "type": "library",
            "extra": {
                "branch-alias": {
                    "dev-master": "1.0.x-dev"
                }
            },
            "autoload": {
                "psr-4": {
                    "Psr\\Http\\Client\\": "src/"
                }
            },
            "notification-url": "https://packagist.org/downloads/",
            "license": [
                "MIT"
            ],
            "authors": [
                {
                    "name": "PHP-FIG",
                    "homepage": "https://www.php-fig.org/"
                }
            ],
            "description": "Common interface for HTTP clients",
            "homepage": "https://github.com/php-fig/http-client",
            "keywords": [
                "http",
                "http-client",
                "psr",
                "psr-18"
            ],
            "support": {
                "source": "https://github.com/php-fig/http-client"
            },
            "time": "2023-09-23T14:17:50+00:00"
        },
        {
            "name": "psr/http-factory",
            "version": "1.1.0",
            "source": {
                "type": "git",
                "url": "https://github.com/php-fig/http-factory.git",
                "reference": "2b4765fddfe3b508ac62f829e852b1501d3f6e8a"
            },
            "dist": {
                "type": "zip",
                "url": "https://api.github.com/repos/php-fig/http-factory/zipball/2b4765fddfe3b508ac62f829e852b1501d3f6e8a",
                "reference": "2b4765fddfe3b508ac62f829e852b1501d3f6e8a",
                "shasum": ""
            },
            "require": {
                "php": ">=7.1",
                "psr/http-message": "^1.0 || ^2.0"
            },
            "type": "library",
            "extra": {
                "branch-alias": {
                    "dev-master": "1.0.x-dev"
                }
            },
            "autoload": {
                "psr-4": {
                    "Psr\\Http\\Message\\": "src/"
                }
            },
            "notification-url": "https://packagist.org/downloads/",
            "license": [
                "MIT"
            ],
            "authors": [
                {
                    "name": "PHP-FIG",
                    "homepage": "https://www.php-fig.org/"
                }
            ],
            "description": "PSR-17: Common interfaces for PSR-7 HTTP message factories",
            "keywords": [
                "factory",
                "http",
                "message",
                "psr",
                "psr-17",
                "psr-7",
                "request",
                "response"
            ],
            "support": {
                "source": "https://github.com/php-fig/http-factory"
            },
            "time": "2024-04-15T12:06:14+00:00"
        },
        {
            "name": "psr/http-message",
            "version": "2.0",
            "source": {
                "type": "git",
                "url": "https://github.com/php-fig/http-message.git",
                "reference": "402d35bcb92c70c026d1a6a9883f06b2ead23d71"
            },
            "dist": {
                "type": "zip",
                "url": "https://api.github.com/repos/php-fig/http-message/zipball/402d35bcb92c70c026d1a6a9883f06b2ead23d71",
                "reference": "402d35bcb92c70c026d1a6a9883f06b2ead23d71",
                "shasum": ""
            },
            "require": {
                "php": "^7.2 || ^8.0"
            },
            "type": "library",
            "extra": {
                "branch-alias": {
                    "dev-master": "2.0.x-dev"
                }
            },
            "autoload": {
                "psr-4": {
                    "Psr\\Http\\Message\\": "src/"
                }
            },
            "notification-url": "https://packagist.org/downloads/",
            "license": [
                "MIT"
            ],
            "authors": [
                {
                    "name": "PHP-FIG",
                    "homepage": "https://www.php-fig.org/"
                }
            ],
            "description": "Common interface for HTTP messages",
            "homepage": "https://github.com/php-fig/http-message",
            "keywords": [
                "http",
                "http-message",
                "psr",
                "psr-7",
                "request",
                "response"
            ],
            "support": {
                "source": "https://github.com/php-fig/http-message/tree/2.0"
            },
            "time": "2023-04-04T09:54:51+00:00"
        },
        {
            "name": "psr/log",
            "version": "1.1.4",
            "source": {
                "type": "git",
                "url": "https://github.com/php-fig/log.git",
                "reference": "d49695b909c3b7628b6289db5479a1c204601f11"
            },
            "dist": {
                "type": "zip",
                "url": "https://api.github.com/repos/php-fig/log/zipball/d49695b909c3b7628b6289db5479a1c204601f11",
                "reference": "d49695b909c3b7628b6289db5479a1c204601f11",
                "shasum": ""
            },
            "require": {
                "php": ">=5.3.0"
            },
            "type": "library",
            "extra": {
                "branch-alias": {
                    "dev-master": "1.1.x-dev"
                }
            },
            "autoload": {
                "psr-4": {
                    "Psr\\Log\\": "Psr/Log/"
                }
            },
            "notification-url": "https://packagist.org/downloads/",
            "license": [
                "MIT"
            ],
            "authors": [
                {
                    "name": "PHP-FIG",
                    "homepage": "https://www.php-fig.org/"
                }
            ],
            "description": "Common interface for logging libraries",
            "homepage": "https://github.com/php-fig/log",
            "keywords": [
                "log",
                "psr",
                "psr-3"
            ],
            "support": {
                "source": "https://github.com/php-fig/log/tree/1.1.4"
            },
            "time": "2021-05-03T11:20:27+00:00"
        },
        {
            "name": "psr/simple-cache",
            "version": "1.0.1",
            "source": {
                "type": "git",
                "url": "https://github.com/php-fig/simple-cache.git",
                "reference": "408d5eafb83c57f6365a3ca330ff23aa4a5fa39b"
            },
            "dist": {
                "type": "zip",
                "url": "https://api.github.com/repos/php-fig/simple-cache/zipball/408d5eafb83c57f6365a3ca330ff23aa4a5fa39b",
                "reference": "408d5eafb83c57f6365a3ca330ff23aa4a5fa39b",
                "shasum": ""
            },
            "require": {
                "php": ">=5.3.0"
            },
            "type": "library",
            "extra": {
                "branch-alias": {
                    "dev-master": "1.0.x-dev"
                }
            },
            "autoload": {
                "psr-4": {
                    "Psr\\SimpleCache\\": "src/"
                }
            },
            "notification-url": "https://packagist.org/downloads/",
            "license": [
                "MIT"
            ],
            "authors": [
                {
                    "name": "PHP-FIG",
                    "homepage": "http://www.php-fig.org/"
                }
            ],
            "description": "Common interfaces for simple caching",
            "keywords": [
                "cache",
                "caching",
                "psr",
                "psr-16",
                "simple-cache"
            ],
            "support": {
                "source": "https://github.com/php-fig/simple-cache/tree/master"
            },
            "time": "2017-10-23T01:57:42+00:00"
        },
        {
            "name": "ralouphie/getallheaders",
            "version": "3.0.3",
            "source": {
                "type": "git",
                "url": "https://github.com/ralouphie/getallheaders.git",
                "reference": "120b605dfeb996808c31b6477290a714d356e822"
            },
            "dist": {
                "type": "zip",
                "url": "https://api.github.com/repos/ralouphie/getallheaders/zipball/120b605dfeb996808c31b6477290a714d356e822",
                "reference": "120b605dfeb996808c31b6477290a714d356e822",
                "shasum": ""
            },
            "require": {
                "php": ">=5.6"
            },
            "require-dev": {
                "php-coveralls/php-coveralls": "^2.1",
                "phpunit/phpunit": "^5 || ^6.5"
            },
            "type": "library",
            "autoload": {
                "files": [
                    "src/getallheaders.php"
                ]
            },
            "notification-url": "https://packagist.org/downloads/",
            "license": [
                "MIT"
            ],
            "authors": [
                {
                    "name": "Ralph Khattar",
                    "email": "ralph.khattar@gmail.com"
                }
            ],
            "description": "A polyfill for getallheaders.",
            "support": {
                "issues": "https://github.com/ralouphie/getallheaders/issues",
                "source": "https://github.com/ralouphie/getallheaders/tree/develop"
            },
            "time": "2019-03-08T08:55:37+00:00"
        },
        {
            "name": "react/promise",
            "version": "v3.2.0",
            "source": {
                "type": "git",
                "url": "https://github.com/reactphp/promise.git",
                "reference": "8a164643313c71354582dc850b42b33fa12a4b63"
            },
            "dist": {
                "type": "zip",
                "url": "https://api.github.com/repos/reactphp/promise/zipball/8a164643313c71354582dc850b42b33fa12a4b63",
                "reference": "8a164643313c71354582dc850b42b33fa12a4b63",
                "shasum": ""
            },
            "require": {
                "php": ">=7.1.0"
            },
            "require-dev": {
                "phpstan/phpstan": "1.10.39 || 1.4.10",
                "phpunit/phpunit": "^9.6 || ^7.5"
            },
            "type": "library",
            "autoload": {
                "files": [
                    "src/functions_include.php"
                ],
                "psr-4": {
                    "React\\Promise\\": "src/"
                }
            },
            "notification-url": "https://packagist.org/downloads/",
            "license": [
                "MIT"
            ],
            "authors": [
                {
                    "name": "Jan Sorgalla",
                    "email": "jsorgalla@gmail.com",
                    "homepage": "https://sorgalla.com/"
                },
                {
                    "name": "Christian Lück",
                    "email": "christian@clue.engineering",
                    "homepage": "https://clue.engineering/"
                },
                {
                    "name": "Cees-Jan Kiewiet",
                    "email": "reactphp@ceesjankiewiet.nl",
                    "homepage": "https://wyrihaximus.net/"
                },
                {
                    "name": "Chris Boden",
                    "email": "cboden@gmail.com",
                    "homepage": "https://cboden.dev/"
                }
            ],
            "description": "A lightweight implementation of CommonJS Promises/A for PHP",
            "keywords": [
                "promise",
                "promises"
            ],
            "support": {
                "issues": "https://github.com/reactphp/promise/issues",
                "source": "https://github.com/reactphp/promise/tree/v3.2.0"
            },
            "funding": [
                {
                    "url": "https://opencollective.com/reactphp",
                    "type": "open_collective"
                }
            ],
            "time": "2024-05-24T10:39:05+00:00"
        },
        {
            "name": "sebastian/cli-parser",
            "version": "1.0.2",
            "source": {
                "type": "git",
                "url": "https://github.com/sebastianbergmann/cli-parser.git",
                "reference": "2b56bea83a09de3ac06bb18b92f068e60cc6f50b"
            },
            "dist": {
                "type": "zip",
                "url": "https://api.github.com/repos/sebastianbergmann/cli-parser/zipball/2b56bea83a09de3ac06bb18b92f068e60cc6f50b",
                "reference": "2b56bea83a09de3ac06bb18b92f068e60cc6f50b",
                "shasum": ""
            },
            "require": {
                "php": ">=7.3"
            },
            "require-dev": {
                "phpunit/phpunit": "^9.3"
            },
            "type": "library",
            "extra": {
                "branch-alias": {
                    "dev-master": "1.0-dev"
                }
            },
            "autoload": {
                "classmap": [
                    "src/"
                ]
            },
            "notification-url": "https://packagist.org/downloads/",
            "license": [
                "BSD-3-Clause"
            ],
            "authors": [
                {
                    "name": "Sebastian Bergmann",
                    "email": "sebastian@phpunit.de",
                    "role": "lead"
                }
            ],
            "description": "Library for parsing CLI options",
            "homepage": "https://github.com/sebastianbergmann/cli-parser",
            "support": {
                "issues": "https://github.com/sebastianbergmann/cli-parser/issues",
                "source": "https://github.com/sebastianbergmann/cli-parser/tree/1.0.2"
            },
            "funding": [
                {
                    "url": "https://github.com/sebastianbergmann",
                    "type": "github"
                }
            ],
            "time": "2024-03-02T06:27:43+00:00"
        },
        {
            "name": "sebastian/code-unit",
            "version": "1.0.8",
            "source": {
                "type": "git",
                "url": "https://github.com/sebastianbergmann/code-unit.git",
                "reference": "1fc9f64c0927627ef78ba436c9b17d967e68e120"
            },
            "dist": {
                "type": "zip",
                "url": "https://api.github.com/repos/sebastianbergmann/code-unit/zipball/1fc9f64c0927627ef78ba436c9b17d967e68e120",
                "reference": "1fc9f64c0927627ef78ba436c9b17d967e68e120",
                "shasum": ""
            },
            "require": {
                "php": ">=7.3"
            },
            "require-dev": {
                "phpunit/phpunit": "^9.3"
            },
            "type": "library",
            "extra": {
                "branch-alias": {
                    "dev-master": "1.0-dev"
                }
            },
            "autoload": {
                "classmap": [
                    "src/"
                ]
            },
            "notification-url": "https://packagist.org/downloads/",
            "license": [
                "BSD-3-Clause"
            ],
            "authors": [
                {
                    "name": "Sebastian Bergmann",
                    "email": "sebastian@phpunit.de",
                    "role": "lead"
                }
            ],
            "description": "Collection of value objects that represent the PHP code units",
            "homepage": "https://github.com/sebastianbergmann/code-unit",
            "support": {
                "issues": "https://github.com/sebastianbergmann/code-unit/issues",
                "source": "https://github.com/sebastianbergmann/code-unit/tree/1.0.8"
            },
            "funding": [
                {
                    "url": "https://github.com/sebastianbergmann",
                    "type": "github"
                }
            ],
            "time": "2020-10-26T13:08:54+00:00"
        },
        {
            "name": "sebastian/code-unit-reverse-lookup",
            "version": "2.0.3",
            "source": {
                "type": "git",
                "url": "https://github.com/sebastianbergmann/code-unit-reverse-lookup.git",
                "reference": "ac91f01ccec49fb77bdc6fd1e548bc70f7faa3e5"
            },
            "dist": {
                "type": "zip",
                "url": "https://api.github.com/repos/sebastianbergmann/code-unit-reverse-lookup/zipball/ac91f01ccec49fb77bdc6fd1e548bc70f7faa3e5",
                "reference": "ac91f01ccec49fb77bdc6fd1e548bc70f7faa3e5",
                "shasum": ""
            },
            "require": {
                "php": ">=7.3"
            },
            "require-dev": {
                "phpunit/phpunit": "^9.3"
            },
            "type": "library",
            "extra": {
                "branch-alias": {
                    "dev-master": "2.0-dev"
                }
            },
            "autoload": {
                "classmap": [
                    "src/"
                ]
            },
            "notification-url": "https://packagist.org/downloads/",
            "license": [
                "BSD-3-Clause"
            ],
            "authors": [
                {
                    "name": "Sebastian Bergmann",
                    "email": "sebastian@phpunit.de"
                }
            ],
            "description": "Looks up which function or method a line of code belongs to",
            "homepage": "https://github.com/sebastianbergmann/code-unit-reverse-lookup/",
            "support": {
                "issues": "https://github.com/sebastianbergmann/code-unit-reverse-lookup/issues",
                "source": "https://github.com/sebastianbergmann/code-unit-reverse-lookup/tree/2.0.3"
            },
            "funding": [
                {
                    "url": "https://github.com/sebastianbergmann",
                    "type": "github"
                }
            ],
            "time": "2020-09-28T05:30:19+00:00"
        },
        {
            "name": "sebastian/comparator",
            "version": "4.0.8",
            "source": {
                "type": "git",
                "url": "https://github.com/sebastianbergmann/comparator.git",
                "reference": "fa0f136dd2334583309d32b62544682ee972b51a"
            },
            "dist": {
                "type": "zip",
                "url": "https://api.github.com/repos/sebastianbergmann/comparator/zipball/fa0f136dd2334583309d32b62544682ee972b51a",
                "reference": "fa0f136dd2334583309d32b62544682ee972b51a",
                "shasum": ""
            },
            "require": {
                "php": ">=7.3",
                "sebastian/diff": "^4.0",
                "sebastian/exporter": "^4.0"
            },
            "require-dev": {
                "phpunit/phpunit": "^9.3"
            },
            "type": "library",
            "extra": {
                "branch-alias": {
                    "dev-master": "4.0-dev"
                }
            },
            "autoload": {
                "classmap": [
                    "src/"
                ]
            },
            "notification-url": "https://packagist.org/downloads/",
            "license": [
                "BSD-3-Clause"
            ],
            "authors": [
                {
                    "name": "Sebastian Bergmann",
                    "email": "sebastian@phpunit.de"
                },
                {
                    "name": "Jeff Welch",
                    "email": "whatthejeff@gmail.com"
                },
                {
                    "name": "Volker Dusch",
                    "email": "github@wallbash.com"
                },
                {
                    "name": "Bernhard Schussek",
                    "email": "bschussek@2bepublished.at"
                }
            ],
            "description": "Provides the functionality to compare PHP values for equality",
            "homepage": "https://github.com/sebastianbergmann/comparator",
            "keywords": [
                "comparator",
                "compare",
                "equality"
            ],
            "support": {
                "issues": "https://github.com/sebastianbergmann/comparator/issues",
                "source": "https://github.com/sebastianbergmann/comparator/tree/4.0.8"
            },
            "funding": [
                {
                    "url": "https://github.com/sebastianbergmann",
                    "type": "github"
                }
            ],
            "time": "2022-09-14T12:41:17+00:00"
        },
        {
            "name": "sebastian/complexity",
            "version": "2.0.3",
            "source": {
                "type": "git",
                "url": "https://github.com/sebastianbergmann/complexity.git",
                "reference": "25f207c40d62b8b7aa32f5ab026c53561964053a"
            },
            "dist": {
                "type": "zip",
                "url": "https://api.github.com/repos/sebastianbergmann/complexity/zipball/25f207c40d62b8b7aa32f5ab026c53561964053a",
                "reference": "25f207c40d62b8b7aa32f5ab026c53561964053a",
                "shasum": ""
            },
            "require": {
                "nikic/php-parser": "^4.18 || ^5.0",
                "php": ">=7.3"
            },
            "require-dev": {
                "phpunit/phpunit": "^9.3"
            },
            "type": "library",
            "extra": {
                "branch-alias": {
                    "dev-master": "2.0-dev"
                }
            },
            "autoload": {
                "classmap": [
                    "src/"
                ]
            },
            "notification-url": "https://packagist.org/downloads/",
            "license": [
                "BSD-3-Clause"
            ],
            "authors": [
                {
                    "name": "Sebastian Bergmann",
                    "email": "sebastian@phpunit.de",
                    "role": "lead"
                }
            ],
            "description": "Library for calculating the complexity of PHP code units",
            "homepage": "https://github.com/sebastianbergmann/complexity",
            "support": {
                "issues": "https://github.com/sebastianbergmann/complexity/issues",
                "source": "https://github.com/sebastianbergmann/complexity/tree/2.0.3"
            },
            "funding": [
                {
                    "url": "https://github.com/sebastianbergmann",
                    "type": "github"
                }
            ],
            "time": "2023-12-22T06:19:30+00:00"
        },
        {
            "name": "sebastian/diff",
            "version": "4.0.6",
            "source": {
                "type": "git",
                "url": "https://github.com/sebastianbergmann/diff.git",
                "reference": "ba01945089c3a293b01ba9badc29ad55b106b0bc"
            },
            "dist": {
                "type": "zip",
                "url": "https://api.github.com/repos/sebastianbergmann/diff/zipball/ba01945089c3a293b01ba9badc29ad55b106b0bc",
                "reference": "ba01945089c3a293b01ba9badc29ad55b106b0bc",
                "shasum": ""
            },
            "require": {
                "php": ">=7.3"
            },
            "require-dev": {
                "phpunit/phpunit": "^9.3",
                "symfony/process": "^4.2 || ^5"
            },
            "type": "library",
            "extra": {
                "branch-alias": {
                    "dev-master": "4.0-dev"
                }
            },
            "autoload": {
                "classmap": [
                    "src/"
                ]
            },
            "notification-url": "https://packagist.org/downloads/",
            "license": [
                "BSD-3-Clause"
            ],
            "authors": [
                {
                    "name": "Sebastian Bergmann",
                    "email": "sebastian@phpunit.de"
                },
                {
                    "name": "Kore Nordmann",
                    "email": "mail@kore-nordmann.de"
                }
            ],
            "description": "Diff implementation",
            "homepage": "https://github.com/sebastianbergmann/diff",
            "keywords": [
                "diff",
                "udiff",
                "unidiff",
                "unified diff"
            ],
            "support": {
                "issues": "https://github.com/sebastianbergmann/diff/issues",
                "source": "https://github.com/sebastianbergmann/diff/tree/4.0.6"
            },
            "funding": [
                {
                    "url": "https://github.com/sebastianbergmann",
                    "type": "github"
                }
            ],
            "time": "2024-03-02T06:30:58+00:00"
        },
        {
            "name": "sebastian/environment",
            "version": "5.1.5",
            "source": {
                "type": "git",
                "url": "https://github.com/sebastianbergmann/environment.git",
                "reference": "830c43a844f1f8d5b7a1f6d6076b784454d8b7ed"
            },
            "dist": {
                "type": "zip",
                "url": "https://api.github.com/repos/sebastianbergmann/environment/zipball/830c43a844f1f8d5b7a1f6d6076b784454d8b7ed",
                "reference": "830c43a844f1f8d5b7a1f6d6076b784454d8b7ed",
                "shasum": ""
            },
            "require": {
                "php": ">=7.3"
            },
            "require-dev": {
                "phpunit/phpunit": "^9.3"
            },
            "suggest": {
                "ext-posix": "*"
            },
            "type": "library",
            "extra": {
                "branch-alias": {
                    "dev-master": "5.1-dev"
                }
            },
            "autoload": {
                "classmap": [
                    "src/"
                ]
            },
            "notification-url": "https://packagist.org/downloads/",
            "license": [
                "BSD-3-Clause"
            ],
            "authors": [
                {
                    "name": "Sebastian Bergmann",
                    "email": "sebastian@phpunit.de"
                }
            ],
            "description": "Provides functionality to handle HHVM/PHP environments",
            "homepage": "http://www.github.com/sebastianbergmann/environment",
            "keywords": [
                "Xdebug",
                "environment",
                "hhvm"
            ],
            "support": {
                "issues": "https://github.com/sebastianbergmann/environment/issues",
                "source": "https://github.com/sebastianbergmann/environment/tree/5.1.5"
            },
            "funding": [
                {
                    "url": "https://github.com/sebastianbergmann",
                    "type": "github"
                }
            ],
            "time": "2023-02-03T06:03:51+00:00"
        },
        {
            "name": "sebastian/exporter",
            "version": "4.0.6",
            "source": {
                "type": "git",
                "url": "https://github.com/sebastianbergmann/exporter.git",
                "reference": "78c00df8f170e02473b682df15bfcdacc3d32d72"
            },
            "dist": {
                "type": "zip",
                "url": "https://api.github.com/repos/sebastianbergmann/exporter/zipball/78c00df8f170e02473b682df15bfcdacc3d32d72",
                "reference": "78c00df8f170e02473b682df15bfcdacc3d32d72",
                "shasum": ""
            },
            "require": {
                "php": ">=7.3",
                "sebastian/recursion-context": "^4.0"
            },
            "require-dev": {
                "ext-mbstring": "*",
                "phpunit/phpunit": "^9.3"
            },
            "type": "library",
            "extra": {
                "branch-alias": {
                    "dev-master": "4.0-dev"
                }
            },
            "autoload": {
                "classmap": [
                    "src/"
                ]
            },
            "notification-url": "https://packagist.org/downloads/",
            "license": [
                "BSD-3-Clause"
            ],
            "authors": [
                {
                    "name": "Sebastian Bergmann",
                    "email": "sebastian@phpunit.de"
                },
                {
                    "name": "Jeff Welch",
                    "email": "whatthejeff@gmail.com"
                },
                {
                    "name": "Volker Dusch",
                    "email": "github@wallbash.com"
                },
                {
                    "name": "Adam Harvey",
                    "email": "aharvey@php.net"
                },
                {
                    "name": "Bernhard Schussek",
                    "email": "bschussek@gmail.com"
                }
            ],
            "description": "Provides the functionality to export PHP variables for visualization",
            "homepage": "https://www.github.com/sebastianbergmann/exporter",
            "keywords": [
                "export",
                "exporter"
            ],
            "support": {
                "issues": "https://github.com/sebastianbergmann/exporter/issues",
                "source": "https://github.com/sebastianbergmann/exporter/tree/4.0.6"
            },
            "funding": [
                {
                    "url": "https://github.com/sebastianbergmann",
                    "type": "github"
                }
            ],
            "time": "2024-03-02T06:33:00+00:00"
        },
        {
            "name": "sebastian/global-state",
            "version": "5.0.7",
            "source": {
                "type": "git",
                "url": "https://github.com/sebastianbergmann/global-state.git",
                "reference": "bca7df1f32ee6fe93b4d4a9abbf69e13a4ada2c9"
            },
            "dist": {
                "type": "zip",
                "url": "https://api.github.com/repos/sebastianbergmann/global-state/zipball/bca7df1f32ee6fe93b4d4a9abbf69e13a4ada2c9",
                "reference": "bca7df1f32ee6fe93b4d4a9abbf69e13a4ada2c9",
                "shasum": ""
            },
            "require": {
                "php": ">=7.3",
                "sebastian/object-reflector": "^2.0",
                "sebastian/recursion-context": "^4.0"
            },
            "require-dev": {
                "ext-dom": "*",
                "phpunit/phpunit": "^9.3"
            },
            "suggest": {
                "ext-uopz": "*"
            },
            "type": "library",
            "extra": {
                "branch-alias": {
                    "dev-master": "5.0-dev"
                }
            },
            "autoload": {
                "classmap": [
                    "src/"
                ]
            },
            "notification-url": "https://packagist.org/downloads/",
            "license": [
                "BSD-3-Clause"
            ],
            "authors": [
                {
                    "name": "Sebastian Bergmann",
                    "email": "sebastian@phpunit.de"
                }
            ],
            "description": "Snapshotting of global state",
            "homepage": "http://www.github.com/sebastianbergmann/global-state",
            "keywords": [
                "global state"
            ],
            "support": {
                "issues": "https://github.com/sebastianbergmann/global-state/issues",
                "source": "https://github.com/sebastianbergmann/global-state/tree/5.0.7"
            },
            "funding": [
                {
                    "url": "https://github.com/sebastianbergmann",
                    "type": "github"
                }
            ],
            "time": "2024-03-02T06:35:11+00:00"
        },
        {
            "name": "sebastian/lines-of-code",
            "version": "1.0.4",
            "source": {
                "type": "git",
                "url": "https://github.com/sebastianbergmann/lines-of-code.git",
                "reference": "e1e4a170560925c26d424b6a03aed157e7dcc5c5"
            },
            "dist": {
                "type": "zip",
                "url": "https://api.github.com/repos/sebastianbergmann/lines-of-code/zipball/e1e4a170560925c26d424b6a03aed157e7dcc5c5",
                "reference": "e1e4a170560925c26d424b6a03aed157e7dcc5c5",
                "shasum": ""
            },
            "require": {
                "nikic/php-parser": "^4.18 || ^5.0",
                "php": ">=7.3"
            },
            "require-dev": {
                "phpunit/phpunit": "^9.3"
            },
            "type": "library",
            "extra": {
                "branch-alias": {
                    "dev-master": "1.0-dev"
                }
            },
            "autoload": {
                "classmap": [
                    "src/"
                ]
            },
            "notification-url": "https://packagist.org/downloads/",
            "license": [
                "BSD-3-Clause"
            ],
            "authors": [
                {
                    "name": "Sebastian Bergmann",
                    "email": "sebastian@phpunit.de",
                    "role": "lead"
                }
            ],
            "description": "Library for counting the lines of code in PHP source code",
            "homepage": "https://github.com/sebastianbergmann/lines-of-code",
            "support": {
                "issues": "https://github.com/sebastianbergmann/lines-of-code/issues",
                "source": "https://github.com/sebastianbergmann/lines-of-code/tree/1.0.4"
            },
            "funding": [
                {
                    "url": "https://github.com/sebastianbergmann",
                    "type": "github"
                }
            ],
            "time": "2023-12-22T06:20:34+00:00"
        },
        {
            "name": "sebastian/object-enumerator",
            "version": "4.0.4",
            "source": {
                "type": "git",
                "url": "https://github.com/sebastianbergmann/object-enumerator.git",
                "reference": "5c9eeac41b290a3712d88851518825ad78f45c71"
            },
            "dist": {
                "type": "zip",
                "url": "https://api.github.com/repos/sebastianbergmann/object-enumerator/zipball/5c9eeac41b290a3712d88851518825ad78f45c71",
                "reference": "5c9eeac41b290a3712d88851518825ad78f45c71",
                "shasum": ""
            },
            "require": {
                "php": ">=7.3",
                "sebastian/object-reflector": "^2.0",
                "sebastian/recursion-context": "^4.0"
            },
            "require-dev": {
                "phpunit/phpunit": "^9.3"
            },
            "type": "library",
            "extra": {
                "branch-alias": {
                    "dev-master": "4.0-dev"
                }
            },
            "autoload": {
                "classmap": [
                    "src/"
                ]
            },
            "notification-url": "https://packagist.org/downloads/",
            "license": [
                "BSD-3-Clause"
            ],
            "authors": [
                {
                    "name": "Sebastian Bergmann",
                    "email": "sebastian@phpunit.de"
                }
            ],
            "description": "Traverses array structures and object graphs to enumerate all referenced objects",
            "homepage": "https://github.com/sebastianbergmann/object-enumerator/",
            "support": {
                "issues": "https://github.com/sebastianbergmann/object-enumerator/issues",
                "source": "https://github.com/sebastianbergmann/object-enumerator/tree/4.0.4"
            },
            "funding": [
                {
                    "url": "https://github.com/sebastianbergmann",
                    "type": "github"
                }
            ],
            "time": "2020-10-26T13:12:34+00:00"
        },
        {
            "name": "sebastian/object-reflector",
            "version": "2.0.4",
            "source": {
                "type": "git",
                "url": "https://github.com/sebastianbergmann/object-reflector.git",
                "reference": "b4f479ebdbf63ac605d183ece17d8d7fe49c15c7"
            },
            "dist": {
                "type": "zip",
                "url": "https://api.github.com/repos/sebastianbergmann/object-reflector/zipball/b4f479ebdbf63ac605d183ece17d8d7fe49c15c7",
                "reference": "b4f479ebdbf63ac605d183ece17d8d7fe49c15c7",
                "shasum": ""
            },
            "require": {
                "php": ">=7.3"
            },
            "require-dev": {
                "phpunit/phpunit": "^9.3"
            },
            "type": "library",
            "extra": {
                "branch-alias": {
                    "dev-master": "2.0-dev"
                }
            },
            "autoload": {
                "classmap": [
                    "src/"
                ]
            },
            "notification-url": "https://packagist.org/downloads/",
            "license": [
                "BSD-3-Clause"
            ],
            "authors": [
                {
                    "name": "Sebastian Bergmann",
                    "email": "sebastian@phpunit.de"
                }
            ],
            "description": "Allows reflection of object attributes, including inherited and non-public ones",
            "homepage": "https://github.com/sebastianbergmann/object-reflector/",
            "support": {
                "issues": "https://github.com/sebastianbergmann/object-reflector/issues",
                "source": "https://github.com/sebastianbergmann/object-reflector/tree/2.0.4"
            },
            "funding": [
                {
                    "url": "https://github.com/sebastianbergmann",
                    "type": "github"
                }
            ],
            "time": "2020-10-26T13:14:26+00:00"
        },
        {
            "name": "sebastian/recursion-context",
            "version": "4.0.5",
            "source": {
                "type": "git",
                "url": "https://github.com/sebastianbergmann/recursion-context.git",
                "reference": "e75bd0f07204fec2a0af9b0f3cfe97d05f92efc1"
            },
            "dist": {
                "type": "zip",
                "url": "https://api.github.com/repos/sebastianbergmann/recursion-context/zipball/e75bd0f07204fec2a0af9b0f3cfe97d05f92efc1",
                "reference": "e75bd0f07204fec2a0af9b0f3cfe97d05f92efc1",
                "shasum": ""
            },
            "require": {
                "php": ">=7.3"
            },
            "require-dev": {
                "phpunit/phpunit": "^9.3"
            },
            "type": "library",
            "extra": {
                "branch-alias": {
                    "dev-master": "4.0-dev"
                }
            },
            "autoload": {
                "classmap": [
                    "src/"
                ]
            },
            "notification-url": "https://packagist.org/downloads/",
            "license": [
                "BSD-3-Clause"
            ],
            "authors": [
                {
                    "name": "Sebastian Bergmann",
                    "email": "sebastian@phpunit.de"
                },
                {
                    "name": "Jeff Welch",
                    "email": "whatthejeff@gmail.com"
                },
                {
                    "name": "Adam Harvey",
                    "email": "aharvey@php.net"
                }
            ],
            "description": "Provides functionality to recursively process PHP variables",
            "homepage": "https://github.com/sebastianbergmann/recursion-context",
            "support": {
                "issues": "https://github.com/sebastianbergmann/recursion-context/issues",
                "source": "https://github.com/sebastianbergmann/recursion-context/tree/4.0.5"
            },
            "funding": [
                {
                    "url": "https://github.com/sebastianbergmann",
                    "type": "github"
                }
            ],
            "time": "2023-02-03T06:07:39+00:00"
        },
        {
            "name": "sebastian/resource-operations",
            "version": "3.0.4",
            "source": {
                "type": "git",
                "url": "https://github.com/sebastianbergmann/resource-operations.git",
                "reference": "05d5692a7993ecccd56a03e40cd7e5b09b1d404e"
            },
            "dist": {
                "type": "zip",
                "url": "https://api.github.com/repos/sebastianbergmann/resource-operations/zipball/05d5692a7993ecccd56a03e40cd7e5b09b1d404e",
                "reference": "05d5692a7993ecccd56a03e40cd7e5b09b1d404e",
                "shasum": ""
            },
            "require": {
                "php": ">=7.3"
            },
            "require-dev": {
                "phpunit/phpunit": "^9.0"
            },
            "type": "library",
            "extra": {
                "branch-alias": {
                    "dev-main": "3.0-dev"
                }
            },
            "autoload": {
                "classmap": [
                    "src/"
                ]
            },
            "notification-url": "https://packagist.org/downloads/",
            "license": [
                "BSD-3-Clause"
            ],
            "authors": [
                {
                    "name": "Sebastian Bergmann",
                    "email": "sebastian@phpunit.de"
                }
            ],
            "description": "Provides a list of PHP built-in functions that operate on resources",
            "homepage": "https://www.github.com/sebastianbergmann/resource-operations",
            "support": {
                "source": "https://github.com/sebastianbergmann/resource-operations/tree/3.0.4"
            },
            "funding": [
                {
                    "url": "https://github.com/sebastianbergmann",
                    "type": "github"
                }
            ],
            "time": "2024-03-14T16:00:52+00:00"
        },
        {
            "name": "sebastian/type",
            "version": "3.2.1",
            "source": {
                "type": "git",
                "url": "https://github.com/sebastianbergmann/type.git",
                "reference": "75e2c2a32f5e0b3aef905b9ed0b179b953b3d7c7"
            },
            "dist": {
                "type": "zip",
                "url": "https://api.github.com/repos/sebastianbergmann/type/zipball/75e2c2a32f5e0b3aef905b9ed0b179b953b3d7c7",
                "reference": "75e2c2a32f5e0b3aef905b9ed0b179b953b3d7c7",
                "shasum": ""
            },
            "require": {
                "php": ">=7.3"
            },
            "require-dev": {
                "phpunit/phpunit": "^9.5"
            },
            "type": "library",
            "extra": {
                "branch-alias": {
                    "dev-master": "3.2-dev"
                }
            },
            "autoload": {
                "classmap": [
                    "src/"
                ]
            },
            "notification-url": "https://packagist.org/downloads/",
            "license": [
                "BSD-3-Clause"
            ],
            "authors": [
                {
                    "name": "Sebastian Bergmann",
                    "email": "sebastian@phpunit.de",
                    "role": "lead"
                }
            ],
            "description": "Collection of value objects that represent the types of the PHP type system",
            "homepage": "https://github.com/sebastianbergmann/type",
            "support": {
                "issues": "https://github.com/sebastianbergmann/type/issues",
                "source": "https://github.com/sebastianbergmann/type/tree/3.2.1"
            },
            "funding": [
                {
                    "url": "https://github.com/sebastianbergmann",
                    "type": "github"
                }
            ],
            "time": "2023-02-03T06:13:03+00:00"
        },
        {
            "name": "sebastian/version",
            "version": "3.0.2",
            "source": {
                "type": "git",
                "url": "https://github.com/sebastianbergmann/version.git",
                "reference": "c6c1022351a901512170118436c764e473f6de8c"
            },
            "dist": {
                "type": "zip",
                "url": "https://api.github.com/repos/sebastianbergmann/version/zipball/c6c1022351a901512170118436c764e473f6de8c",
                "reference": "c6c1022351a901512170118436c764e473f6de8c",
                "shasum": ""
            },
            "require": {
                "php": ">=7.3"
            },
            "type": "library",
            "extra": {
                "branch-alias": {
                    "dev-master": "3.0-dev"
                }
            },
            "autoload": {
                "classmap": [
                    "src/"
                ]
            },
            "notification-url": "https://packagist.org/downloads/",
            "license": [
                "BSD-3-Clause"
            ],
            "authors": [
                {
                    "name": "Sebastian Bergmann",
                    "email": "sebastian@phpunit.de",
                    "role": "lead"
                }
            ],
            "description": "Library that helps with managing the version number of Git-hosted PHP projects",
            "homepage": "https://github.com/sebastianbergmann/version",
            "support": {
                "issues": "https://github.com/sebastianbergmann/version/issues",
                "source": "https://github.com/sebastianbergmann/version/tree/3.0.2"
            },
            "funding": [
                {
                    "url": "https://github.com/sebastianbergmann",
                    "type": "github"
                }
            ],
            "time": "2020-09-28T06:39:44+00:00"
        },
        {
            "name": "seld/jsonlint",
            "version": "1.11.0",
            "source": {
                "type": "git",
                "url": "https://github.com/Seldaek/jsonlint.git",
                "reference": "1748aaf847fc731cfad7725aec413ee46f0cc3a2"
            },
            "dist": {
                "type": "zip",
                "url": "https://api.github.com/repos/Seldaek/jsonlint/zipball/1748aaf847fc731cfad7725aec413ee46f0cc3a2",
                "reference": "1748aaf847fc731cfad7725aec413ee46f0cc3a2",
                "shasum": ""
            },
            "require": {
                "php": "^5.3 || ^7.0 || ^8.0"
            },
            "require-dev": {
                "phpstan/phpstan": "^1.11",
                "phpunit/phpunit": "^4.8.35 || ^5.7 || ^6.0 || ^8.5.13"
            },
            "bin": [
                "bin/jsonlint"
            ],
            "type": "library",
            "autoload": {
                "psr-4": {
                    "Seld\\JsonLint\\": "src/Seld/JsonLint/"
                }
            },
            "notification-url": "https://packagist.org/downloads/",
            "license": [
                "MIT"
            ],
            "authors": [
                {
                    "name": "Jordi Boggiano",
                    "email": "j.boggiano@seld.be",
                    "homepage": "https://seld.be"
                }
            ],
            "description": "JSON Linter",
            "keywords": [
                "json",
                "linter",
                "parser",
                "validator"
            ],
            "support": {
                "issues": "https://github.com/Seldaek/jsonlint/issues",
                "source": "https://github.com/Seldaek/jsonlint/tree/1.11.0"
            },
            "funding": [
                {
                    "url": "https://github.com/Seldaek",
                    "type": "github"
                },
                {
                    "url": "https://tidelift.com/funding/github/packagist/seld/jsonlint",
                    "type": "tidelift"
                }
            ],
            "time": "2024-07-11T14:55:45+00:00"
        },
        {
            "name": "seld/phar-utils",
            "version": "1.2.1",
            "source": {
                "type": "git",
                "url": "https://github.com/Seldaek/phar-utils.git",
                "reference": "ea2f4014f163c1be4c601b9b7bd6af81ba8d701c"
            },
            "dist": {
                "type": "zip",
                "url": "https://api.github.com/repos/Seldaek/phar-utils/zipball/ea2f4014f163c1be4c601b9b7bd6af81ba8d701c",
                "reference": "ea2f4014f163c1be4c601b9b7bd6af81ba8d701c",
                "shasum": ""
            },
            "require": {
                "php": ">=5.3"
            },
            "type": "library",
            "extra": {
                "branch-alias": {
                    "dev-master": "1.x-dev"
                }
            },
            "autoload": {
                "psr-4": {
                    "Seld\\PharUtils\\": "src/"
                }
            },
            "notification-url": "https://packagist.org/downloads/",
            "license": [
                "MIT"
            ],
            "authors": [
                {
                    "name": "Jordi Boggiano",
                    "email": "j.boggiano@seld.be"
                }
            ],
            "description": "PHAR file format utilities, for when PHP phars you up",
            "keywords": [
                "phar"
            ],
            "support": {
                "issues": "https://github.com/Seldaek/phar-utils/issues",
                "source": "https://github.com/Seldaek/phar-utils/tree/1.2.1"
            },
            "time": "2022-08-31T10:31:18+00:00"
        },
        {
            "name": "seld/signal-handler",
            "version": "2.0.2",
            "source": {
                "type": "git",
                "url": "https://github.com/Seldaek/signal-handler.git",
                "reference": "04a6112e883ad76c0ada8e4a9f7520bbfdb6bb98"
            },
            "dist": {
                "type": "zip",
                "url": "https://api.github.com/repos/Seldaek/signal-handler/zipball/04a6112e883ad76c0ada8e4a9f7520bbfdb6bb98",
                "reference": "04a6112e883ad76c0ada8e4a9f7520bbfdb6bb98",
                "shasum": ""
            },
            "require": {
                "php": ">=7.2.0"
            },
            "require-dev": {
                "phpstan/phpstan": "^1",
                "phpstan/phpstan-deprecation-rules": "^1.0",
                "phpstan/phpstan-phpunit": "^1",
                "phpstan/phpstan-strict-rules": "^1.3",
                "phpunit/phpunit": "^7.5.20 || ^8.5.23",
                "psr/log": "^1 || ^2 || ^3"
            },
            "type": "library",
            "extra": {
                "branch-alias": {
                    "dev-main": "2.x-dev"
                }
            },
            "autoload": {
                "psr-4": {
                    "Seld\\Signal\\": "src/"
                }
            },
            "notification-url": "https://packagist.org/downloads/",
            "license": [
                "MIT"
            ],
            "authors": [
                {
                    "name": "Jordi Boggiano",
                    "email": "j.boggiano@seld.be",
                    "homepage": "http://seld.be"
                }
            ],
            "description": "Simple unix signal handler that silently fails where signals are not supported for easy cross-platform development",
            "keywords": [
                "posix",
                "sigint",
                "signal",
                "sigterm",
                "unix"
            ],
            "support": {
                "issues": "https://github.com/Seldaek/signal-handler/issues",
                "source": "https://github.com/Seldaek/signal-handler/tree/2.0.2"
            },
            "time": "2023-09-03T09:24:00+00:00"
        },
        {
            "name": "sirbrillig/phpcs-variable-analysis",
            "version": "v2.11.21",
            "source": {
                "type": "git",
                "url": "https://github.com/sirbrillig/phpcs-variable-analysis.git",
                "reference": "eb2b351927098c24860daa7484e290d3eed693be"
            },
            "dist": {
                "type": "zip",
                "url": "https://api.github.com/repos/sirbrillig/phpcs-variable-analysis/zipball/eb2b351927098c24860daa7484e290d3eed693be",
                "reference": "eb2b351927098c24860daa7484e290d3eed693be",
                "shasum": ""
            },
            "require": {
                "php": ">=5.4.0",
                "squizlabs/php_codesniffer": "^3.5.6"
            },
            "require-dev": {
                "dealerdirect/phpcodesniffer-composer-installer": "^0.7 || ^1.0",
                "phpcsstandards/phpcsdevcs": "^1.1",
                "phpstan/phpstan": "^1.7",
                "phpunit/phpunit": "^4.8.36 || ^5.7.21 || ^6.5 || ^7.0 || ^8.0 || ^9.0 || ^10.5.32 || ^11.3.3",
                "sirbrillig/phpcs-import-detection": "^1.1",
                "vimeo/psalm": "^0.2 || ^0.3 || ^1.1 || ^4.24 || ^5.0"
            },
            "type": "phpcodesniffer-standard",
            "autoload": {
                "psr-4": {
                    "VariableAnalysis\\": "VariableAnalysis/"
                }
            },
            "notification-url": "https://packagist.org/downloads/",
            "license": [
                "BSD-2-Clause"
            ],
            "authors": [
                {
                    "name": "Sam Graham",
                    "email": "php-codesniffer-variableanalysis@illusori.co.uk"
                },
                {
                    "name": "Payton Swick",
                    "email": "payton@foolord.com"
                }
            ],
            "description": "A PHPCS sniff to detect problems with variables.",
            "keywords": [
                "phpcs",
                "static analysis"
            ],
            "support": {
                "issues": "https://github.com/sirbrillig/phpcs-variable-analysis/issues",
                "source": "https://github.com/sirbrillig/phpcs-variable-analysis",
                "wiki": "https://github.com/sirbrillig/phpcs-variable-analysis/wiki"
            },
            "time": "2024-12-02T16:37:49+00:00"
        },
        {
            "name": "slevomat/coding-standard",
            "version": "8.15.0",
            "source": {
                "type": "git",
                "url": "https://github.com/slevomat/coding-standard.git",
                "reference": "7d1d957421618a3803b593ec31ace470177d7817"
            },
            "dist": {
                "type": "zip",
                "url": "https://api.github.com/repos/slevomat/coding-standard/zipball/7d1d957421618a3803b593ec31ace470177d7817",
                "reference": "7d1d957421618a3803b593ec31ace470177d7817",
                "shasum": ""
            },
            "require": {
                "dealerdirect/phpcodesniffer-composer-installer": "^0.6.2 || ^0.7 || ^1.0",
                "php": "^7.2 || ^8.0",
                "phpstan/phpdoc-parser": "^1.23.1",
                "squizlabs/php_codesniffer": "^3.9.0"
            },
            "require-dev": {
                "phing/phing": "2.17.4",
                "php-parallel-lint/php-parallel-lint": "1.3.2",
                "phpstan/phpstan": "1.10.60",
                "phpstan/phpstan-deprecation-rules": "1.1.4",
                "phpstan/phpstan-phpunit": "1.3.16",
                "phpstan/phpstan-strict-rules": "1.5.2",
                "phpunit/phpunit": "8.5.21|9.6.8|10.5.11"
            },
            "type": "phpcodesniffer-standard",
            "extra": {
                "branch-alias": {
                    "dev-master": "8.x-dev"
                }
            },
            "autoload": {
                "psr-4": {
                    "SlevomatCodingStandard\\": "SlevomatCodingStandard/"
                }
            },
            "notification-url": "https://packagist.org/downloads/",
            "license": [
                "MIT"
            ],
            "description": "Slevomat Coding Standard for PHP_CodeSniffer complements Consistence Coding Standard by providing sniffs with additional checks.",
            "keywords": [
                "dev",
                "phpcs"
            ],
            "support": {
                "issues": "https://github.com/slevomat/coding-standard/issues",
                "source": "https://github.com/slevomat/coding-standard/tree/8.15.0"
            },
            "funding": [
                {
                    "url": "https://github.com/kukulich",
                    "type": "github"
                },
                {
                    "url": "https://tidelift.com/funding/github/packagist/slevomat/coding-standard",
                    "type": "tidelift"
                }
            ],
            "time": "2024-03-09T15:20:58+00:00"
        },
        {
            "name": "softcreatr/jsonpath",
            "version": "0.7.6",
            "source": {
                "type": "git",
                "url": "https://github.com/SoftCreatR/JSONPath.git",
                "reference": "e04c02cb78bcc242c69d17dac5b29436bf3e1076"
            },
            "dist": {
                "type": "zip",
                "url": "https://api.github.com/repos/SoftCreatR/JSONPath/zipball/e04c02cb78bcc242c69d17dac5b29436bf3e1076",
                "reference": "e04c02cb78bcc242c69d17dac5b29436bf3e1076",
                "shasum": ""
            },
            "require": {
                "ext-json": "*",
                "php": ">=7.1,<8.0"
            },
            "replace": {
                "flow/jsonpath": "*"
            },
            "require-dev": {
                "phpunit/phpunit": ">=7.0",
                "roave/security-advisories": "dev-latest",
                "squizlabs/php_codesniffer": "^3.5"
            },
            "type": "library",
            "autoload": {
                "psr-4": {
                    "Flow\\JSONPath\\": "src/"
                }
            },
            "notification-url": "https://packagist.org/downloads/",
            "license": [
                "MIT"
            ],
            "authors": [
                {
                    "name": "Stephen Frank",
                    "email": "stephen@flowsa.com",
                    "homepage": "https://prismaticbytes.com",
                    "role": "Developer"
                },
                {
                    "name": "Sascha Greuel",
                    "email": "hello@1-2.dev",
                    "homepage": "https://1-2.dev",
                    "role": "Developer"
                }
            ],
            "description": "JSONPath implementation for parsing, searching and flattening arrays",
            "support": {
                "email": "hello@1-2.dev",
                "forum": "https://github.com/SoftCreatR/JSONPath/discussions",
                "issues": "https://github.com/SoftCreatR/JSONPath/issues",
                "source": "https://github.com/SoftCreatR/JSONPath"
            },
            "funding": [
                {
                    "url": "https://ecologi.com/softcreatr?r=61212ab3fc69b8eb8a2014f4",
                    "type": "custom"
                },
                {
                    "url": "https://github.com/softcreatr",
                    "type": "github"
                }
            ],
            "time": "2022-09-27T09:27:12+00:00"
        },
        {
            "name": "squizlabs/php_codesniffer",
<<<<<<< HEAD
            "version": "3.11.1",
            "source": {
                "type": "git",
                "url": "https://github.com/PHPCSStandards/PHP_CodeSniffer.git",
                "reference": "19473c30efe4f7b3cd42522d0b2e6e7f243c6f87"
            },
            "dist": {
                "type": "zip",
                "url": "https://api.github.com/repos/PHPCSStandards/PHP_CodeSniffer/zipball/19473c30efe4f7b3cd42522d0b2e6e7f243c6f87",
                "reference": "19473c30efe4f7b3cd42522d0b2e6e7f243c6f87",
=======
            "version": "3.11.2",
            "source": {
                "type": "git",
                "url": "https://github.com/PHPCSStandards/PHP_CodeSniffer.git",
                "reference": "1368f4a58c3c52114b86b1abe8f4098869cb0079"
            },
            "dist": {
                "type": "zip",
                "url": "https://api.github.com/repos/PHPCSStandards/PHP_CodeSniffer/zipball/1368f4a58c3c52114b86b1abe8f4098869cb0079",
                "reference": "1368f4a58c3c52114b86b1abe8f4098869cb0079",
>>>>>>> 31d257e6
                "shasum": ""
            },
            "require": {
                "ext-simplexml": "*",
                "ext-tokenizer": "*",
                "ext-xmlwriter": "*",
                "php": ">=5.4.0"
            },
            "require-dev": {
                "phpunit/phpunit": "^4.0 || ^5.0 || ^6.0 || ^7.0 || ^8.0 || ^9.3.4"
            },
            "bin": [
                "bin/phpcbf",
                "bin/phpcs"
            ],
            "type": "library",
            "extra": {
                "branch-alias": {
                    "dev-master": "3.x-dev"
                }
            },
            "notification-url": "https://packagist.org/downloads/",
            "license": [
                "BSD-3-Clause"
            ],
            "authors": [
                {
                    "name": "Greg Sherwood",
                    "role": "Former lead"
                },
                {
                    "name": "Juliette Reinders Folmer",
                    "role": "Current lead"
                },
                {
                    "name": "Contributors",
                    "homepage": "https://github.com/PHPCSStandards/PHP_CodeSniffer/graphs/contributors"
                }
            ],
            "description": "PHP_CodeSniffer tokenizes PHP, JavaScript and CSS files and detects violations of a defined set of coding standards.",
            "homepage": "https://github.com/PHPCSStandards/PHP_CodeSniffer",
            "keywords": [
                "phpcs",
                "standards",
                "static analysis"
            ],
            "support": {
                "issues": "https://github.com/PHPCSStandards/PHP_CodeSniffer/issues",
                "security": "https://github.com/PHPCSStandards/PHP_CodeSniffer/security/policy",
                "source": "https://github.com/PHPCSStandards/PHP_CodeSniffer",
                "wiki": "https://github.com/PHPCSStandards/PHP_CodeSniffer/wiki"
            },
            "funding": [
                {
                    "url": "https://github.com/PHPCSStandards",
                    "type": "github"
                },
                {
                    "url": "https://github.com/jrfnl",
                    "type": "github"
                },
                {
                    "url": "https://opencollective.com/php_codesniffer",
                    "type": "open_collective"
                }
            ],
<<<<<<< HEAD
            "time": "2024-11-16T12:02:36+00:00"
=======
            "time": "2024-12-11T16:04:26+00:00"
>>>>>>> 31d257e6
        },
        {
            "name": "symfony/browser-kit",
            "version": "v5.4.45",
            "source": {
                "type": "git",
                "url": "https://github.com/symfony/browser-kit.git",
                "reference": "03cce39764429e07fbab9b989a1182a24578341d"
            },
            "dist": {
                "type": "zip",
                "url": "https://api.github.com/repos/symfony/browser-kit/zipball/03cce39764429e07fbab9b989a1182a24578341d",
                "reference": "03cce39764429e07fbab9b989a1182a24578341d",
                "shasum": ""
            },
            "require": {
                "php": ">=7.2.5",
                "symfony/dom-crawler": "^4.4|^5.0|^6.0",
                "symfony/polyfill-php80": "^1.16"
            },
            "require-dev": {
                "symfony/css-selector": "^4.4|^5.0|^6.0",
                "symfony/http-client": "^4.4|^5.0|^6.0",
                "symfony/mime": "^4.4|^5.0|^6.0",
                "symfony/process": "^4.4|^5.0|^6.0"
            },
            "suggest": {
                "symfony/process": ""
            },
            "type": "library",
            "autoload": {
                "psr-4": {
                    "Symfony\\Component\\BrowserKit\\": ""
                },
                "exclude-from-classmap": [
                    "/Tests/"
                ]
            },
            "notification-url": "https://packagist.org/downloads/",
            "license": [
                "MIT"
            ],
            "authors": [
                {
                    "name": "Fabien Potencier",
                    "email": "fabien@symfony.com"
                },
                {
                    "name": "Symfony Community",
                    "homepage": "https://symfony.com/contributors"
                }
            ],
            "description": "Simulates the behavior of a web browser, allowing you to make requests, click on links and submit forms programmatically",
            "homepage": "https://symfony.com",
            "support": {
                "source": "https://github.com/symfony/browser-kit/tree/v5.4.45"
            },
            "funding": [
                {
                    "url": "https://symfony.com/sponsor",
                    "type": "custom"
                },
                {
                    "url": "https://github.com/fabpot",
                    "type": "github"
                },
                {
                    "url": "https://tidelift.com/funding/github/packagist/symfony/symfony",
                    "type": "tidelift"
                }
            ],
            "time": "2024-10-22T13:05:35+00:00"
        },
        {
            "name": "symfony/config",
            "version": "v5.4.46",
            "source": {
                "type": "git",
                "url": "https://github.com/symfony/config.git",
                "reference": "977c88a02d7d3f16904a81907531b19666a08e78"
            },
            "dist": {
                "type": "zip",
                "url": "https://api.github.com/repos/symfony/config/zipball/977c88a02d7d3f16904a81907531b19666a08e78",
                "reference": "977c88a02d7d3f16904a81907531b19666a08e78",
                "shasum": ""
            },
            "require": {
                "php": ">=7.2.5",
                "symfony/deprecation-contracts": "^2.1|^3",
                "symfony/filesystem": "^4.4|^5.0|^6.0",
                "symfony/polyfill-ctype": "~1.8",
                "symfony/polyfill-php80": "^1.16",
                "symfony/polyfill-php81": "^1.22"
            },
            "conflict": {
                "symfony/finder": "<4.4"
            },
            "require-dev": {
                "symfony/event-dispatcher": "^4.4|^5.0|^6.0",
                "symfony/finder": "^4.4|^5.0|^6.0",
                "symfony/messenger": "^4.4|^5.0|^6.0",
                "symfony/service-contracts": "^1.1|^2|^3",
                "symfony/yaml": "^4.4|^5.0|^6.0"
            },
            "suggest": {
                "symfony/yaml": "To use the yaml reference dumper"
            },
            "type": "library",
            "autoload": {
                "psr-4": {
                    "Symfony\\Component\\Config\\": ""
                },
                "exclude-from-classmap": [
                    "/Tests/"
                ]
            },
            "notification-url": "https://packagist.org/downloads/",
            "license": [
                "MIT"
            ],
            "authors": [
                {
                    "name": "Fabien Potencier",
                    "email": "fabien@symfony.com"
                },
                {
                    "name": "Symfony Community",
                    "homepage": "https://symfony.com/contributors"
                }
            ],
            "description": "Helps you find, load, combine, autofill and validate configuration values of any kind",
            "homepage": "https://symfony.com",
            "support": {
                "source": "https://github.com/symfony/config/tree/v5.4.46"
            },
            "funding": [
                {
                    "url": "https://symfony.com/sponsor",
                    "type": "custom"
                },
                {
                    "url": "https://github.com/fabpot",
                    "type": "github"
                },
                {
                    "url": "https://tidelift.com/funding/github/packagist/symfony/symfony",
                    "type": "tidelift"
                }
            ],
            "time": "2024-10-30T07:58:02+00:00"
        },
        {
            "name": "symfony/console",
            "version": "v5.4.47",
            "source": {
                "type": "git",
                "url": "https://github.com/symfony/console.git",
                "reference": "c4ba980ca61a9eb18ee6bcc73f28e475852bb1ed"
            },
            "dist": {
                "type": "zip",
                "url": "https://api.github.com/repos/symfony/console/zipball/c4ba980ca61a9eb18ee6bcc73f28e475852bb1ed",
                "reference": "c4ba980ca61a9eb18ee6bcc73f28e475852bb1ed",
                "shasum": ""
            },
            "require": {
                "php": ">=7.2.5",
                "symfony/deprecation-contracts": "^2.1|^3",
                "symfony/polyfill-mbstring": "~1.0",
                "symfony/polyfill-php73": "^1.9",
                "symfony/polyfill-php80": "^1.16",
                "symfony/service-contracts": "^1.1|^2|^3",
                "symfony/string": "^5.1|^6.0"
            },
            "conflict": {
                "psr/log": ">=3",
                "symfony/dependency-injection": "<4.4",
                "symfony/dotenv": "<5.1",
                "symfony/event-dispatcher": "<4.4",
                "symfony/lock": "<4.4",
                "symfony/process": "<4.4"
            },
            "provide": {
                "psr/log-implementation": "1.0|2.0"
            },
            "require-dev": {
                "psr/log": "^1|^2",
                "symfony/config": "^4.4|^5.0|^6.0",
                "symfony/dependency-injection": "^4.4|^5.0|^6.0",
                "symfony/event-dispatcher": "^4.4|^5.0|^6.0",
                "symfony/lock": "^4.4|^5.0|^6.0",
                "symfony/process": "^4.4|^5.0|^6.0",
                "symfony/var-dumper": "^4.4|^5.0|^6.0"
            },
            "suggest": {
                "psr/log": "For using the console logger",
                "symfony/event-dispatcher": "",
                "symfony/lock": "",
                "symfony/process": ""
            },
            "type": "library",
            "autoload": {
                "psr-4": {
                    "Symfony\\Component\\Console\\": ""
                },
                "exclude-from-classmap": [
                    "/Tests/"
                ]
            },
            "notification-url": "https://packagist.org/downloads/",
            "license": [
                "MIT"
            ],
            "authors": [
                {
                    "name": "Fabien Potencier",
                    "email": "fabien@symfony.com"
                },
                {
                    "name": "Symfony Community",
                    "homepage": "https://symfony.com/contributors"
                }
            ],
            "description": "Eases the creation of beautiful and testable command line interfaces",
            "homepage": "https://symfony.com",
            "keywords": [
                "cli",
                "command-line",
                "console",
                "terminal"
            ],
            "support": {
                "source": "https://github.com/symfony/console/tree/v5.4.47"
            },
            "funding": [
                {
                    "url": "https://symfony.com/sponsor",
                    "type": "custom"
                },
                {
                    "url": "https://github.com/fabpot",
                    "type": "github"
                },
                {
                    "url": "https://tidelift.com/funding/github/packagist/symfony/symfony",
                    "type": "tidelift"
                }
            ],
            "time": "2024-11-06T11:30:55+00:00"
        },
        {
            "name": "symfony/css-selector",
            "version": "v5.4.45",
            "source": {
                "type": "git",
                "url": "https://github.com/symfony/css-selector.git",
                "reference": "4f7f3c35fba88146b56d0025d20ace3f3901f097"
            },
            "dist": {
                "type": "zip",
                "url": "https://api.github.com/repos/symfony/css-selector/zipball/4f7f3c35fba88146b56d0025d20ace3f3901f097",
                "reference": "4f7f3c35fba88146b56d0025d20ace3f3901f097",
                "shasum": ""
            },
            "require": {
                "php": ">=7.2.5",
                "symfony/polyfill-php80": "^1.16"
            },
            "type": "library",
            "autoload": {
                "psr-4": {
                    "Symfony\\Component\\CssSelector\\": ""
                },
                "exclude-from-classmap": [
                    "/Tests/"
                ]
            },
            "notification-url": "https://packagist.org/downloads/",
            "license": [
                "MIT"
            ],
            "authors": [
                {
                    "name": "Fabien Potencier",
                    "email": "fabien@symfony.com"
                },
                {
                    "name": "Jean-François Simon",
                    "email": "jeanfrancois.simon@sensiolabs.com"
                },
                {
                    "name": "Symfony Community",
                    "homepage": "https://symfony.com/contributors"
                }
            ],
            "description": "Converts CSS selectors to XPath expressions",
            "homepage": "https://symfony.com",
            "support": {
                "source": "https://github.com/symfony/css-selector/tree/v5.4.45"
            },
            "funding": [
                {
                    "url": "https://symfony.com/sponsor",
                    "type": "custom"
                },
                {
                    "url": "https://github.com/fabpot",
                    "type": "github"
                },
                {
                    "url": "https://tidelift.com/funding/github/packagist/symfony/symfony",
                    "type": "tidelift"
                }
            ],
            "time": "2024-09-25T14:11:13+00:00"
        },
        {
            "name": "symfony/deprecation-contracts",
            "version": "v2.5.4",
            "source": {
                "type": "git",
                "url": "https://github.com/symfony/deprecation-contracts.git",
                "reference": "605389f2a7e5625f273b53960dc46aeaf9c62918"
            },
            "dist": {
                "type": "zip",
                "url": "https://api.github.com/repos/symfony/deprecation-contracts/zipball/605389f2a7e5625f273b53960dc46aeaf9c62918",
                "reference": "605389f2a7e5625f273b53960dc46aeaf9c62918",
                "shasum": ""
            },
            "require": {
                "php": ">=7.1"
            },
            "type": "library",
            "extra": {
                "thanks": {
                    "url": "https://github.com/symfony/contracts",
                    "name": "symfony/contracts"
                },
                "branch-alias": {
                    "dev-main": "2.5-dev"
                }
            },
            "autoload": {
                "files": [
                    "function.php"
                ]
            },
            "notification-url": "https://packagist.org/downloads/",
            "license": [
                "MIT"
            ],
            "authors": [
                {
                    "name": "Nicolas Grekas",
                    "email": "p@tchwork.com"
                },
                {
                    "name": "Symfony Community",
                    "homepage": "https://symfony.com/contributors"
                }
            ],
            "description": "A generic function and convention to trigger deprecation notices",
            "homepage": "https://symfony.com",
            "support": {
                "source": "https://github.com/symfony/deprecation-contracts/tree/v2.5.4"
            },
            "funding": [
                {
                    "url": "https://symfony.com/sponsor",
                    "type": "custom"
                },
                {
                    "url": "https://github.com/fabpot",
                    "type": "github"
                },
                {
                    "url": "https://tidelift.com/funding/github/packagist/symfony/symfony",
                    "type": "tidelift"
                }
            ],
            "time": "2024-09-25T14:11:13+00:00"
        },
        {
            "name": "symfony/dom-crawler",
            "version": "v5.4.48",
            "source": {
                "type": "git",
                "url": "https://github.com/symfony/dom-crawler.git",
                "reference": "b57df76f4757a9a8dfbb57ba48d7780cc20776c6"
            },
            "dist": {
                "type": "zip",
                "url": "https://api.github.com/repos/symfony/dom-crawler/zipball/b57df76f4757a9a8dfbb57ba48d7780cc20776c6",
                "reference": "b57df76f4757a9a8dfbb57ba48d7780cc20776c6",
                "shasum": ""
            },
            "require": {
                "php": ">=7.2.5",
                "symfony/deprecation-contracts": "^2.1|^3",
                "symfony/polyfill-ctype": "~1.8",
                "symfony/polyfill-mbstring": "~1.0",
                "symfony/polyfill-php80": "^1.16"
            },
            "conflict": {
                "masterminds/html5": "<2.6"
            },
            "require-dev": {
                "masterminds/html5": "^2.6",
                "symfony/css-selector": "^4.4|^5.0|^6.0"
            },
            "suggest": {
                "symfony/css-selector": ""
            },
            "type": "library",
            "autoload": {
                "psr-4": {
                    "Symfony\\Component\\DomCrawler\\": ""
                },
                "exclude-from-classmap": [
                    "/Tests/"
                ]
            },
            "notification-url": "https://packagist.org/downloads/",
            "license": [
                "MIT"
            ],
            "authors": [
                {
                    "name": "Fabien Potencier",
                    "email": "fabien@symfony.com"
                },
                {
                    "name": "Symfony Community",
                    "homepage": "https://symfony.com/contributors"
                }
            ],
            "description": "Eases DOM navigation for HTML and XML documents",
            "homepage": "https://symfony.com",
            "support": {
                "source": "https://github.com/symfony/dom-crawler/tree/v5.4.48"
            },
            "funding": [
                {
                    "url": "https://symfony.com/sponsor",
                    "type": "custom"
                },
                {
                    "url": "https://github.com/fabpot",
                    "type": "github"
                },
                {
                    "url": "https://tidelift.com/funding/github/packagist/symfony/symfony",
                    "type": "tidelift"
                }
            ],
            "time": "2024-11-13T14:36:38+00:00"
        },
        {
            "name": "symfony/event-dispatcher",
            "version": "v5.4.45",
            "source": {
                "type": "git",
                "url": "https://github.com/symfony/event-dispatcher.git",
                "reference": "72982eb416f61003e9bb6e91f8b3213600dcf9e9"
            },
            "dist": {
                "type": "zip",
                "url": "https://api.github.com/repos/symfony/event-dispatcher/zipball/72982eb416f61003e9bb6e91f8b3213600dcf9e9",
                "reference": "72982eb416f61003e9bb6e91f8b3213600dcf9e9",
                "shasum": ""
            },
            "require": {
                "php": ">=7.2.5",
                "symfony/deprecation-contracts": "^2.1|^3",
                "symfony/event-dispatcher-contracts": "^2|^3",
                "symfony/polyfill-php80": "^1.16"
            },
            "conflict": {
                "symfony/dependency-injection": "<4.4"
            },
            "provide": {
                "psr/event-dispatcher-implementation": "1.0",
                "symfony/event-dispatcher-implementation": "2.0"
            },
            "require-dev": {
                "psr/log": "^1|^2|^3",
                "symfony/config": "^4.4|^5.0|^6.0",
                "symfony/dependency-injection": "^4.4|^5.0|^6.0",
                "symfony/error-handler": "^4.4|^5.0|^6.0",
                "symfony/expression-language": "^4.4|^5.0|^6.0",
                "symfony/http-foundation": "^4.4|^5.0|^6.0",
                "symfony/service-contracts": "^1.1|^2|^3",
                "symfony/stopwatch": "^4.4|^5.0|^6.0"
            },
            "suggest": {
                "symfony/dependency-injection": "",
                "symfony/http-kernel": ""
            },
            "type": "library",
            "autoload": {
                "psr-4": {
                    "Symfony\\Component\\EventDispatcher\\": ""
                },
                "exclude-from-classmap": [
                    "/Tests/"
                ]
            },
            "notification-url": "https://packagist.org/downloads/",
            "license": [
                "MIT"
            ],
            "authors": [
                {
                    "name": "Fabien Potencier",
                    "email": "fabien@symfony.com"
                },
                {
                    "name": "Symfony Community",
                    "homepage": "https://symfony.com/contributors"
                }
            ],
            "description": "Provides tools that allow your application components to communicate with each other by dispatching events and listening to them",
            "homepage": "https://symfony.com",
            "support": {
                "source": "https://github.com/symfony/event-dispatcher/tree/v5.4.45"
            },
            "funding": [
                {
                    "url": "https://symfony.com/sponsor",
                    "type": "custom"
                },
                {
                    "url": "https://github.com/fabpot",
                    "type": "github"
                },
                {
                    "url": "https://tidelift.com/funding/github/packagist/symfony/symfony",
                    "type": "tidelift"
                }
            ],
            "time": "2024-09-25T14:11:13+00:00"
        },
        {
            "name": "symfony/event-dispatcher-contracts",
            "version": "v2.5.4",
            "source": {
                "type": "git",
                "url": "https://github.com/symfony/event-dispatcher-contracts.git",
                "reference": "e0fe3d79b516eb75126ac6fa4cbf19b79b08c99f"
            },
            "dist": {
                "type": "zip",
                "url": "https://api.github.com/repos/symfony/event-dispatcher-contracts/zipball/e0fe3d79b516eb75126ac6fa4cbf19b79b08c99f",
                "reference": "e0fe3d79b516eb75126ac6fa4cbf19b79b08c99f",
                "shasum": ""
            },
            "require": {
                "php": ">=7.2.5",
                "psr/event-dispatcher": "^1"
            },
            "suggest": {
                "symfony/event-dispatcher-implementation": ""
            },
            "type": "library",
            "extra": {
                "thanks": {
                    "url": "https://github.com/symfony/contracts",
                    "name": "symfony/contracts"
                },
                "branch-alias": {
                    "dev-main": "2.5-dev"
                }
            },
            "autoload": {
                "psr-4": {
                    "Symfony\\Contracts\\EventDispatcher\\": ""
                }
            },
            "notification-url": "https://packagist.org/downloads/",
            "license": [
                "MIT"
            ],
            "authors": [
                {
                    "name": "Nicolas Grekas",
                    "email": "p@tchwork.com"
                },
                {
                    "name": "Symfony Community",
                    "homepage": "https://symfony.com/contributors"
                }
            ],
            "description": "Generic abstractions related to dispatching event",
            "homepage": "https://symfony.com",
            "keywords": [
                "abstractions",
                "contracts",
                "decoupling",
                "interfaces",
                "interoperability",
                "standards"
            ],
            "support": {
                "source": "https://github.com/symfony/event-dispatcher-contracts/tree/v2.5.4"
            },
            "funding": [
                {
                    "url": "https://symfony.com/sponsor",
                    "type": "custom"
                },
                {
                    "url": "https://github.com/fabpot",
                    "type": "github"
                },
                {
                    "url": "https://tidelift.com/funding/github/packagist/symfony/symfony",
                    "type": "tidelift"
                }
            ],
            "time": "2024-09-25T14:11:13+00:00"
        },
        {
            "name": "symfony/filesystem",
            "version": "v5.4.45",
            "source": {
                "type": "git",
                "url": "https://github.com/symfony/filesystem.git",
                "reference": "57c8294ed37d4a055b77057827c67f9558c95c54"
            },
            "dist": {
                "type": "zip",
                "url": "https://api.github.com/repos/symfony/filesystem/zipball/57c8294ed37d4a055b77057827c67f9558c95c54",
                "reference": "57c8294ed37d4a055b77057827c67f9558c95c54",
                "shasum": ""
            },
            "require": {
                "php": ">=7.2.5",
                "symfony/polyfill-ctype": "~1.8",
                "symfony/polyfill-mbstring": "~1.8",
                "symfony/polyfill-php80": "^1.16"
            },
            "require-dev": {
                "symfony/process": "^5.4|^6.4"
            },
            "type": "library",
            "autoload": {
                "psr-4": {
                    "Symfony\\Component\\Filesystem\\": ""
                },
                "exclude-from-classmap": [
                    "/Tests/"
                ]
            },
            "notification-url": "https://packagist.org/downloads/",
            "license": [
                "MIT"
            ],
            "authors": [
                {
                    "name": "Fabien Potencier",
                    "email": "fabien@symfony.com"
                },
                {
                    "name": "Symfony Community",
                    "homepage": "https://symfony.com/contributors"
                }
            ],
            "description": "Provides basic utilities for the filesystem",
            "homepage": "https://symfony.com",
            "support": {
                "source": "https://github.com/symfony/filesystem/tree/v5.4.45"
            },
            "funding": [
                {
                    "url": "https://symfony.com/sponsor",
                    "type": "custom"
                },
                {
                    "url": "https://github.com/fabpot",
                    "type": "github"
                },
                {
                    "url": "https://tidelift.com/funding/github/packagist/symfony/symfony",
                    "type": "tidelift"
                }
            ],
            "time": "2024-10-22T13:05:35+00:00"
        },
        {
            "name": "symfony/finder",
            "version": "v5.4.45",
            "source": {
                "type": "git",
                "url": "https://github.com/symfony/finder.git",
                "reference": "63741784cd7b9967975eec610b256eed3ede022b"
            },
            "dist": {
                "type": "zip",
                "url": "https://api.github.com/repos/symfony/finder/zipball/63741784cd7b9967975eec610b256eed3ede022b",
                "reference": "63741784cd7b9967975eec610b256eed3ede022b",
                "shasum": ""
            },
            "require": {
                "php": ">=7.2.5",
                "symfony/deprecation-contracts": "^2.1|^3",
                "symfony/polyfill-php80": "^1.16"
            },
            "type": "library",
            "autoload": {
                "psr-4": {
                    "Symfony\\Component\\Finder\\": ""
                },
                "exclude-from-classmap": [
                    "/Tests/"
                ]
            },
            "notification-url": "https://packagist.org/downloads/",
            "license": [
                "MIT"
            ],
            "authors": [
                {
                    "name": "Fabien Potencier",
                    "email": "fabien@symfony.com"
                },
                {
                    "name": "Symfony Community",
                    "homepage": "https://symfony.com/contributors"
                }
            ],
            "description": "Finds files and directories via an intuitive fluent interface",
            "homepage": "https://symfony.com",
            "support": {
                "source": "https://github.com/symfony/finder/tree/v5.4.45"
            },
            "funding": [
                {
                    "url": "https://symfony.com/sponsor",
                    "type": "custom"
                },
                {
                    "url": "https://github.com/fabpot",
                    "type": "github"
                },
                {
                    "url": "https://tidelift.com/funding/github/packagist/symfony/symfony",
                    "type": "tidelift"
                }
            ],
            "time": "2024-09-28T13:32:08+00:00"
        },
        {
            "name": "symfony/polyfill-ctype",
            "version": "v1.31.0",
            "source": {
                "type": "git",
                "url": "https://github.com/symfony/polyfill-ctype.git",
                "reference": "a3cc8b044a6ea513310cbd48ef7333b384945638"
            },
            "dist": {
                "type": "zip",
                "url": "https://api.github.com/repos/symfony/polyfill-ctype/zipball/a3cc8b044a6ea513310cbd48ef7333b384945638",
                "reference": "a3cc8b044a6ea513310cbd48ef7333b384945638",
                "shasum": ""
            },
            "require": {
                "php": ">=7.2"
            },
            "provide": {
                "ext-ctype": "*"
            },
            "suggest": {
                "ext-ctype": "For best performance"
            },
            "type": "library",
            "extra": {
                "thanks": {
                    "url": "https://github.com/symfony/polyfill",
                    "name": "symfony/polyfill"
                }
            },
            "autoload": {
                "files": [
                    "bootstrap.php"
                ],
                "psr-4": {
                    "Symfony\\Polyfill\\Ctype\\": ""
                }
            },
            "notification-url": "https://packagist.org/downloads/",
            "license": [
                "MIT"
            ],
            "authors": [
                {
                    "name": "Gert de Pagter",
                    "email": "BackEndTea@gmail.com"
                },
                {
                    "name": "Symfony Community",
                    "homepage": "https://symfony.com/contributors"
                }
            ],
            "description": "Symfony polyfill for ctype functions",
            "homepage": "https://symfony.com",
            "keywords": [
                "compatibility",
                "ctype",
                "polyfill",
                "portable"
            ],
            "support": {
                "source": "https://github.com/symfony/polyfill-ctype/tree/v1.31.0"
            },
            "funding": [
                {
                    "url": "https://symfony.com/sponsor",
                    "type": "custom"
                },
                {
                    "url": "https://github.com/fabpot",
                    "type": "github"
                },
                {
                    "url": "https://tidelift.com/funding/github/packagist/symfony/symfony",
                    "type": "tidelift"
                }
            ],
            "time": "2024-09-09T11:45:10+00:00"
        },
        {
            "name": "symfony/polyfill-intl-grapheme",
            "version": "v1.31.0",
            "source": {
                "type": "git",
                "url": "https://github.com/symfony/polyfill-intl-grapheme.git",
                "reference": "b9123926e3b7bc2f98c02ad54f6a4b02b91a8abe"
            },
            "dist": {
                "type": "zip",
                "url": "https://api.github.com/repos/symfony/polyfill-intl-grapheme/zipball/b9123926e3b7bc2f98c02ad54f6a4b02b91a8abe",
                "reference": "b9123926e3b7bc2f98c02ad54f6a4b02b91a8abe",
                "shasum": ""
            },
            "require": {
                "php": ">=7.2"
            },
            "suggest": {
                "ext-intl": "For best performance"
            },
            "type": "library",
            "extra": {
                "thanks": {
                    "url": "https://github.com/symfony/polyfill",
                    "name": "symfony/polyfill"
                }
            },
            "autoload": {
                "files": [
                    "bootstrap.php"
                ],
                "psr-4": {
                    "Symfony\\Polyfill\\Intl\\Grapheme\\": ""
                }
            },
            "notification-url": "https://packagist.org/downloads/",
            "license": [
                "MIT"
            ],
            "authors": [
                {
                    "name": "Nicolas Grekas",
                    "email": "p@tchwork.com"
                },
                {
                    "name": "Symfony Community",
                    "homepage": "https://symfony.com/contributors"
                }
            ],
            "description": "Symfony polyfill for intl's grapheme_* functions",
            "homepage": "https://symfony.com",
            "keywords": [
                "compatibility",
                "grapheme",
                "intl",
                "polyfill",
                "portable",
                "shim"
            ],
            "support": {
                "source": "https://github.com/symfony/polyfill-intl-grapheme/tree/v1.31.0"
            },
            "funding": [
                {
                    "url": "https://symfony.com/sponsor",
                    "type": "custom"
                },
                {
                    "url": "https://github.com/fabpot",
                    "type": "github"
                },
                {
                    "url": "https://tidelift.com/funding/github/packagist/symfony/symfony",
                    "type": "tidelift"
                }
            ],
            "time": "2024-09-09T11:45:10+00:00"
        },
        {
            "name": "symfony/polyfill-intl-normalizer",
            "version": "v1.31.0",
            "source": {
                "type": "git",
                "url": "https://github.com/symfony/polyfill-intl-normalizer.git",
                "reference": "3833d7255cc303546435cb650316bff708a1c75c"
            },
            "dist": {
                "type": "zip",
                "url": "https://api.github.com/repos/symfony/polyfill-intl-normalizer/zipball/3833d7255cc303546435cb650316bff708a1c75c",
                "reference": "3833d7255cc303546435cb650316bff708a1c75c",
                "shasum": ""
            },
            "require": {
                "php": ">=7.2"
            },
            "suggest": {
                "ext-intl": "For best performance"
            },
            "type": "library",
            "extra": {
                "thanks": {
                    "url": "https://github.com/symfony/polyfill",
                    "name": "symfony/polyfill"
                }
            },
            "autoload": {
                "files": [
                    "bootstrap.php"
                ],
                "psr-4": {
                    "Symfony\\Polyfill\\Intl\\Normalizer\\": ""
                },
                "classmap": [
                    "Resources/stubs"
                ]
            },
            "notification-url": "https://packagist.org/downloads/",
            "license": [
                "MIT"
            ],
            "authors": [
                {
                    "name": "Nicolas Grekas",
                    "email": "p@tchwork.com"
                },
                {
                    "name": "Symfony Community",
                    "homepage": "https://symfony.com/contributors"
                }
            ],
            "description": "Symfony polyfill for intl's Normalizer class and related functions",
            "homepage": "https://symfony.com",
            "keywords": [
                "compatibility",
                "intl",
                "normalizer",
                "polyfill",
                "portable",
                "shim"
            ],
            "support": {
                "source": "https://github.com/symfony/polyfill-intl-normalizer/tree/v1.31.0"
            },
            "funding": [
                {
                    "url": "https://symfony.com/sponsor",
                    "type": "custom"
                },
                {
                    "url": "https://github.com/fabpot",
                    "type": "github"
                },
                {
                    "url": "https://tidelift.com/funding/github/packagist/symfony/symfony",
                    "type": "tidelift"
                }
            ],
            "time": "2024-09-09T11:45:10+00:00"
        },
        {
            "name": "symfony/polyfill-mbstring",
            "version": "v1.31.0",
            "source": {
                "type": "git",
                "url": "https://github.com/symfony/polyfill-mbstring.git",
                "reference": "85181ba99b2345b0ef10ce42ecac37612d9fd341"
            },
            "dist": {
                "type": "zip",
                "url": "https://api.github.com/repos/symfony/polyfill-mbstring/zipball/85181ba99b2345b0ef10ce42ecac37612d9fd341",
                "reference": "85181ba99b2345b0ef10ce42ecac37612d9fd341",
                "shasum": ""
            },
            "require": {
                "php": ">=7.2"
            },
            "provide": {
                "ext-mbstring": "*"
            },
            "suggest": {
                "ext-mbstring": "For best performance"
            },
            "type": "library",
            "extra": {
                "thanks": {
                    "url": "https://github.com/symfony/polyfill",
                    "name": "symfony/polyfill"
                }
            },
            "autoload": {
                "files": [
                    "bootstrap.php"
                ],
                "psr-4": {
                    "Symfony\\Polyfill\\Mbstring\\": ""
                }
            },
            "notification-url": "https://packagist.org/downloads/",
            "license": [
                "MIT"
            ],
            "authors": [
                {
                    "name": "Nicolas Grekas",
                    "email": "p@tchwork.com"
                },
                {
                    "name": "Symfony Community",
                    "homepage": "https://symfony.com/contributors"
                }
            ],
            "description": "Symfony polyfill for the Mbstring extension",
            "homepage": "https://symfony.com",
            "keywords": [
                "compatibility",
                "mbstring",
                "polyfill",
                "portable",
                "shim"
            ],
            "support": {
                "source": "https://github.com/symfony/polyfill-mbstring/tree/v1.31.0"
            },
            "funding": [
                {
                    "url": "https://symfony.com/sponsor",
                    "type": "custom"
                },
                {
                    "url": "https://github.com/fabpot",
                    "type": "github"
                },
                {
                    "url": "https://tidelift.com/funding/github/packagist/symfony/symfony",
                    "type": "tidelift"
                }
            ],
            "time": "2024-09-09T11:45:10+00:00"
        },
        {
            "name": "symfony/polyfill-php73",
            "version": "v1.31.0",
            "source": {
                "type": "git",
                "url": "https://github.com/symfony/polyfill-php73.git",
                "reference": "0f68c03565dcaaf25a890667542e8bd75fe7e5bb"
            },
            "dist": {
                "type": "zip",
                "url": "https://api.github.com/repos/symfony/polyfill-php73/zipball/0f68c03565dcaaf25a890667542e8bd75fe7e5bb",
                "reference": "0f68c03565dcaaf25a890667542e8bd75fe7e5bb",
                "shasum": ""
            },
            "require": {
                "php": ">=7.2"
            },
            "type": "library",
            "extra": {
                "thanks": {
                    "url": "https://github.com/symfony/polyfill",
                    "name": "symfony/polyfill"
                }
            },
            "autoload": {
                "files": [
                    "bootstrap.php"
                ],
                "psr-4": {
                    "Symfony\\Polyfill\\Php73\\": ""
                },
                "classmap": [
                    "Resources/stubs"
                ]
            },
            "notification-url": "https://packagist.org/downloads/",
            "license": [
                "MIT"
            ],
            "authors": [
                {
                    "name": "Nicolas Grekas",
                    "email": "p@tchwork.com"
                },
                {
                    "name": "Symfony Community",
                    "homepage": "https://symfony.com/contributors"
                }
            ],
            "description": "Symfony polyfill backporting some PHP 7.3+ features to lower PHP versions",
            "homepage": "https://symfony.com",
            "keywords": [
                "compatibility",
                "polyfill",
                "portable",
                "shim"
            ],
            "support": {
                "source": "https://github.com/symfony/polyfill-php73/tree/v1.31.0"
            },
            "funding": [
                {
                    "url": "https://symfony.com/sponsor",
                    "type": "custom"
                },
                {
                    "url": "https://github.com/fabpot",
                    "type": "github"
                },
                {
                    "url": "https://tidelift.com/funding/github/packagist/symfony/symfony",
                    "type": "tidelift"
                }
            ],
            "time": "2024-09-09T11:45:10+00:00"
        },
        {
            "name": "symfony/polyfill-php80",
            "version": "v1.31.0",
            "source": {
                "type": "git",
                "url": "https://github.com/symfony/polyfill-php80.git",
                "reference": "60328e362d4c2c802a54fcbf04f9d3fb892b4cf8"
            },
            "dist": {
                "type": "zip",
                "url": "https://api.github.com/repos/symfony/polyfill-php80/zipball/60328e362d4c2c802a54fcbf04f9d3fb892b4cf8",
                "reference": "60328e362d4c2c802a54fcbf04f9d3fb892b4cf8",
                "shasum": ""
            },
            "require": {
                "php": ">=7.2"
            },
            "type": "library",
            "extra": {
                "thanks": {
                    "url": "https://github.com/symfony/polyfill",
                    "name": "symfony/polyfill"
                }
            },
            "autoload": {
                "files": [
                    "bootstrap.php"
                ],
                "psr-4": {
                    "Symfony\\Polyfill\\Php80\\": ""
                },
                "classmap": [
                    "Resources/stubs"
                ]
            },
            "notification-url": "https://packagist.org/downloads/",
            "license": [
                "MIT"
            ],
            "authors": [
                {
                    "name": "Ion Bazan",
                    "email": "ion.bazan@gmail.com"
                },
                {
                    "name": "Nicolas Grekas",
                    "email": "p@tchwork.com"
                },
                {
                    "name": "Symfony Community",
                    "homepage": "https://symfony.com/contributors"
                }
            ],
            "description": "Symfony polyfill backporting some PHP 8.0+ features to lower PHP versions",
            "homepage": "https://symfony.com",
            "keywords": [
                "compatibility",
                "polyfill",
                "portable",
                "shim"
            ],
            "support": {
                "source": "https://github.com/symfony/polyfill-php80/tree/v1.31.0"
            },
            "funding": [
                {
                    "url": "https://symfony.com/sponsor",
                    "type": "custom"
                },
                {
                    "url": "https://github.com/fabpot",
                    "type": "github"
                },
                {
                    "url": "https://tidelift.com/funding/github/packagist/symfony/symfony",
                    "type": "tidelift"
                }
            ],
            "time": "2024-09-09T11:45:10+00:00"
        },
        {
            "name": "symfony/polyfill-php81",
            "version": "v1.31.0",
            "source": {
                "type": "git",
                "url": "https://github.com/symfony/polyfill-php81.git",
                "reference": "4a4cfc2d253c21a5ad0e53071df248ed48c6ce5c"
            },
            "dist": {
                "type": "zip",
                "url": "https://api.github.com/repos/symfony/polyfill-php81/zipball/4a4cfc2d253c21a5ad0e53071df248ed48c6ce5c",
                "reference": "4a4cfc2d253c21a5ad0e53071df248ed48c6ce5c",
                "shasum": ""
            },
            "require": {
                "php": ">=7.2"
            },
            "type": "library",
            "extra": {
                "thanks": {
                    "url": "https://github.com/symfony/polyfill",
                    "name": "symfony/polyfill"
                }
            },
            "autoload": {
                "files": [
                    "bootstrap.php"
                ],
                "psr-4": {
                    "Symfony\\Polyfill\\Php81\\": ""
                },
                "classmap": [
                    "Resources/stubs"
                ]
            },
            "notification-url": "https://packagist.org/downloads/",
            "license": [
                "MIT"
            ],
            "authors": [
                {
                    "name": "Nicolas Grekas",
                    "email": "p@tchwork.com"
                },
                {
                    "name": "Symfony Community",
                    "homepage": "https://symfony.com/contributors"
                }
            ],
            "description": "Symfony polyfill backporting some PHP 8.1+ features to lower PHP versions",
            "homepage": "https://symfony.com",
            "keywords": [
                "compatibility",
                "polyfill",
                "portable",
                "shim"
            ],
            "support": {
                "source": "https://github.com/symfony/polyfill-php81/tree/v1.31.0"
            },
            "funding": [
                {
                    "url": "https://symfony.com/sponsor",
                    "type": "custom"
                },
                {
                    "url": "https://github.com/fabpot",
                    "type": "github"
                },
                {
                    "url": "https://tidelift.com/funding/github/packagist/symfony/symfony",
                    "type": "tidelift"
                }
            ],
            "time": "2024-09-09T11:45:10+00:00"
        },
        {
            "name": "symfony/process",
            "version": "v5.4.47",
            "source": {
                "type": "git",
                "url": "https://github.com/symfony/process.git",
                "reference": "5d1662fb32ebc94f17ddb8d635454a776066733d"
            },
            "dist": {
                "type": "zip",
                "url": "https://api.github.com/repos/symfony/process/zipball/5d1662fb32ebc94f17ddb8d635454a776066733d",
                "reference": "5d1662fb32ebc94f17ddb8d635454a776066733d",
                "shasum": ""
            },
            "require": {
                "php": ">=7.2.5",
                "symfony/polyfill-php80": "^1.16"
            },
            "type": "library",
            "autoload": {
                "psr-4": {
                    "Symfony\\Component\\Process\\": ""
                },
                "exclude-from-classmap": [
                    "/Tests/"
                ]
            },
            "notification-url": "https://packagist.org/downloads/",
            "license": [
                "MIT"
            ],
            "authors": [
                {
                    "name": "Fabien Potencier",
                    "email": "fabien@symfony.com"
                },
                {
                    "name": "Symfony Community",
                    "homepage": "https://symfony.com/contributors"
                }
            ],
            "description": "Executes commands in sub-processes",
            "homepage": "https://symfony.com",
            "support": {
                "source": "https://github.com/symfony/process/tree/v5.4.47"
            },
            "funding": [
                {
                    "url": "https://symfony.com/sponsor",
                    "type": "custom"
                },
                {
                    "url": "https://github.com/fabpot",
                    "type": "github"
                },
                {
                    "url": "https://tidelift.com/funding/github/packagist/symfony/symfony",
                    "type": "tidelift"
                }
            ],
            "time": "2024-11-06T11:36:42+00:00"
        },
        {
            "name": "symfony/service-contracts",
            "version": "v2.5.4",
            "source": {
                "type": "git",
                "url": "https://github.com/symfony/service-contracts.git",
                "reference": "f37b419f7aea2e9abf10abd261832cace12e3300"
            },
            "dist": {
                "type": "zip",
                "url": "https://api.github.com/repos/symfony/service-contracts/zipball/f37b419f7aea2e9abf10abd261832cace12e3300",
                "reference": "f37b419f7aea2e9abf10abd261832cace12e3300",
                "shasum": ""
            },
            "require": {
                "php": ">=7.2.5",
                "psr/container": "^1.1",
                "symfony/deprecation-contracts": "^2.1|^3"
            },
            "conflict": {
                "ext-psr": "<1.1|>=2"
            },
            "suggest": {
                "symfony/service-implementation": ""
            },
            "type": "library",
            "extra": {
                "thanks": {
                    "url": "https://github.com/symfony/contracts",
                    "name": "symfony/contracts"
                },
                "branch-alias": {
                    "dev-main": "2.5-dev"
                }
            },
            "autoload": {
                "psr-4": {
                    "Symfony\\Contracts\\Service\\": ""
                }
            },
            "notification-url": "https://packagist.org/downloads/",
            "license": [
                "MIT"
            ],
            "authors": [
                {
                    "name": "Nicolas Grekas",
                    "email": "p@tchwork.com"
                },
                {
                    "name": "Symfony Community",
                    "homepage": "https://symfony.com/contributors"
                }
            ],
            "description": "Generic abstractions related to writing services",
            "homepage": "https://symfony.com",
            "keywords": [
                "abstractions",
                "contracts",
                "decoupling",
                "interfaces",
                "interoperability",
                "standards"
            ],
            "support": {
                "source": "https://github.com/symfony/service-contracts/tree/v2.5.4"
            },
            "funding": [
                {
                    "url": "https://symfony.com/sponsor",
                    "type": "custom"
                },
                {
                    "url": "https://github.com/fabpot",
                    "type": "github"
                },
                {
                    "url": "https://tidelift.com/funding/github/packagist/symfony/symfony",
                    "type": "tidelift"
                }
            ],
            "time": "2024-09-25T14:11:13+00:00"
        },
        {
            "name": "symfony/stopwatch",
            "version": "v5.4.45",
            "source": {
                "type": "git",
                "url": "https://github.com/symfony/stopwatch.git",
                "reference": "fb2c199cf302eb207f8c23e7ee174c1c31a5c004"
            },
            "dist": {
                "type": "zip",
                "url": "https://api.github.com/repos/symfony/stopwatch/zipball/fb2c199cf302eb207f8c23e7ee174c1c31a5c004",
                "reference": "fb2c199cf302eb207f8c23e7ee174c1c31a5c004",
                "shasum": ""
            },
            "require": {
                "php": ">=7.2.5",
                "symfony/service-contracts": "^1|^2|^3"
            },
            "type": "library",
            "autoload": {
                "psr-4": {
                    "Symfony\\Component\\Stopwatch\\": ""
                },
                "exclude-from-classmap": [
                    "/Tests/"
                ]
            },
            "notification-url": "https://packagist.org/downloads/",
            "license": [
                "MIT"
            ],
            "authors": [
                {
                    "name": "Fabien Potencier",
                    "email": "fabien@symfony.com"
                },
                {
                    "name": "Symfony Community",
                    "homepage": "https://symfony.com/contributors"
                }
            ],
            "description": "Provides a way to profile code",
            "homepage": "https://symfony.com",
            "support": {
                "source": "https://github.com/symfony/stopwatch/tree/v5.4.45"
            },
            "funding": [
                {
                    "url": "https://symfony.com/sponsor",
                    "type": "custom"
                },
                {
                    "url": "https://github.com/fabpot",
                    "type": "github"
                },
                {
                    "url": "https://tidelift.com/funding/github/packagist/symfony/symfony",
                    "type": "tidelift"
                }
            ],
            "time": "2024-09-25T14:11:13+00:00"
        },
        {
            "name": "symfony/string",
            "version": "v5.4.47",
            "source": {
                "type": "git",
                "url": "https://github.com/symfony/string.git",
                "reference": "136ca7d72f72b599f2631aca474a4f8e26719799"
            },
            "dist": {
                "type": "zip",
                "url": "https://api.github.com/repos/symfony/string/zipball/136ca7d72f72b599f2631aca474a4f8e26719799",
                "reference": "136ca7d72f72b599f2631aca474a4f8e26719799",
                "shasum": ""
            },
            "require": {
                "php": ">=7.2.5",
                "symfony/polyfill-ctype": "~1.8",
                "symfony/polyfill-intl-grapheme": "~1.0",
                "symfony/polyfill-intl-normalizer": "~1.0",
                "symfony/polyfill-mbstring": "~1.0",
                "symfony/polyfill-php80": "~1.15"
            },
            "conflict": {
                "symfony/translation-contracts": ">=3.0"
            },
            "require-dev": {
                "symfony/error-handler": "^4.4|^5.0|^6.0",
                "symfony/http-client": "^4.4|^5.0|^6.0",
                "symfony/translation-contracts": "^1.1|^2",
                "symfony/var-exporter": "^4.4|^5.0|^6.0"
            },
            "type": "library",
            "autoload": {
                "files": [
                    "Resources/functions.php"
                ],
                "psr-4": {
                    "Symfony\\Component\\String\\": ""
                },
                "exclude-from-classmap": [
                    "/Tests/"
                ]
            },
            "notification-url": "https://packagist.org/downloads/",
            "license": [
                "MIT"
            ],
            "authors": [
                {
                    "name": "Nicolas Grekas",
                    "email": "p@tchwork.com"
                },
                {
                    "name": "Symfony Community",
                    "homepage": "https://symfony.com/contributors"
                }
            ],
            "description": "Provides an object-oriented API to strings and deals with bytes, UTF-8 code points and grapheme clusters in a unified way",
            "homepage": "https://symfony.com",
            "keywords": [
                "grapheme",
                "i18n",
                "string",
                "unicode",
                "utf-8",
                "utf8"
            ],
            "support": {
                "source": "https://github.com/symfony/string/tree/v5.4.47"
            },
            "funding": [
                {
                    "url": "https://symfony.com/sponsor",
                    "type": "custom"
                },
                {
                    "url": "https://github.com/fabpot",
                    "type": "github"
                },
                {
                    "url": "https://tidelift.com/funding/github/packagist/symfony/symfony",
                    "type": "tidelift"
                }
            ],
            "time": "2024-11-10T20:33:58+00:00"
        },
        {
            "name": "symfony/translation",
            "version": "v5.4.45",
            "source": {
                "type": "git",
                "url": "https://github.com/symfony/translation.git",
                "reference": "98f26acc99341ca4bab345fb14d7b1d7cb825bed"
            },
            "dist": {
                "type": "zip",
                "url": "https://api.github.com/repos/symfony/translation/zipball/98f26acc99341ca4bab345fb14d7b1d7cb825bed",
                "reference": "98f26acc99341ca4bab345fb14d7b1d7cb825bed",
                "shasum": ""
            },
            "require": {
                "php": ">=7.2.5",
                "symfony/deprecation-contracts": "^2.1|^3",
                "symfony/polyfill-mbstring": "~1.0",
                "symfony/polyfill-php80": "^1.16",
                "symfony/translation-contracts": "^2.3"
            },
            "conflict": {
                "symfony/config": "<4.4",
                "symfony/console": "<5.3",
                "symfony/dependency-injection": "<5.0",
                "symfony/http-kernel": "<5.0",
                "symfony/twig-bundle": "<5.0",
                "symfony/yaml": "<4.4"
            },
            "provide": {
                "symfony/translation-implementation": "2.3"
            },
            "require-dev": {
                "psr/log": "^1|^2|^3",
                "symfony/config": "^4.4|^5.0|^6.0",
                "symfony/console": "^5.4|^6.0",
                "symfony/dependency-injection": "^5.0|^6.0",
                "symfony/finder": "^4.4|^5.0|^6.0",
                "symfony/http-client-contracts": "^1.1|^2.0|^3.0",
                "symfony/http-kernel": "^5.0|^6.0",
                "symfony/intl": "^4.4|^5.0|^6.0",
                "symfony/polyfill-intl-icu": "^1.21",
                "symfony/service-contracts": "^1.1.2|^2|^3",
                "symfony/yaml": "^4.4|^5.0|^6.0"
            },
            "suggest": {
                "psr/log-implementation": "To use logging capability in translator",
                "symfony/config": "",
                "symfony/yaml": ""
            },
            "type": "library",
            "autoload": {
                "files": [
                    "Resources/functions.php"
                ],
                "psr-4": {
                    "Symfony\\Component\\Translation\\": ""
                },
                "exclude-from-classmap": [
                    "/Tests/"
                ]
            },
            "notification-url": "https://packagist.org/downloads/",
            "license": [
                "MIT"
            ],
            "authors": [
                {
                    "name": "Fabien Potencier",
                    "email": "fabien@symfony.com"
                },
                {
                    "name": "Symfony Community",
                    "homepage": "https://symfony.com/contributors"
                }
            ],
            "description": "Provides tools to internationalize your application",
            "homepage": "https://symfony.com",
            "support": {
                "source": "https://github.com/symfony/translation/tree/v5.4.45"
            },
            "funding": [
                {
                    "url": "https://symfony.com/sponsor",
                    "type": "custom"
                },
                {
                    "url": "https://github.com/fabpot",
                    "type": "github"
                },
                {
                    "url": "https://tidelift.com/funding/github/packagist/symfony/symfony",
                    "type": "tidelift"
                }
            ],
            "time": "2024-09-25T14:11:13+00:00"
        },
        {
            "name": "symfony/translation-contracts",
            "version": "v2.5.4",
            "source": {
                "type": "git",
                "url": "https://github.com/symfony/translation-contracts.git",
                "reference": "450d4172653f38818657022252f9d81be89ee9a8"
            },
            "dist": {
                "type": "zip",
                "url": "https://api.github.com/repos/symfony/translation-contracts/zipball/450d4172653f38818657022252f9d81be89ee9a8",
                "reference": "450d4172653f38818657022252f9d81be89ee9a8",
                "shasum": ""
            },
            "require": {
                "php": ">=7.2.5"
            },
            "suggest": {
                "symfony/translation-implementation": ""
            },
            "type": "library",
            "extra": {
                "thanks": {
                    "url": "https://github.com/symfony/contracts",
                    "name": "symfony/contracts"
                },
                "branch-alias": {
                    "dev-main": "2.5-dev"
                }
            },
            "autoload": {
                "psr-4": {
                    "Symfony\\Contracts\\Translation\\": ""
                }
            },
            "notification-url": "https://packagist.org/downloads/",
            "license": [
                "MIT"
            ],
            "authors": [
                {
                    "name": "Nicolas Grekas",
                    "email": "p@tchwork.com"
                },
                {
                    "name": "Symfony Community",
                    "homepage": "https://symfony.com/contributors"
                }
            ],
            "description": "Generic abstractions related to translation",
            "homepage": "https://symfony.com",
            "keywords": [
                "abstractions",
                "contracts",
                "decoupling",
                "interfaces",
                "interoperability",
                "standards"
            ],
            "support": {
                "source": "https://github.com/symfony/translation-contracts/tree/v2.5.4"
            },
            "funding": [
                {
                    "url": "https://symfony.com/sponsor",
                    "type": "custom"
                },
                {
                    "url": "https://github.com/fabpot",
                    "type": "github"
                },
                {
                    "url": "https://tidelift.com/funding/github/packagist/symfony/symfony",
                    "type": "tidelift"
                }
            ],
            "time": "2024-09-25T14:11:13+00:00"
        },
        {
            "name": "symfony/yaml",
            "version": "v5.4.45",
            "source": {
                "type": "git",
                "url": "https://github.com/symfony/yaml.git",
                "reference": "a454d47278cc16a5db371fe73ae66a78a633371e"
            },
            "dist": {
                "type": "zip",
                "url": "https://api.github.com/repos/symfony/yaml/zipball/a454d47278cc16a5db371fe73ae66a78a633371e",
                "reference": "a454d47278cc16a5db371fe73ae66a78a633371e",
                "shasum": ""
            },
            "require": {
                "php": ">=7.2.5",
                "symfony/deprecation-contracts": "^2.1|^3",
                "symfony/polyfill-ctype": "^1.8"
            },
            "conflict": {
                "symfony/console": "<5.3"
            },
            "require-dev": {
                "symfony/console": "^5.3|^6.0"
            },
            "suggest": {
                "symfony/console": "For validating YAML files using the lint command"
            },
            "bin": [
                "Resources/bin/yaml-lint"
            ],
            "type": "library",
            "autoload": {
                "psr-4": {
                    "Symfony\\Component\\Yaml\\": ""
                },
                "exclude-from-classmap": [
                    "/Tests/"
                ]
            },
            "notification-url": "https://packagist.org/downloads/",
            "license": [
                "MIT"
            ],
            "authors": [
                {
                    "name": "Fabien Potencier",
                    "email": "fabien@symfony.com"
                },
                {
                    "name": "Symfony Community",
                    "homepage": "https://symfony.com/contributors"
                }
            ],
            "description": "Loads and dumps YAML files",
            "homepage": "https://symfony.com",
            "support": {
                "source": "https://github.com/symfony/yaml/tree/v5.4.45"
            },
            "funding": [
                {
                    "url": "https://symfony.com/sponsor",
                    "type": "custom"
                },
                {
                    "url": "https://github.com/fabpot",
                    "type": "github"
                },
                {
                    "url": "https://tidelift.com/funding/github/packagist/symfony/symfony",
                    "type": "tidelift"
                }
            ],
            "time": "2024-09-25T14:11:13+00:00"
        },
        {
            "name": "szepeviktor/phpstan-wordpress",
            "version": "v1.3.5",
            "source": {
                "type": "git",
                "url": "https://github.com/szepeviktor/phpstan-wordpress.git",
                "reference": "7f8cfe992faa96b6a33bbd75c7bace98864161e7"
            },
            "dist": {
                "type": "zip",
                "url": "https://api.github.com/repos/szepeviktor/phpstan-wordpress/zipball/7f8cfe992faa96b6a33bbd75c7bace98864161e7",
                "reference": "7f8cfe992faa96b6a33bbd75c7bace98864161e7",
                "shasum": ""
            },
            "require": {
                "php": "^7.2 || ^8.0",
                "php-stubs/wordpress-stubs": "^4.7 || ^5.0 || ^6.0",
                "phpstan/phpstan": "^1.10.31",
                "symfony/polyfill-php73": "^1.12.0"
            },
            "require-dev": {
                "composer/composer": "^2.1.14",
                "dealerdirect/phpcodesniffer-composer-installer": "^1.0",
                "php-parallel-lint/php-parallel-lint": "^1.1",
                "phpstan/phpstan-strict-rules": "^1.2",
                "phpunit/phpunit": "^8.0 || ^9.0",
                "szepeviktor/phpcs-psr-12-neutron-hybrid-ruleset": "^1.0",
                "wp-coding-standards/wpcs": "3.1.0 as 2.3.0"
            },
            "suggest": {
                "swissspidy/phpstan-no-private": "Detect usage of internal core functions, classes and methods"
            },
            "type": "phpstan-extension",
            "extra": {
                "phpstan": {
                    "includes": [
                        "extension.neon"
                    ]
                }
            },
            "autoload": {
                "psr-4": {
                    "SzepeViktor\\PHPStan\\WordPress\\": "src/"
                }
            },
            "notification-url": "https://packagist.org/downloads/",
            "license": [
                "MIT"
            ],
            "description": "WordPress extensions for PHPStan",
            "keywords": [
                "PHPStan",
                "code analyse",
                "code analysis",
                "static analysis",
                "wordpress"
            ],
            "support": {
                "issues": "https://github.com/szepeviktor/phpstan-wordpress/issues",
                "source": "https://github.com/szepeviktor/phpstan-wordpress/tree/v1.3.5"
            },
            "time": "2024-06-28T22:27:19+00:00"
        },
        {
            "name": "theseer/tokenizer",
            "version": "1.2.3",
            "source": {
                "type": "git",
                "url": "https://github.com/theseer/tokenizer.git",
                "reference": "737eda637ed5e28c3413cb1ebe8bb52cbf1ca7a2"
            },
            "dist": {
                "type": "zip",
                "url": "https://api.github.com/repos/theseer/tokenizer/zipball/737eda637ed5e28c3413cb1ebe8bb52cbf1ca7a2",
                "reference": "737eda637ed5e28c3413cb1ebe8bb52cbf1ca7a2",
                "shasum": ""
            },
            "require": {
                "ext-dom": "*",
                "ext-tokenizer": "*",
                "ext-xmlwriter": "*",
                "php": "^7.2 || ^8.0"
            },
            "type": "library",
            "autoload": {
                "classmap": [
                    "src/"
                ]
            },
            "notification-url": "https://packagist.org/downloads/",
            "license": [
                "BSD-3-Clause"
            ],
            "authors": [
                {
                    "name": "Arne Blankerts",
                    "email": "arne@blankerts.de",
                    "role": "Developer"
                }
            ],
            "description": "A small library for converting tokenized PHP source code into XML and potentially other formats",
            "support": {
                "issues": "https://github.com/theseer/tokenizer/issues",
                "source": "https://github.com/theseer/tokenizer/tree/1.2.3"
            },
            "funding": [
                {
                    "url": "https://github.com/theseer",
                    "type": "github"
                }
            ],
            "time": "2024-03-03T12:36:25+00:00"
        },
        {
            "name": "voku/portable-ascii",
            "version": "1.6.1",
            "source": {
                "type": "git",
                "url": "https://github.com/voku/portable-ascii.git",
                "reference": "87337c91b9dfacee02452244ee14ab3c43bc485a"
            },
            "dist": {
                "type": "zip",
                "url": "https://api.github.com/repos/voku/portable-ascii/zipball/87337c91b9dfacee02452244ee14ab3c43bc485a",
                "reference": "87337c91b9dfacee02452244ee14ab3c43bc485a",
                "shasum": ""
            },
            "require": {
                "php": ">=7.0.0"
            },
            "require-dev": {
                "phpunit/phpunit": "~6.0 || ~7.0 || ~9.0"
            },
            "suggest": {
                "ext-intl": "Use Intl for transliterator_transliterate() support"
            },
            "type": "library",
            "autoload": {
                "psr-4": {
                    "voku\\": "src/voku/"
                }
            },
            "notification-url": "https://packagist.org/downloads/",
            "license": [
                "MIT"
            ],
            "authors": [
                {
                    "name": "Lars Moelleken",
                    "homepage": "http://www.moelleken.org/"
                }
            ],
            "description": "Portable ASCII library - performance optimized (ascii) string functions for php.",
            "homepage": "https://github.com/voku/portable-ascii",
            "keywords": [
                "ascii",
                "clean",
                "php"
            ],
            "support": {
                "issues": "https://github.com/voku/portable-ascii/issues",
                "source": "https://github.com/voku/portable-ascii/tree/1.6.1"
            },
            "funding": [
                {
                    "url": "https://www.paypal.me/moelleken",
                    "type": "custom"
                },
                {
                    "url": "https://github.com/voku",
                    "type": "github"
                },
                {
                    "url": "https://opencollective.com/portable-ascii",
                    "type": "open_collective"
                },
                {
                    "url": "https://www.patreon.com/voku",
                    "type": "patreon"
                },
                {
                    "url": "https://tidelift.com/funding/github/packagist/voku/portable-ascii",
                    "type": "tidelift"
                }
            ],
            "time": "2022-01-24T18:55:24+00:00"
        },
        {
            "name": "vria/nodiacritic",
            "version": "0.1.2",
            "source": {
                "type": "git",
                "url": "https://github.com/vria/nodiacritic.git",
                "reference": "3efeb60fb2586fe3ce8ff0f3c122d380717b8b07"
            },
            "dist": {
                "type": "zip",
                "url": "https://api.github.com/repos/vria/nodiacritic/zipball/3efeb60fb2586fe3ce8ff0f3c122d380717b8b07",
                "reference": "3efeb60fb2586fe3ce8ff0f3c122d380717b8b07",
                "shasum": ""
            },
            "require": {
                "php": ">=5.3.3"
            },
            "require-dev": {
                "phpunit/phpunit": "4.8.*"
            },
            "type": "library",
            "autoload": {
                "psr-4": {
                    "VRia\\Utils\\": "src/"
                }
            },
            "notification-url": "https://packagist.org/downloads/",
            "license": [
                "GPL-2.0"
            ],
            "authors": [
                {
                    "name": "Riabchenko Vlad",
                    "email": "contact@vria.eu",
                    "homepage": "http://vria.eu"
                }
            ],
            "description": "Tiny helper function that removes all diacritical signs from characters",
            "homepage": "https://github.com/vria/nodiacritic",
            "keywords": [
                "accent",
                "diacritic",
                "filter",
                "string",
                "text"
            ],
            "support": {
                "email": "contact@vria.eu",
                "issues": "https://github.com/vria/nodiacritic/issues",
                "source": "https://github.com/vria/nodiacritic/tree/0.1.2"
            },
            "time": "2016-09-17T22:03:11+00:00"
        },
        {
            "name": "wp-cli/cache-command",
            "version": "v2.1.3",
            "source": {
                "type": "git",
                "url": "https://github.com/wp-cli/cache-command.git",
                "reference": "1dbb59e5ed126b9a2fa9d521d29910f3f4eb0f97"
            },
            "dist": {
                "type": "zip",
                "url": "https://api.github.com/repos/wp-cli/cache-command/zipball/1dbb59e5ed126b9a2fa9d521d29910f3f4eb0f97",
                "reference": "1dbb59e5ed126b9a2fa9d521d29910f3f4eb0f97",
                "shasum": ""
            },
            "require": {
                "wp-cli/wp-cli": "^2.5"
            },
            "require-dev": {
                "wp-cli/entity-command": "^1.3 || ^2",
                "wp-cli/wp-cli-tests": "^4"
            },
            "type": "wp-cli-package",
            "extra": {
                "bundled": true,
                "commands": [
                    "cache",
                    "cache add",
                    "cache decr",
                    "cache delete",
                    "cache flush",
                    "cache flush-group",
                    "cache get",
                    "cache incr",
                    "cache replace",
                    "cache set",
                    "cache supports",
                    "cache type",
                    "transient",
                    "transient delete",
                    "transient get",
                    "transient set",
                    "transient type",
                    "transient list"
                ],
                "branch-alias": {
                    "dev-main": "2.x-dev"
                }
            },
            "autoload": {
                "files": [
                    "cache-command.php"
                ],
                "classmap": [
                    "src/"
                ]
            },
            "notification-url": "https://packagist.org/downloads/",
            "license": [
                "MIT"
            ],
            "authors": [
                {
                    "name": "Daniel Bachhuber",
                    "email": "daniel@runcommand.io",
                    "homepage": "https://runcommand.io"
                }
            ],
            "description": "Manages object and transient caches.",
            "homepage": "https://github.com/wp-cli/cache-command",
            "support": {
                "issues": "https://github.com/wp-cli/cache-command/issues",
                "source": "https://github.com/wp-cli/cache-command/tree/v2.1.3"
            },
            "time": "2024-04-26T14:54:22+00:00"
        },
        {
            "name": "wp-cli/checksum-command",
            "version": "v2.3.0",
            "source": {
                "type": "git",
                "url": "https://github.com/wp-cli/checksum-command.git",
                "reference": "bc82cfb0b1e24eec99cd1bfa515a62c63bd46936"
            },
            "dist": {
                "type": "zip",
                "url": "https://api.github.com/repos/wp-cli/checksum-command/zipball/bc82cfb0b1e24eec99cd1bfa515a62c63bd46936",
                "reference": "bc82cfb0b1e24eec99cd1bfa515a62c63bd46936",
                "shasum": ""
            },
            "require": {
                "wp-cli/wp-cli": "^2.5"
            },
            "require-dev": {
                "wp-cli/extension-command": "^1.2 || ^2",
                "wp-cli/wp-cli-tests": "^4"
            },
            "type": "wp-cli-package",
            "extra": {
                "bundled": true,
                "commands": [
                    "core verify-checksums",
                    "plugin verify-checksums"
                ],
                "branch-alias": {
                    "dev-main": "2.x-dev"
                }
            },
            "autoload": {
                "files": [
                    "checksum-command.php"
                ],
                "classmap": [
                    "src/"
                ]
            },
            "notification-url": "https://packagist.org/downloads/",
            "license": [
                "MIT"
            ],
            "authors": [
                {
                    "name": "Daniel Bachhuber",
                    "email": "daniel@runcommand.io",
                    "homepage": "https://runcommand.io"
                }
            ],
            "description": "Verifies file integrity by comparing to published checksums.",
            "homepage": "https://github.com/wp-cli/checksum-command",
            "support": {
                "issues": "https://github.com/wp-cli/checksum-command/issues",
                "source": "https://github.com/wp-cli/checksum-command/tree/v2.3.0"
            },
            "time": "2024-10-01T21:53:46+00:00"
        },
        {
            "name": "wp-cli/config-command",
            "version": "v2.3.7",
            "source": {
                "type": "git",
                "url": "https://github.com/wp-cli/config-command.git",
                "reference": "effb7898bc6ffdaf8a0666432f3c8e35b715858e"
            },
            "dist": {
                "type": "zip",
                "url": "https://api.github.com/repos/wp-cli/config-command/zipball/effb7898bc6ffdaf8a0666432f3c8e35b715858e",
                "reference": "effb7898bc6ffdaf8a0666432f3c8e35b715858e",
                "shasum": ""
            },
            "require": {
                "wp-cli/wp-cli": "^2.5",
                "wp-cli/wp-config-transformer": "^1.4.0"
            },
            "require-dev": {
                "wp-cli/db-command": "^1.3 || ^2",
                "wp-cli/wp-cli-tests": "^4.2.8"
            },
            "type": "wp-cli-package",
            "extra": {
                "bundled": true,
                "commands": [
                    "config",
                    "config edit",
                    "config delete",
                    "config create",
                    "config get",
                    "config has",
                    "config is-true",
                    "config list",
                    "config path",
                    "config set",
                    "config shuffle-salts"
                ],
                "branch-alias": {
                    "dev-main": "2.x-dev"
                }
            },
            "autoload": {
                "files": [
                    "config-command.php"
                ],
                "classmap": [
                    "src/"
                ]
            },
            "notification-url": "https://packagist.org/downloads/",
            "license": [
                "MIT"
            ],
            "authors": [
                {
                    "name": "Daniel Bachhuber",
                    "email": "daniel@runcommand.io",
                    "homepage": "https://runcommand.io"
                },
                {
                    "name": "Alain Schlesser",
                    "email": "alain.schlesser@gmail.com",
                    "homepage": "https://www.alainschlesser.com"
                }
            ],
            "description": "Generates and reads the wp-config.php file.",
            "homepage": "https://github.com/wp-cli/config-command",
            "support": {
                "issues": "https://github.com/wp-cli/config-command/issues",
                "source": "https://github.com/wp-cli/config-command/tree/v2.3.7"
            },
            "time": "2024-10-01T10:19:18+00:00"
        },
        {
            "name": "wp-cli/core-command",
            "version": "v2.1.18",
            "source": {
                "type": "git",
                "url": "https://github.com/wp-cli/core-command.git",
                "reference": "f7580f93fe66a5584fa7b7c42bd2c0c1435c9d2e"
            },
            "dist": {
                "type": "zip",
                "url": "https://api.github.com/repos/wp-cli/core-command/zipball/f7580f93fe66a5584fa7b7c42bd2c0c1435c9d2e",
                "reference": "f7580f93fe66a5584fa7b7c42bd2c0c1435c9d2e",
                "shasum": ""
            },
            "require": {
                "composer/semver": "^1.4 || ^2 || ^3",
                "wp-cli/wp-cli": "^2.5.1"
            },
            "require-dev": {
                "wp-cli/checksum-command": "^1 || ^2",
                "wp-cli/db-command": "^1.3 || ^2",
                "wp-cli/entity-command": "^1.3 || ^2",
                "wp-cli/extension-command": "^1.2 || ^2",
                "wp-cli/wp-cli-tests": "^4"
            },
            "type": "wp-cli-package",
            "extra": {
                "bundled": true,
                "commands": [
                    "core",
                    "core check-update",
                    "core download",
                    "core install",
                    "core is-installed",
                    "core multisite-convert",
                    "core multisite-install",
                    "core update",
                    "core update-db",
                    "core version"
                ],
                "branch-alias": {
                    "dev-main": "2.x-dev"
                }
            },
            "autoload": {
                "files": [
                    "core-command.php"
                ],
                "classmap": [
                    "src/"
                ]
            },
            "notification-url": "https://packagist.org/downloads/",
            "license": [
                "MIT"
            ],
            "authors": [
                {
                    "name": "Daniel Bachhuber",
                    "email": "daniel@runcommand.io",
                    "homepage": "https://runcommand.io"
                }
            ],
            "description": "Downloads, installs, updates, and manages a WordPress installation.",
            "homepage": "https://github.com/wp-cli/core-command",
            "support": {
                "issues": "https://github.com/wp-cli/core-command/issues",
                "source": "https://github.com/wp-cli/core-command/tree/v2.1.18"
            },
            "time": "2024-04-12T09:36:36+00:00"
        },
        {
            "name": "wp-cli/cron-command",
            "version": "v2.3.1",
            "source": {
                "type": "git",
                "url": "https://github.com/wp-cli/cron-command.git",
                "reference": "46f849f2f0ba859c6acd356eefc76769c8381ae5"
            },
            "dist": {
                "type": "zip",
                "url": "https://api.github.com/repos/wp-cli/cron-command/zipball/46f849f2f0ba859c6acd356eefc76769c8381ae5",
                "reference": "46f849f2f0ba859c6acd356eefc76769c8381ae5",
                "shasum": ""
            },
            "require": {
                "wp-cli/wp-cli": "^2.5"
            },
            "require-dev": {
                "wp-cli/entity-command": "^1.3 || ^2",
                "wp-cli/eval-command": "^2.0",
                "wp-cli/server-command": "^2.0",
                "wp-cli/wp-cli-tests": "^4"
            },
            "type": "wp-cli-package",
            "extra": {
                "bundled": true,
                "commands": [
                    "cron",
                    "cron test",
                    "cron event",
                    "cron event delete",
                    "cron event list",
                    "cron event run",
                    "cron event schedule",
                    "cron schedule",
                    "cron schedule list",
                    "cron event unschedule"
                ],
                "branch-alias": {
                    "dev-main": "2.x-dev"
                }
            },
            "autoload": {
                "files": [
                    "cron-command.php"
                ],
                "classmap": [
                    "src/"
                ]
            },
            "notification-url": "https://packagist.org/downloads/",
            "license": [
                "MIT"
            ],
            "authors": [
                {
                    "name": "Daniel Bachhuber",
                    "email": "daniel@runcommand.io",
                    "homepage": "https://runcommand.io"
                }
            ],
            "description": "Tests, runs, and deletes WP-Cron events; manages WP-Cron schedules.",
            "homepage": "https://github.com/wp-cli/cron-command",
            "support": {
                "issues": "https://github.com/wp-cli/cron-command/issues",
                "source": "https://github.com/wp-cli/cron-command/tree/v2.3.1"
            },
            "time": "2024-10-01T10:30:28+00:00"
        },
        {
            "name": "wp-cli/db-command",
            "version": "v2.1.2",
            "source": {
                "type": "git",
                "url": "https://github.com/wp-cli/db-command.git",
                "reference": "d4c0dd25ec8b3d0118a2400cf6b87e8d08b77c43"
            },
            "dist": {
                "type": "zip",
                "url": "https://api.github.com/repos/wp-cli/db-command/zipball/d4c0dd25ec8b3d0118a2400cf6b87e8d08b77c43",
                "reference": "d4c0dd25ec8b3d0118a2400cf6b87e8d08b77c43",
                "shasum": ""
            },
            "require": {
                "wp-cli/wp-cli": "^2.5"
            },
            "require-dev": {
                "wp-cli/entity-command": "^1.3 || ^2",
                "wp-cli/wp-cli-tests": "^4"
            },
            "type": "wp-cli-package",
            "extra": {
                "bundled": true,
                "commands": [
                    "db",
                    "db clean",
                    "db create",
                    "db drop",
                    "db reset",
                    "db check",
                    "db optimize",
                    "db prefix",
                    "db repair",
                    "db cli",
                    "db query",
                    "db export",
                    "db import",
                    "db search",
                    "db tables",
                    "db size",
                    "db columns"
                ],
                "branch-alias": {
                    "dev-main": "2.x-dev"
                }
            },
            "autoload": {
                "files": [
                    "db-command.php"
                ],
                "classmap": [
                    "src/"
                ]
            },
            "notification-url": "https://packagist.org/downloads/",
            "license": [
                "MIT"
            ],
            "authors": [
                {
                    "name": "Daniel Bachhuber",
                    "email": "daniel@runcommand.io",
                    "homepage": "https://runcommand.io"
                }
            ],
            "description": "Performs basic database operations using credentials stored in wp-config.php.",
            "homepage": "https://github.com/wp-cli/db-command",
            "support": {
                "issues": "https://github.com/wp-cli/db-command/issues",
                "source": "https://github.com/wp-cli/db-command/tree/v2.1.2"
            },
            "time": "2024-10-01T10:48:48+00:00"
        },
        {
            "name": "wp-cli/embed-command",
            "version": "v2.0.17",
            "source": {
                "type": "git",
                "url": "https://github.com/wp-cli/embed-command.git",
                "reference": "ece56cafcb8ef0a05dac9e41b5ab852ecd57b02c"
            },
            "dist": {
                "type": "zip",
                "url": "https://api.github.com/repos/wp-cli/embed-command/zipball/ece56cafcb8ef0a05dac9e41b5ab852ecd57b02c",
                "reference": "ece56cafcb8ef0a05dac9e41b5ab852ecd57b02c",
                "shasum": ""
            },
            "require": {
                "wp-cli/wp-cli": "^2.5"
            },
            "require-dev": {
                "wp-cli/entity-command": "^1.3 || ^2",
                "wp-cli/wp-cli-tests": "^4"
            },
            "type": "wp-cli-package",
            "extra": {
                "bundled": true,
                "commands": [
                    "embed",
                    "embed fetch",
                    "embed provider",
                    "embed provider list",
                    "embed provider match",
                    "embed handler",
                    "embed handler list",
                    "embed cache",
                    "embed cache clear",
                    "embed cache find",
                    "embed cache trigger"
                ],
                "branch-alias": {
                    "dev-main": "2.x-dev"
                }
            },
            "autoload": {
                "files": [
                    "embed-command.php"
                ],
                "psr-4": {
                    "WP_CLI\\Embeds\\": "src/"
                }
            },
            "notification-url": "https://packagist.org/downloads/",
            "license": [
                "MIT"
            ],
            "authors": [
                {
                    "name": "Pascal Birchler",
                    "homepage": "https://pascalbirchler.com/"
                }
            ],
            "description": "Inspects oEmbed providers, clears embed cache, and more.",
            "homepage": "https://github.com/wp-cli/embed-command",
            "support": {
                "issues": "https://github.com/wp-cli/embed-command/issues",
                "source": "https://github.com/wp-cli/embed-command/tree/v2.0.17"
            },
            "time": "2024-10-01T10:30:42+00:00"
        },
        {
            "name": "wp-cli/entity-command",
            "version": "v2.8.2",
            "source": {
                "type": "git",
                "url": "https://github.com/wp-cli/entity-command.git",
                "reference": "9dad0753ecba347d5fbdb6b80d01e38768bca4ea"
            },
            "dist": {
                "type": "zip",
                "url": "https://api.github.com/repos/wp-cli/entity-command/zipball/9dad0753ecba347d5fbdb6b80d01e38768bca4ea",
                "reference": "9dad0753ecba347d5fbdb6b80d01e38768bca4ea",
                "shasum": ""
            },
            "require": {
                "wp-cli/wp-cli": "^2.11"
            },
            "require-dev": {
                "wp-cli/cache-command": "^1 || ^2",
                "wp-cli/db-command": "^1.3 || ^2",
                "wp-cli/extension-command": "^1.2 || ^2",
                "wp-cli/media-command": "^1.1 || ^2",
                "wp-cli/super-admin-command": "^1 || ^2",
                "wp-cli/wp-cli-tests": "^4"
            },
            "type": "wp-cli-package",
            "extra": {
                "bundled": true,
                "commands": [
                    "comment",
                    "comment approve",
                    "comment count",
                    "comment create",
                    "comment delete",
                    "comment exists",
                    "comment generate",
                    "comment get",
                    "comment list",
                    "comment meta",
                    "comment meta add",
                    "comment meta delete",
                    "comment meta get",
                    "comment meta list",
                    "comment meta patch",
                    "comment meta pluck",
                    "comment meta update",
                    "comment recount",
                    "comment spam",
                    "comment status",
                    "comment trash",
                    "comment unapprove",
                    "comment unspam",
                    "comment untrash",
                    "comment update",
                    "menu",
                    "menu create",
                    "menu delete",
                    "menu item",
                    "menu item add-custom",
                    "menu item add-post",
                    "menu item add-term",
                    "menu item delete",
                    "menu item list",
                    "menu item update",
                    "menu list",
                    "menu location",
                    "menu location assign",
                    "menu location list",
                    "menu location remove",
                    "network meta",
                    "network meta add",
                    "network meta delete",
                    "network meta get",
                    "network meta list",
                    "network meta patch",
                    "network meta pluck",
                    "network meta update",
                    "option",
                    "option add",
                    "option delete",
                    "option get",
                    "option list",
                    "option patch",
                    "option pluck",
                    "option update",
                    "option set-autoload",
                    "option get-autoload",
                    "post",
                    "post create",
                    "post delete",
                    "post edit",
                    "post exists",
                    "post generate",
                    "post get",
                    "post list",
                    "post meta",
                    "post meta add",
                    "post meta clean-duplicates",
                    "post meta delete",
                    "post meta get",
                    "post meta list",
                    "post meta patch",
                    "post meta pluck",
                    "post meta update",
                    "post term",
                    "post term add",
                    "post term list",
                    "post term remove",
                    "post term set",
                    "post update",
                    "post url-to-id",
                    "post-type",
                    "post-type get",
                    "post-type list",
                    "site",
                    "site activate",
                    "site archive",
                    "site create",
                    "site generate",
                    "site deactivate",
                    "site delete",
                    "site empty",
                    "site list",
                    "site mature",
                    "site meta",
                    "site meta add",
                    "site meta delete",
                    "site meta get",
                    "site meta list",
                    "site meta patch",
                    "site meta pluck",
                    "site meta update",
                    "site option",
                    "site private",
                    "site public",
                    "site spam",
                    "site unarchive",
                    "site unmature",
                    "site unspam",
                    "taxonomy",
                    "taxonomy get",
                    "taxonomy list",
                    "term",
                    "term create",
                    "term delete",
                    "term generate",
                    "term get",
                    "term list",
                    "term meta",
                    "term meta add",
                    "term meta delete",
                    "term meta get",
                    "term meta list",
                    "term meta patch",
                    "term meta pluck",
                    "term meta update",
                    "term recount",
                    "term update",
                    "user",
                    "user add-cap",
                    "user add-role",
                    "user application-password",
                    "user application-password create",
                    "user application-password delete",
                    "user application-password exists",
                    "user application-password get",
                    "user application-password list",
                    "user application-password record-usage",
                    "user application-password update",
                    "user create",
                    "user delete",
                    "user exists",
                    "user generate",
                    "user get",
                    "user import-csv",
                    "user list",
                    "user list-caps",
                    "user meta",
                    "user meta add",
                    "user meta delete",
                    "user meta get",
                    "user meta list",
                    "user meta patch",
                    "user meta pluck",
                    "user meta update",
                    "user remove-cap",
                    "user remove-role",
                    "user reset-password",
                    "user session",
                    "user session destroy",
                    "user session list",
                    "user set-role",
                    "user signup",
                    "user signup activate",
                    "user signup delete",
                    "user signup get",
                    "user signup list",
                    "user spam",
                    "user term",
                    "user term add",
                    "user term list",
                    "user term remove",
                    "user term set",
                    "user unspam",
                    "user update"
                ],
                "branch-alias": {
                    "dev-main": "2.x-dev"
                }
            },
            "autoload": {
                "files": [
                    "entity-command.php"
                ],
                "classmap": [
                    "src/"
                ]
            },
            "notification-url": "https://packagist.org/downloads/",
            "license": [
                "MIT"
            ],
            "authors": [
                {
                    "name": "Daniel Bachhuber",
                    "email": "daniel@runcommand.io",
                    "homepage": "https://runcommand.io"
                }
            ],
            "description": "Manage WordPress comments, menus, options, posts, sites, terms, and users.",
            "homepage": "https://github.com/wp-cli/entity-command",
            "support": {
                "issues": "https://github.com/wp-cli/entity-command/issues",
                "source": "https://github.com/wp-cli/entity-command/tree/v2.8.2"
            },
            "time": "2024-10-01T10:44:33+00:00"
        },
        {
            "name": "wp-cli/eval-command",
            "version": "v2.2.5",
            "source": {
                "type": "git",
                "url": "https://github.com/wp-cli/eval-command.git",
                "reference": "1fd2dc9ae74f5fcde7a9b861a1073d6f19952b74"
            },
            "dist": {
                "type": "zip",
                "url": "https://api.github.com/repos/wp-cli/eval-command/zipball/1fd2dc9ae74f5fcde7a9b861a1073d6f19952b74",
                "reference": "1fd2dc9ae74f5fcde7a9b861a1073d6f19952b74",
                "shasum": ""
            },
            "require": {
                "wp-cli/wp-cli": "^2.5"
            },
            "require-dev": {
                "wp-cli/wp-cli-tests": "^4"
            },
            "type": "wp-cli-package",
            "extra": {
                "bundled": true,
                "commands": [
                    "eval",
                    "eval-file"
                ],
                "branch-alias": {
                    "dev-main": "2.x-dev"
                }
            },
            "autoload": {
                "files": [
                    "eval-command.php"
                ],
                "classmap": [
                    "src/"
                ]
            },
            "notification-url": "https://packagist.org/downloads/",
            "license": [
                "MIT"
            ],
            "authors": [
                {
                    "name": "Daniel Bachhuber",
                    "email": "daniel@runcommand.io",
                    "homepage": "https://runcommand.io"
                }
            ],
            "description": "Executes arbitrary PHP code or files.",
            "homepage": "https://github.com/wp-cli/eval-command",
            "support": {
                "issues": "https://github.com/wp-cli/eval-command/issues",
                "source": "https://github.com/wp-cli/eval-command/tree/v2.2.5"
            },
            "time": "2024-10-01T10:30:51+00:00"
        },
        {
            "name": "wp-cli/export-command",
            "version": "v2.1.13",
            "source": {
                "type": "git",
                "url": "https://github.com/wp-cli/export-command.git",
                "reference": "eeafa03095b80d2648d1a67b00c688be9d418aff"
            },
            "dist": {
                "type": "zip",
                "url": "https://api.github.com/repos/wp-cli/export-command/zipball/eeafa03095b80d2648d1a67b00c688be9d418aff",
                "reference": "eeafa03095b80d2648d1a67b00c688be9d418aff",
                "shasum": ""
            },
            "require": {
                "nb/oxymel": "~0.1.0",
                "wp-cli/wp-cli": "^2.5"
            },
            "require-dev": {
                "wp-cli/db-command": "^1.3 || ^2",
                "wp-cli/entity-command": "^1.3 || ^2",
                "wp-cli/extension-command": "^1.2 || ^2",
                "wp-cli/import-command": "^1 || ^2",
                "wp-cli/media-command": "^1 || ^2",
                "wp-cli/wp-cli-tests": "^4"
            },
            "type": "wp-cli-package",
            "extra": {
                "bundled": true,
                "commands": [
                    "export"
                ],
                "branch-alias": {
                    "dev-main": "2.x-dev"
                }
            },
            "autoload": {
                "files": [
                    "export-command.php"
                ],
                "classmap": [
                    "src/"
                ]
            },
            "notification-url": "https://packagist.org/downloads/",
            "license": [
                "MIT"
            ],
            "authors": [
                {
                    "name": "Daniel Bachhuber",
                    "email": "daniel@runcommand.io",
                    "homepage": "https://runcommand.io"
                }
            ],
            "description": "Exports WordPress content to a WXR file.",
            "homepage": "https://github.com/wp-cli/export-command",
            "support": {
                "issues": "https://github.com/wp-cli/export-command/issues",
                "source": "https://github.com/wp-cli/export-command/tree/v2.1.13"
            },
            "time": "2024-10-01T10:31:03+00:00"
        },
        {
            "name": "wp-cli/extension-command",
            "version": "v2.1.23",
            "source": {
                "type": "git",
                "url": "https://github.com/wp-cli/extension-command.git",
                "reference": "c307a11e7ea078cfd52177eefeef9906aa69edcd"
            },
            "dist": {
                "type": "zip",
                "url": "https://api.github.com/repos/wp-cli/extension-command/zipball/c307a11e7ea078cfd52177eefeef9906aa69edcd",
                "reference": "c307a11e7ea078cfd52177eefeef9906aa69edcd",
                "shasum": ""
            },
            "require": {
                "composer/semver": "^1.4 || ^2 || ^3",
                "wp-cli/wp-cli": "^2.10"
            },
            "require-dev": {
                "wp-cli/cache-command": "^2.0",
                "wp-cli/entity-command": "^1.3 || ^2",
                "wp-cli/language-command": "^2.0",
                "wp-cli/scaffold-command": "^1.2 || ^2",
                "wp-cli/wp-cli-tests": "^4"
            },
            "type": "wp-cli-package",
            "extra": {
                "bundled": true,
                "commands": [
                    "plugin",
                    "plugin activate",
                    "plugin deactivate",
                    "plugin delete",
                    "plugin get",
                    "plugin install",
                    "plugin is-installed",
                    "plugin list",
                    "plugin path",
                    "plugin search",
                    "plugin status",
                    "plugin toggle",
                    "plugin uninstall",
                    "plugin update",
                    "theme",
                    "theme activate",
                    "theme delete",
                    "theme disable",
                    "theme enable",
                    "theme get",
                    "theme install",
                    "theme is-installed",
                    "theme list",
                    "theme mod",
                    "theme mod get",
                    "theme mod set",
                    "theme mod remove",
                    "theme path",
                    "theme search",
                    "theme status",
                    "theme update",
                    "theme mod list"
                ],
                "branch-alias": {
                    "dev-main": "2.x-dev"
                }
            },
            "autoload": {
                "files": [
                    "extension-command.php"
                ],
                "classmap": [
                    "src/"
                ]
            },
            "notification-url": "https://packagist.org/downloads/",
            "license": [
                "MIT"
            ],
            "authors": [
                {
                    "name": "Daniel Bachhuber",
                    "email": "daniel@runcommand.io",
                    "homepage": "https://runcommand.io"
                },
                {
                    "name": "Alain Schlesser",
                    "email": "alain.schlesser@gmail.com",
                    "homepage": "https://www.alainschlesser.com"
                }
            ],
            "description": "Manages plugins and themes, including installs, activations, and updates.",
            "homepage": "https://github.com/wp-cli/extension-command",
            "support": {
                "issues": "https://github.com/wp-cli/extension-command/issues",
                "source": "https://github.com/wp-cli/extension-command/tree/v2.1.23"
            },
            "time": "2024-10-01T10:44:18+00:00"
        },
        {
            "name": "wp-cli/i18n-command",
            "version": "v2.6.3",
            "source": {
                "type": "git",
                "url": "https://github.com/wp-cli/i18n-command.git",
                "reference": "065bb3758fcbff922f1b7a01ab702aab0da79803"
            },
            "dist": {
                "type": "zip",
                "url": "https://api.github.com/repos/wp-cli/i18n-command/zipball/065bb3758fcbff922f1b7a01ab702aab0da79803",
                "reference": "065bb3758fcbff922f1b7a01ab702aab0da79803",
                "shasum": ""
            },
            "require": {
                "eftec/bladeone": "3.52",
                "gettext/gettext": "^4.8",
                "mck89/peast": "^1.13.11",
                "wp-cli/wp-cli": "^2.5"
            },
            "require-dev": {
                "wp-cli/scaffold-command": "^1.2 || ^2",
                "wp-cli/wp-cli-tests": "^4"
            },
            "suggest": {
                "ext-json": "Used for reading and generating JSON translation files",
                "ext-mbstring": "Used for calculating include/exclude matches in code extraction"
            },
            "type": "wp-cli-package",
            "extra": {
                "bundled": true,
                "commands": [
                    "i18n",
                    "i18n make-pot",
                    "i18n make-json",
                    "i18n make-mo",
                    "i18n make-php",
                    "i18n update-po"
                ],
                "branch-alias": {
                    "dev-main": "2.x-dev"
                }
            },
            "autoload": {
                "files": [
                    "i18n-command.php"
                ],
                "psr-4": {
                    "WP_CLI\\I18n\\": "src/"
                }
            },
            "notification-url": "https://packagist.org/downloads/",
            "license": [
                "MIT"
            ],
            "authors": [
                {
                    "name": "Pascal Birchler",
                    "homepage": "https://pascalbirchler.com/"
                }
            ],
            "description": "Provides internationalization tools for WordPress projects.",
            "homepage": "https://github.com/wp-cli/i18n-command",
            "support": {
                "issues": "https://github.com/wp-cli/i18n-command/issues",
                "source": "https://github.com/wp-cli/i18n-command/tree/v2.6.3"
            },
            "time": "2024-10-01T11:16:25+00:00"
        },
        {
            "name": "wp-cli/import-command",
            "version": "v2.0.13",
            "source": {
                "type": "git",
                "url": "https://github.com/wp-cli/import-command.git",
                "reference": "22f32451046c1d8e7963ff96d95942af14fbb4e9"
            },
            "dist": {
                "type": "zip",
                "url": "https://api.github.com/repos/wp-cli/import-command/zipball/22f32451046c1d8e7963ff96d95942af14fbb4e9",
                "reference": "22f32451046c1d8e7963ff96d95942af14fbb4e9",
                "shasum": ""
            },
            "require": {
                "wp-cli/wp-cli": "^2.5"
            },
            "require-dev": {
                "wp-cli/entity-command": "^1.3 || ^2",
                "wp-cli/export-command": "^1 || ^2",
                "wp-cli/extension-command": "^1.2 || ^2",
                "wp-cli/wp-cli-tests": "^4"
            },
            "type": "wp-cli-package",
            "extra": {
                "bundled": true,
                "commands": [
                    "import"
                ],
                "branch-alias": {
                    "dev-main": "2.x-dev"
                }
            },
            "autoload": {
                "files": [
                    "import-command.php"
                ],
                "classmap": [
                    "src/"
                ]
            },
            "notification-url": "https://packagist.org/downloads/",
            "license": [
                "MIT"
            ],
            "authors": [
                {
                    "name": "Daniel Bachhuber",
                    "email": "daniel@runcommand.io",
                    "homepage": "https://runcommand.io"
                }
            ],
            "description": "Imports content from a given WXR file.",
            "homepage": "https://github.com/wp-cli/import-command",
            "support": {
                "issues": "https://github.com/wp-cli/import-command/issues",
                "source": "https://github.com/wp-cli/import-command/tree/v2.0.13"
            },
            "time": "2024-10-01T10:44:58+00:00"
        },
        {
            "name": "wp-cli/language-command",
            "version": "v2.0.22",
            "source": {
                "type": "git",
                "url": "https://github.com/wp-cli/language-command.git",
                "reference": "27db28eca5f7627c7fbd8da82c6c51eb05e7858e"
            },
            "dist": {
                "type": "zip",
                "url": "https://api.github.com/repos/wp-cli/language-command/zipball/27db28eca5f7627c7fbd8da82c6c51eb05e7858e",
                "reference": "27db28eca5f7627c7fbd8da82c6c51eb05e7858e",
                "shasum": ""
            },
            "require": {
                "wp-cli/wp-cli": "^2.5"
            },
            "require-dev": {
                "wp-cli/db-command": "^1.3 || ^2",
                "wp-cli/entity-command": "^1.3 || ^2",
                "wp-cli/extension-command": "^1.2 || ^2",
                "wp-cli/wp-cli-tests": "^4"
            },
            "type": "wp-cli-package",
            "extra": {
                "bundled": true,
                "commands": [
                    "language",
                    "language core",
                    "language core activate",
                    "language core is-installed",
                    "language core install",
                    "language core list",
                    "language core uninstall",
                    "language core update",
                    "language plugin",
                    "language plugin is-installed",
                    "language plugin install",
                    "language plugin list",
                    "language plugin uninstall",
                    "language plugin update",
                    "language theme",
                    "language theme is-installed",
                    "language theme install",
                    "language theme list",
                    "language theme uninstall",
                    "language theme update",
                    "site switch-language"
<<<<<<< HEAD
                ]
=======
                ],
                "branch-alias": {
                    "dev-main": "2.x-dev"
                }
>>>>>>> 31d257e6
            },
            "autoload": {
                "files": [
                    "language-command.php"
                ],
                "classmap": [
                    "src/"
                ]
            },
            "notification-url": "https://packagist.org/downloads/",
            "license": [
                "MIT"
            ],
            "authors": [
                {
                    "name": "Daniel Bachhuber",
                    "email": "daniel@runcommand.io",
                    "homepage": "https://runcommand.io"
                }
            ],
            "description": "Installs, activates, and manages language packs.",
            "homepage": "https://github.com/wp-cli/language-command",
            "support": {
                "issues": "https://github.com/wp-cli/language-command/issues",
                "source": "https://github.com/wp-cli/language-command/tree/v2.0.22"
            },
            "time": "2024-10-01T10:45:06+00:00"
        },
        {
            "name": "wp-cli/maintenance-mode-command",
            "version": "v2.1.2",
            "source": {
                "type": "git",
                "url": "https://github.com/wp-cli/maintenance-mode-command.git",
                "reference": "d560d7f42fb21e1fc182d69e0cdf06c69891791d"
            },
            "dist": {
                "type": "zip",
                "url": "https://api.github.com/repos/wp-cli/maintenance-mode-command/zipball/d560d7f42fb21e1fc182d69e0cdf06c69891791d",
                "reference": "d560d7f42fb21e1fc182d69e0cdf06c69891791d",
                "shasum": ""
            },
            "require": {
                "wp-cli/wp-cli": "^2.5"
            },
            "require-dev": {
                "wp-cli/wp-cli-tests": "^4"
            },
            "type": "wp-cli-package",
            "extra": {
                "bundled": true,
                "commands": [
                    "maintenance-mode",
                    "maintenance-mode activate",
                    "maintenance-mode deactivate",
                    "maintenance-mode status",
                    "maintenance-mode is-active"
                ],
                "branch-alias": {
                    "dev-main": "2.x-dev"
                }
            },
            "autoload": {
                "files": [
                    "maintenance-mode-command.php"
                ],
                "psr-4": {
                    "WP_CLI\\MaintenanceMode\\": "src/"
                }
            },
            "notification-url": "https://packagist.org/downloads/",
            "license": [
                "MIT"
            ],
            "authors": [
                {
                    "name": "Thrijith Thankachan",
                    "email": "thrijith13@gmail.com",
                    "homepage": "https://thrijith.com"
                }
            ],
            "description": "Activates, deactivates or checks the status of the maintenance mode of a site.",
            "homepage": "https://github.com/wp-cli/maintenance-mode-command",
            "support": {
                "issues": "https://github.com/wp-cli/maintenance-mode-command/issues",
                "source": "https://github.com/wp-cli/maintenance-mode-command/tree/v2.1.2"
            },
            "time": "2024-10-01T10:45:18+00:00"
        },
        {
            "name": "wp-cli/media-command",
            "version": "v2.2.1",
            "source": {
                "type": "git",
                "url": "https://github.com/wp-cli/media-command.git",
                "reference": "5e2d34d7d01c87d1f50b4838512b3501f5ca6f9a"
            },
            "dist": {
                "type": "zip",
                "url": "https://api.github.com/repos/wp-cli/media-command/zipball/5e2d34d7d01c87d1f50b4838512b3501f5ca6f9a",
                "reference": "5e2d34d7d01c87d1f50b4838512b3501f5ca6f9a",
                "shasum": ""
            },
            "require": {
                "wp-cli/wp-cli": "^2.5"
            },
            "require-dev": {
                "wp-cli/entity-command": "^1.3 || ^2",
                "wp-cli/extension-command": "^2.0",
                "wp-cli/wp-cli-tests": "^4"
            },
            "type": "wp-cli-package",
            "extra": {
                "bundled": true,
                "commands": [
                    "media",
                    "media import",
                    "media regenerate",
                    "media image-size"
                ],
                "branch-alias": {
                    "dev-main": "2.x-dev"
                }
            },
            "autoload": {
                "files": [
                    "media-command.php"
                ],
                "classmap": [
                    "src/"
                ]
            },
            "notification-url": "https://packagist.org/downloads/",
            "license": [
                "MIT"
            ],
            "authors": [
                {
                    "name": "Daniel Bachhuber",
                    "email": "daniel@runcommand.io",
                    "homepage": "https://runcommand.io"
                }
            ],
            "description": "Imports files as attachments, regenerates thumbnails, or lists registered image sizes.",
            "homepage": "https://github.com/wp-cli/media-command",
            "support": {
                "issues": "https://github.com/wp-cli/media-command/issues",
                "source": "https://github.com/wp-cli/media-command/tree/v2.2.1"
            },
            "time": "2024-10-01T10:45:30+00:00"
        },
        {
            "name": "wp-cli/mustangostang-spyc",
            "version": "0.6.3",
            "source": {
                "type": "git",
                "url": "https://github.com/wp-cli/spyc.git",
                "reference": "6aa0b4da69ce9e9a2c8402dab8d43cf32c581cc7"
            },
            "dist": {
                "type": "zip",
                "url": "https://api.github.com/repos/wp-cli/spyc/zipball/6aa0b4da69ce9e9a2c8402dab8d43cf32c581cc7",
                "reference": "6aa0b4da69ce9e9a2c8402dab8d43cf32c581cc7",
                "shasum": ""
            },
            "require": {
                "php": ">=5.3.1"
            },
            "require-dev": {
                "phpunit/phpunit": "4.3.*@dev"
            },
            "type": "library",
            "extra": {
                "branch-alias": {
                    "dev-master": "0.5.x-dev"
                }
            },
            "autoload": {
                "files": [
                    "includes/functions.php"
                ],
                "psr-4": {
                    "Mustangostang\\": "src/"
                }
            },
            "notification-url": "https://packagist.org/downloads/",
            "license": [
                "MIT"
            ],
            "authors": [
                {
                    "name": "mustangostang",
                    "email": "vlad.andersen@gmail.com"
                }
            ],
            "description": "A simple YAML loader/dumper class for PHP (WP-CLI fork)",
            "homepage": "https://github.com/mustangostang/spyc/",
            "support": {
                "source": "https://github.com/wp-cli/spyc/tree/autoload"
            },
            "time": "2017-04-25T11:26:20+00:00"
        },
        {
            "name": "wp-cli/package-command",
            "version": "v2.5.3",
            "source": {
                "type": "git",
                "url": "https://github.com/wp-cli/package-command.git",
                "reference": "9dc4084c66547049ab863e293f427f8c0d099b18"
            },
            "dist": {
                "type": "zip",
                "url": "https://api.github.com/repos/wp-cli/package-command/zipball/9dc4084c66547049ab863e293f427f8c0d099b18",
                "reference": "9dc4084c66547049ab863e293f427f8c0d099b18",
                "shasum": ""
            },
            "require": {
                "composer/composer": "^1.10.23 || ^2.2.17",
                "ext-json": "*",
                "wp-cli/wp-cli": "^2.8"
            },
            "require-dev": {
                "wp-cli/scaffold-command": "^1 || ^2",
                "wp-cli/wp-cli-tests": "^4"
            },
            "type": "wp-cli-package",
            "extra": {
                "bundled": true,
                "commands": [
                    "package",
                    "package browse",
                    "package install",
                    "package list",
                    "package update",
                    "package uninstall"
                ],
                "branch-alias": {
                    "dev-main": "2.x-dev"
                }
            },
            "autoload": {
                "files": [
                    "package-command.php"
                ],
                "classmap": [
                    "src/"
                ]
            },
            "notification-url": "https://packagist.org/downloads/",
            "license": [
                "MIT"
            ],
            "authors": [
                {
                    "name": "Daniel Bachhuber",
                    "email": "daniel@runcommand.io",
                    "homepage": "https://runcommand.io"
                }
            ],
            "description": "Lists, installs, and removes WP-CLI packages.",
            "homepage": "https://github.com/wp-cli/package-command",
            "support": {
                "issues": "https://github.com/wp-cli/package-command/issues",
                "source": "https://github.com/wp-cli/package-command/tree/v2.5.3"
            },
            "time": "2024-10-01T11:13:44+00:00"
        },
        {
            "name": "wp-cli/php-cli-tools",
            "version": "v0.11.22",
            "source": {
                "type": "git",
                "url": "https://github.com/wp-cli/php-cli-tools.git",
                "reference": "a6bb94664ca36d0962f9c2ff25591c315a550c51"
            },
            "dist": {
                "type": "zip",
                "url": "https://api.github.com/repos/wp-cli/php-cli-tools/zipball/a6bb94664ca36d0962f9c2ff25591c315a550c51",
                "reference": "a6bb94664ca36d0962f9c2ff25591c315a550c51",
                "shasum": ""
            },
            "require": {
                "php": ">= 5.3.0"
            },
            "require-dev": {
                "roave/security-advisories": "dev-latest",
                "wp-cli/wp-cli-tests": "^4"
            },
            "type": "library",
            "extra": {
                "branch-alias": {
                    "dev-master": "0.11.x-dev"
                }
            },
            "autoload": {
                "files": [
                    "lib/cli/cli.php"
                ],
                "psr-0": {
                    "cli": "lib/"
                }
            },
            "notification-url": "https://packagist.org/downloads/",
            "license": [
                "MIT"
            ],
            "authors": [
                {
                    "name": "Daniel Bachhuber",
                    "email": "daniel@handbuilt.co",
                    "role": "Maintainer"
                },
                {
                    "name": "James Logsdon",
                    "email": "jlogsdon@php.net",
                    "role": "Developer"
                }
            ],
            "description": "Console utilities for PHP",
            "homepage": "http://github.com/wp-cli/php-cli-tools",
            "keywords": [
                "cli",
                "console"
            ],
            "support": {
                "issues": "https://github.com/wp-cli/php-cli-tools/issues",
                "source": "https://github.com/wp-cli/php-cli-tools/tree/v0.11.22"
            },
            "time": "2023-12-03T19:25:05+00:00"
        },
        {
            "name": "wp-cli/rewrite-command",
            "version": "v2.0.14",
            "source": {
                "type": "git",
                "url": "https://github.com/wp-cli/rewrite-command.git",
                "reference": "0dd0d11918eaaf2fcad5bc13646ecf266ffa83e9"
            },
            "dist": {
                "type": "zip",
                "url": "https://api.github.com/repos/wp-cli/rewrite-command/zipball/0dd0d11918eaaf2fcad5bc13646ecf266ffa83e9",
                "reference": "0dd0d11918eaaf2fcad5bc13646ecf266ffa83e9",
                "shasum": ""
            },
            "require": {
                "wp-cli/wp-cli": "^2.5"
            },
            "require-dev": {
                "wp-cli/entity-command": "^1.3 || ^2",
                "wp-cli/wp-cli-tests": "^4"
            },
            "type": "wp-cli-package",
            "extra": {
                "bundled": true,
                "commands": [
                    "rewrite",
                    "rewrite flush",
                    "rewrite list",
                    "rewrite structure"
                ],
                "branch-alias": {
                    "dev-main": "2.x-dev"
                }
            },
            "autoload": {
                "files": [
                    "rewrite-command.php"
                ],
                "classmap": [
                    "src/"
                ]
            },
            "notification-url": "https://packagist.org/downloads/",
            "license": [
                "MIT"
            ],
            "authors": [
                {
                    "name": "Daniel Bachhuber",
                    "email": "daniel@runcommand.io",
                    "homepage": "https://runcommand.io"
                }
            ],
            "description": "Lists or flushes the site's rewrite rules, updates the permalink structure.",
            "homepage": "https://github.com/wp-cli/rewrite-command",
            "support": {
                "issues": "https://github.com/wp-cli/rewrite-command/issues",
                "source": "https://github.com/wp-cli/rewrite-command/tree/v2.0.14"
            },
            "time": "2024-10-01T10:45:45+00:00"
        },
        {
            "name": "wp-cli/role-command",
            "version": "v2.0.15",
            "source": {
                "type": "git",
                "url": "https://github.com/wp-cli/role-command.git",
                "reference": "f92efbf92a0bb4b34e1de9523d9cbd393d406ba2"
            },
            "dist": {
                "type": "zip",
                "url": "https://api.github.com/repos/wp-cli/role-command/zipball/f92efbf92a0bb4b34e1de9523d9cbd393d406ba2",
                "reference": "f92efbf92a0bb4b34e1de9523d9cbd393d406ba2",
                "shasum": ""
            },
            "require": {
                "wp-cli/wp-cli": "^2.5"
            },
            "require-dev": {
                "wp-cli/wp-cli-tests": "^4"
            },
            "type": "wp-cli-package",
            "extra": {
                "bundled": true,
                "commands": [
                    "role",
                    "role create",
                    "role delete",
                    "role exists",
                    "role list",
                    "role reset",
                    "cap",
                    "cap add",
                    "cap list",
                    "cap remove"
                ],
                "branch-alias": {
                    "dev-main": "2.x-dev"
                }
            },
            "autoload": {
                "files": [
                    "role-command.php"
                ],
                "classmap": [
                    "src/"
                ]
            },
            "notification-url": "https://packagist.org/downloads/",
            "license": [
                "MIT"
            ],
            "authors": [
                {
                    "name": "Daniel Bachhuber",
                    "email": "daniel@runcommand.io",
                    "homepage": "https://runcommand.io"
                }
            ],
            "description": "Adds, removes, lists, and resets roles and capabilities.",
            "homepage": "https://github.com/wp-cli/role-command",
            "support": {
                "issues": "https://github.com/wp-cli/role-command/issues",
                "source": "https://github.com/wp-cli/role-command/tree/v2.0.15"
            },
            "time": "2024-10-01T10:46:02+00:00"
        },
        {
            "name": "wp-cli/scaffold-command",
            "version": "v2.4.0",
            "source": {
                "type": "git",
                "url": "https://github.com/wp-cli/scaffold-command.git",
                "reference": "d67d8348f653d00438535ec4389ab9259ef6fb8f"
            },
            "dist": {
                "type": "zip",
                "url": "https://api.github.com/repos/wp-cli/scaffold-command/zipball/d67d8348f653d00438535ec4389ab9259ef6fb8f",
                "reference": "d67d8348f653d00438535ec4389ab9259ef6fb8f",
                "shasum": ""
            },
            "require": {
                "wp-cli/wp-cli": "^2.5"
            },
            "require-dev": {
                "wp-cli/extension-command": "^1.2 || ^2",
                "wp-cli/wp-cli-tests": "^4"
            },
            "type": "wp-cli-package",
            "extra": {
                "bundled": true,
                "commands": [
                    "scaffold",
                    "scaffold underscores",
                    "scaffold block",
                    "scaffold child-theme",
                    "scaffold plugin",
                    "scaffold plugin-tests",
                    "scaffold post-type",
                    "scaffold taxonomy",
                    "scaffold theme-tests"
                ],
                "branch-alias": {
                    "dev-main": "2.x-dev"
                }
            },
            "autoload": {
                "files": [
                    "scaffold-command.php"
                ],
                "classmap": [
                    "src/"
                ]
            },
            "notification-url": "https://packagist.org/downloads/",
            "license": [
                "MIT"
            ],
            "authors": [
                {
                    "name": "Daniel Bachhuber",
                    "email": "daniel@runcommand.io",
                    "homepage": "https://runcommand.io"
                }
            ],
            "description": "Generates code for post types, taxonomies, blocks, plugins, child themes, etc.",
            "homepage": "https://github.com/wp-cli/scaffold-command",
            "support": {
                "issues": "https://github.com/wp-cli/scaffold-command/issues",
                "source": "https://github.com/wp-cli/scaffold-command/tree/v2.4.0"
            },
            "time": "2024-10-01T11:13:37+00:00"
        },
        {
            "name": "wp-cli/search-replace-command",
            "version": "v2.1.7",
            "source": {
                "type": "git",
                "url": "https://github.com/wp-cli/search-replace-command.git",
                "reference": "89e1653c9b888179a121a8354c75fc5e8ca7931d"
            },
            "dist": {
                "type": "zip",
                "url": "https://api.github.com/repos/wp-cli/search-replace-command/zipball/89e1653c9b888179a121a8354c75fc5e8ca7931d",
                "reference": "89e1653c9b888179a121a8354c75fc5e8ca7931d",
                "shasum": ""
            },
            "require": {
                "wp-cli/wp-cli": "^2.5"
            },
            "require-dev": {
                "wp-cli/db-command": "^1.3 || ^2",
                "wp-cli/entity-command": "^1.3 || ^2",
                "wp-cli/extension-command": "^1.2 || ^2",
                "wp-cli/wp-cli-tests": "^4"
            },
            "type": "wp-cli-package",
            "extra": {
                "bundled": true,
                "commands": [
                    "search-replace"
                ],
                "branch-alias": {
                    "dev-main": "2.x-dev"
                }
            },
            "autoload": {
                "files": [
                    "search-replace-command.php"
                ],
                "classmap": [
                    "src/"
                ]
            },
            "notification-url": "https://packagist.org/downloads/",
            "license": [
                "MIT"
            ],
            "authors": [
                {
                    "name": "Daniel Bachhuber",
                    "email": "daniel@runcommand.io",
                    "homepage": "https://runcommand.io"
                }
            ],
            "description": "Searches/replaces strings in the database.",
            "homepage": "https://github.com/wp-cli/search-replace-command",
            "support": {
                "issues": "https://github.com/wp-cli/search-replace-command/issues",
                "source": "https://github.com/wp-cli/search-replace-command/tree/v2.1.7"
            },
            "time": "2024-06-28T09:30:38+00:00"
        },
        {
            "name": "wp-cli/server-command",
            "version": "v2.0.14",
            "source": {
                "type": "git",
                "url": "https://github.com/wp-cli/server-command.git",
                "reference": "012e10d3281866235cbf626f38a27169d6c6e13b"
            },
            "dist": {
                "type": "zip",
                "url": "https://api.github.com/repos/wp-cli/server-command/zipball/012e10d3281866235cbf626f38a27169d6c6e13b",
                "reference": "012e10d3281866235cbf626f38a27169d6c6e13b",
                "shasum": ""
            },
            "require": {
                "wp-cli/wp-cli": "^2.5"
            },
            "require-dev": {
                "wp-cli/entity-command": "^2",
                "wp-cli/wp-cli-tests": "^4"
            },
            "type": "wp-cli-package",
            "extra": {
                "bundled": true,
                "commands": [
                    "server"
                ],
                "branch-alias": {
                    "dev-main": "2.x-dev"
                }
            },
            "autoload": {
                "files": [
                    "server-command.php"
                ],
                "classmap": [
                    "src/"
                ]
            },
            "notification-url": "https://packagist.org/downloads/",
            "license": [
                "MIT"
            ],
            "authors": [
                {
                    "name": "Daniel Bachhuber",
                    "email": "daniel@runcommand.io",
                    "homepage": "https://runcommand.io"
                }
            ],
            "description": "Launches PHP's built-in web server for a specific WordPress installation.",
            "homepage": "https://github.com/wp-cli/server-command",
            "support": {
                "issues": "https://github.com/wp-cli/server-command/issues",
                "source": "https://github.com/wp-cli/server-command/tree/v2.0.14"
            },
            "time": "2024-10-01T10:46:38+00:00"
        },
        {
            "name": "wp-cli/shell-command",
            "version": "v2.0.15",
            "source": {
                "type": "git",
                "url": "https://github.com/wp-cli/shell-command.git",
                "reference": "2c38ef12a912b23224c7f2abd5bc716a889340fb"
            },
            "dist": {
                "type": "zip",
                "url": "https://api.github.com/repos/wp-cli/shell-command/zipball/2c38ef12a912b23224c7f2abd5bc716a889340fb",
                "reference": "2c38ef12a912b23224c7f2abd5bc716a889340fb",
                "shasum": ""
            },
            "require": {
                "wp-cli/wp-cli": "^2.5"
            },
            "require-dev": {
                "wp-cli/wp-cli-tests": "^4"
            },
            "type": "wp-cli-package",
            "extra": {
                "bundled": true,
                "commands": [
                    "shell"
                ],
                "branch-alias": {
                    "dev-main": "2.x-dev"
                }
            },
            "autoload": {
                "files": [
                    "shell-command.php"
                ],
                "classmap": [
                    "src/"
                ]
            },
            "notification-url": "https://packagist.org/downloads/",
            "license": [
                "MIT"
            ],
            "authors": [
                {
                    "name": "Daniel Bachhuber",
                    "email": "daniel@runcommand.io",
                    "homepage": "https://runcommand.io"
                }
            ],
            "description": "Opens an interactive PHP console for running and testing PHP code.",
            "homepage": "https://github.com/wp-cli/shell-command",
            "support": {
                "issues": "https://github.com/wp-cli/shell-command/issues",
                "source": "https://github.com/wp-cli/shell-command/tree/v2.0.15"
            },
            "time": "2024-10-01T10:46:50+00:00"
        },
        {
            "name": "wp-cli/super-admin-command",
            "version": "v2.0.15",
            "source": {
                "type": "git",
                "url": "https://github.com/wp-cli/super-admin-command.git",
                "reference": "ecd9cee09918eb34f60c05944cc188f4916cb026"
            },
            "dist": {
                "type": "zip",
                "url": "https://api.github.com/repos/wp-cli/super-admin-command/zipball/ecd9cee09918eb34f60c05944cc188f4916cb026",
                "reference": "ecd9cee09918eb34f60c05944cc188f4916cb026",
                "shasum": ""
            },
            "require": {
                "wp-cli/wp-cli": "^2.5"
            },
            "require-dev": {
                "wp-cli/entity-command": "^1.3 || ^2",
                "wp-cli/wp-cli-tests": "^4"
            },
            "type": "wp-cli-package",
            "extra": {
                "bundled": true,
                "commands": [
                    "super-admin",
                    "super-admin add",
                    "super-admin list",
                    "super-admin remove"
                ],
                "branch-alias": {
                    "dev-main": "2.x-dev"
                }
            },
            "autoload": {
                "files": [
                    "super-admin-command.php"
                ],
                "classmap": [
                    "src/"
                ]
            },
            "notification-url": "https://packagist.org/downloads/",
            "license": [
                "MIT"
            ],
            "authors": [
                {
                    "name": "Daniel Bachhuber",
                    "email": "daniel@runcommand.io",
                    "homepage": "https://runcommand.io"
                }
            ],
            "description": "Lists, adds, or removes super admin users on a multisite installation.",
            "homepage": "https://github.com/wp-cli/super-admin-command",
            "support": {
                "issues": "https://github.com/wp-cli/super-admin-command/issues",
                "source": "https://github.com/wp-cli/super-admin-command/tree/v2.0.15"
            },
            "time": "2024-10-01T10:48:29+00:00"
        },
        {
            "name": "wp-cli/widget-command",
            "version": "v2.1.11",
            "source": {
                "type": "git",
                "url": "https://github.com/wp-cli/widget-command.git",
                "reference": "c50cd32e4e3d16bf29821ae0208b7154ef6f9031"
            },
            "dist": {
                "type": "zip",
                "url": "https://api.github.com/repos/wp-cli/widget-command/zipball/c50cd32e4e3d16bf29821ae0208b7154ef6f9031",
                "reference": "c50cd32e4e3d16bf29821ae0208b7154ef6f9031",
                "shasum": ""
            },
            "require": {
                "wp-cli/wp-cli": "^2.5"
            },
            "require-dev": {
                "wp-cli/extension-command": "^1.2 || ^2",
                "wp-cli/wp-cli-tests": "^4"
            },
            "type": "wp-cli-package",
            "extra": {
                "bundled": true,
                "commands": [
                    "widget",
                    "widget add",
                    "widget deactivate",
                    "widget delete",
                    "widget list",
                    "widget move",
                    "widget reset",
                    "widget update",
                    "sidebar",
                    "sidebar list"
                ],
                "branch-alias": {
                    "dev-main": "2.x-dev"
                }
            },
            "autoload": {
                "files": [
                    "widget-command.php"
                ],
                "classmap": [
                    "src/"
                ]
            },
            "notification-url": "https://packagist.org/downloads/",
            "license": [
                "MIT"
            ],
            "authors": [
                {
                    "name": "Daniel Bachhuber",
                    "email": "daniel@runcommand.io",
                    "homepage": "https://runcommand.io"
                }
            ],
            "description": "Adds, moves, and removes widgets; lists sidebars.",
            "homepage": "https://github.com/wp-cli/widget-command",
            "support": {
                "issues": "https://github.com/wp-cli/widget-command/issues",
                "source": "https://github.com/wp-cli/widget-command/tree/v2.1.11"
            },
            "time": "2024-10-01T10:48:21+00:00"
        },
        {
            "name": "wp-cli/wp-cli",
            "version": "v2.11.0",
            "source": {
                "type": "git",
                "url": "https://github.com/wp-cli/wp-cli.git",
                "reference": "53f0df112901fcf95099d0f501912a209429b6a9"
            },
            "dist": {
                "type": "zip",
                "url": "https://api.github.com/repos/wp-cli/wp-cli/zipball/53f0df112901fcf95099d0f501912a209429b6a9",
                "reference": "53f0df112901fcf95099d0f501912a209429b6a9",
                "shasum": ""
            },
            "require": {
                "ext-curl": "*",
                "mustache/mustache": "^2.14.1",
                "php": "^5.6 || ^7.0 || ^8.0",
                "symfony/finder": ">2.7",
                "wp-cli/mustangostang-spyc": "^0.6.3",
                "wp-cli/php-cli-tools": "~0.11.2"
            },
            "require-dev": {
                "roave/security-advisories": "dev-latest",
                "wp-cli/db-command": "^1.3 || ^2",
                "wp-cli/entity-command": "^1.2 || ^2",
                "wp-cli/extension-command": "^1.1 || ^2",
                "wp-cli/package-command": "^1 || ^2",
                "wp-cli/wp-cli-tests": "^4.0.1"
            },
            "suggest": {
                "ext-readline": "Include for a better --prompt implementation",
                "ext-zip": "Needed to support extraction of ZIP archives when doing downloads or updates"
            },
            "bin": [
                "bin/wp",
                "bin/wp.bat"
            ],
            "type": "library",
            "extra": {
                "branch-alias": {
                    "dev-main": "2.11.x-dev"
                }
            },
            "autoload": {
                "psr-0": {
                    "WP_CLI\\": "php/"
                },
                "classmap": [
                    "php/class-wp-cli.php",
                    "php/class-wp-cli-command.php"
                ]
            },
            "notification-url": "https://packagist.org/downloads/",
            "license": [
                "MIT"
            ],
            "description": "WP-CLI framework",
            "homepage": "https://wp-cli.org",
            "keywords": [
                "cli",
                "wordpress"
            ],
            "support": {
                "docs": "https://make.wordpress.org/cli/handbook/",
                "issues": "https://github.com/wp-cli/wp-cli/issues",
                "source": "https://github.com/wp-cli/wp-cli"
            },
            "time": "2024-08-08T03:04:55+00:00"
        },
        {
            "name": "wp-cli/wp-cli-bundle",
            "version": "v2.11.0",
            "source": {
                "type": "git",
                "url": "https://github.com/wp-cli/wp-cli-bundle.git",
                "reference": "f77a284ccf92023981046edf63111ab427106d05"
            },
            "dist": {
                "type": "zip",
                "url": "https://api.github.com/repos/wp-cli/wp-cli-bundle/zipball/f77a284ccf92023981046edf63111ab427106d05",
                "reference": "f77a284ccf92023981046edf63111ab427106d05",
                "shasum": ""
            },
            "require": {
                "php": ">=5.6",
                "wp-cli/cache-command": "^2",
                "wp-cli/checksum-command": "^2.1",
                "wp-cli/config-command": "^2.1",
                "wp-cli/core-command": "^2.1",
                "wp-cli/cron-command": "^2",
                "wp-cli/db-command": "^2",
                "wp-cli/embed-command": "^2",
                "wp-cli/entity-command": "^2",
                "wp-cli/eval-command": "^2",
                "wp-cli/export-command": "^2",
                "wp-cli/extension-command": "^2.1",
                "wp-cli/i18n-command": "^2",
                "wp-cli/import-command": "^2",
                "wp-cli/language-command": "^2",
                "wp-cli/maintenance-mode-command": "^2",
                "wp-cli/media-command": "^2",
                "wp-cli/package-command": "^2.1",
                "wp-cli/rewrite-command": "^2",
                "wp-cli/role-command": "^2",
                "wp-cli/scaffold-command": "^2",
                "wp-cli/search-replace-command": "^2",
                "wp-cli/server-command": "^2",
                "wp-cli/shell-command": "^2",
                "wp-cli/super-admin-command": "^2",
                "wp-cli/widget-command": "^2",
                "wp-cli/wp-cli": "^2.11.0"
            },
            "require-dev": {
                "roave/security-advisories": "dev-latest",
                "wp-cli/wp-cli-tests": "^4"
            },
            "suggest": {
                "psy/psysh": "Enhanced `wp shell` functionality"
            },
            "type": "library",
            "extra": {
                "branch-alias": {
                    "dev-main": "2.11.x-dev"
                }
            },
            "notification-url": "https://packagist.org/downloads/",
            "license": [
                "MIT"
            ],
            "description": "WP-CLI bundle package with default commands.",
            "homepage": "https://wp-cli.org",
            "keywords": [
                "cli",
                "wordpress"
            ],
            "support": {
                "docs": "https://make.wordpress.org/cli/handbook/",
                "issues": "https://github.com/wp-cli/wp-cli-bundle/issues",
                "source": "https://github.com/wp-cli/wp-cli-bundle"
            },
            "time": "2024-08-08T03:29:34+00:00"
        },
        {
            "name": "wp-cli/wp-config-transformer",
            "version": "v1.4.1",
            "source": {
                "type": "git",
                "url": "https://github.com/wp-cli/wp-config-transformer.git",
                "reference": "9da378b5a4e28bba3bce4ff4ff04a54d8c9f1a01"
            },
            "dist": {
                "type": "zip",
                "url": "https://api.github.com/repos/wp-cli/wp-config-transformer/zipball/9da378b5a4e28bba3bce4ff4ff04a54d8c9f1a01",
                "reference": "9da378b5a4e28bba3bce4ff4ff04a54d8c9f1a01",
                "shasum": ""
            },
            "require": {
                "php": "^5.6 || ^7.0 || ^8.0"
            },
            "require-dev": {
                "wp-cli/wp-cli-tests": "^4.0"
            },
            "type": "library",
            "extra": {
                "branch-alias": {
                    "dev-main": "1.x-dev"
                }
            },
            "autoload": {
                "files": [
                    "src/WPConfigTransformer.php"
                ]
            },
            "notification-url": "https://packagist.org/downloads/",
            "license": [
                "MIT"
            ],
            "authors": [
                {
                    "name": "Frankie Jarrett",
                    "email": "fjarrett@gmail.com"
                }
            ],
            "description": "Programmatically edit a wp-config.php file.",
            "homepage": "https://github.com/wp-cli/wp-config-transformer",
            "support": {
                "issues": "https://github.com/wp-cli/wp-config-transformer/issues",
                "source": "https://github.com/wp-cli/wp-config-transformer/tree/v1.4.1"
            },
            "time": "2024-10-16T12:50:47+00:00"
        },
        {
            "name": "wp-coding-standards/wpcs",
            "version": "3.1.0",
            "source": {
                "type": "git",
                "url": "https://github.com/WordPress/WordPress-Coding-Standards.git",
                "reference": "9333efcbff231f10dfd9c56bb7b65818b4733ca7"
            },
            "dist": {
                "type": "zip",
                "url": "https://api.github.com/repos/WordPress/WordPress-Coding-Standards/zipball/9333efcbff231f10dfd9c56bb7b65818b4733ca7",
                "reference": "9333efcbff231f10dfd9c56bb7b65818b4733ca7",
                "shasum": ""
            },
            "require": {
                "ext-filter": "*",
                "ext-libxml": "*",
                "ext-tokenizer": "*",
                "ext-xmlreader": "*",
                "php": ">=5.4",
                "phpcsstandards/phpcsextra": "^1.2.1",
                "phpcsstandards/phpcsutils": "^1.0.10",
                "squizlabs/php_codesniffer": "^3.9.0"
            },
            "require-dev": {
                "php-parallel-lint/php-console-highlighter": "^1.0.0",
                "php-parallel-lint/php-parallel-lint": "^1.3.2",
                "phpcompatibility/php-compatibility": "^9.0",
                "phpcsstandards/phpcsdevtools": "^1.2.0",
                "phpunit/phpunit": "^4.0 || ^5.0 || ^6.0 || ^7.0 || ^8.0 || ^9.0"
            },
            "suggest": {
                "ext-iconv": "For improved results",
                "ext-mbstring": "For improved results"
            },
            "type": "phpcodesniffer-standard",
            "notification-url": "https://packagist.org/downloads/",
            "license": [
                "MIT"
            ],
            "authors": [
                {
                    "name": "Contributors",
                    "homepage": "https://github.com/WordPress/WordPress-Coding-Standards/graphs/contributors"
                }
            ],
            "description": "PHP_CodeSniffer rules (sniffs) to enforce WordPress coding conventions",
            "keywords": [
                "phpcs",
                "standards",
                "static analysis",
                "wordpress"
            ],
            "support": {
                "issues": "https://github.com/WordPress/WordPress-Coding-Standards/issues",
                "source": "https://github.com/WordPress/WordPress-Coding-Standards",
                "wiki": "https://github.com/WordPress/WordPress-Coding-Standards/wiki"
            },
            "funding": [
                {
                    "url": "https://opencollective.com/php_codesniffer",
                    "type": "custom"
                }
            ],
            "time": "2024-03-25T16:39:00+00:00"
        },
        {
            "name": "wp-graphql/wp-graphql-testcase",
            "version": "v3.4.0",
            "source": {
                "type": "git",
                "url": "https://github.com/wp-graphql/wp-graphql-testcase.git",
                "reference": "572d4c51e9a0a33ec1b99970155fe005f468f4ec"
            },
            "dist": {
                "type": "zip",
                "url": "https://api.github.com/repos/wp-graphql/wp-graphql-testcase/zipball/572d4c51e9a0a33ec1b99970155fe005f468f4ec",
                "reference": "572d4c51e9a0a33ec1b99970155fe005f468f4ec",
                "shasum": ""
            },
            "require": {
                "php-extended/polyfill-php80-str-utils": "^1.3"
            },
            "require-dev": {
                "automattic/vipwpcs": "^2.3",
                "composer/installers": "^1.9",
                "johnpbloch/wordpress": "^6.1",
                "php-coveralls/php-coveralls": "2.4.3",
                "squizlabs/php_codesniffer": "^3.5",
                "wp-coding-standards/wpcs": "^2.3",
                "wpackagist-plugin/wp-graphql": "^1.26"
            },
            "suggest": {
                "codeception/module-asserts": "Needed for \\Tests\\WPGraphQL\\TestCase\\WPGraphQLTestcase to work.",
                "codeception/util-universalframework": "Needed for \\Tests\\WPGraphQL\\TestCase\\WPGraphQLTestcase to work.",
                "guzzlehttp/guzzle": "Needed for \\Tests\\WPGraphQL\\Codeception\\Module\\WPGraphQL to work.",
                "lucatume/wp-browser": "Needed for \\Tests\\WPGraphQL\\TestCase\\WPGraphQLTestcase to work.",
                "phpunit/phpunit": "Needed for \\Tests\\WPGraphQL\\TestCase\\WPGraphQLUnitTestcase to work.",
                "wp-phpunit/wp-phpunit": "Needed for \\Tests\\WPGraphQL\\TestCase\\WPGraphQLUnitTestcase to work.",
                "yoast/phpunit-polyfills": "Needed for \\Tests\\WPGraphQL\\TestCase\\WPGraphQLUnitTestcase to work."
            },
            "type": "library",
            "extra": {
                "installer-paths": {
                    "local/public/wp-content/plugins/{$name}/": [
                        "type:wordpress-plugin"
                    ]
                },
                "wordpress-install-dir": "local/public"
            },
            "autoload": {
                "psr-4": {
                    "Tests\\WPGraphQL\\": "src/"
                },
                "classmap": [
                    "src/"
                ]
            },
            "notification-url": "https://packagist.org/downloads/",
            "license": [
                "MIT"
            ],
            "authors": [
                {
                    "name": "Geoff Taylor",
                    "email": "geoffrey.taylor@outlook.com"
                }
            ],
            "description": "Codeception module for WPGraphQL API testing",
            "support": {
                "issues": "https://github.com/wp-graphql/wp-graphql-testcase/issues",
                "source": "https://github.com/wp-graphql/wp-graphql-testcase/tree/v3.4.0"
            },
            "time": "2024-08-08T18:48:14+00:00"
        },
        {
            "name": "zordius/lightncandy",
            "version": "v1.2.6",
            "source": {
                "type": "git",
                "url": "https://github.com/zordius/lightncandy.git",
                "reference": "b451f73e8b5c73e62e365997ba3c993a0376b72a"
            },
            "dist": {
                "type": "zip",
                "url": "https://api.github.com/repos/zordius/lightncandy/zipball/b451f73e8b5c73e62e365997ba3c993a0376b72a",
                "reference": "b451f73e8b5c73e62e365997ba3c993a0376b72a",
                "shasum": ""
            },
            "require": {
                "php": ">=7.1.0"
            },
            "require-dev": {
                "phpunit/phpunit": ">=7"
            },
            "type": "library",
            "extra": {
                "branch-alias": {
                    "dev-master": "1.2.5-dev"
                }
            },
            "autoload": {
                "psr-4": {
                    "LightnCandy\\": "src"
                }
            },
            "notification-url": "https://packagist.org/downloads/",
            "license": [
                "MIT"
            ],
            "authors": [
                {
                    "name": "Zordius Chen",
                    "email": "zordius@gmail.com"
                }
            ],
            "description": "An extremely fast PHP implementation of handlebars ( http://handlebarsjs.com/ ) and mustache ( http://mustache.github.io/ ).",
            "homepage": "https://github.com/zordius/lightncandy",
            "keywords": [
                "handlebars",
                "logicless",
                "mustache",
                "php",
                "template"
            ],
            "support": {
                "issues": "https://github.com/zordius/lightncandy/issues",
                "source": "https://github.com/zordius/lightncandy/tree/v1.2.6"
            },
            "time": "2021-07-11T04:52:41+00:00"
        }
    ],
    "aliases": [
        {
            "package": "phpcompatibility/php-compatibility",
            "version": "dev-develop",
            "alias": "9.9.9",
            "alias_normalized": "9.9.9.0"
        }
    ],
    "minimum-stability": "stable",
    "stability-flags": {
        "phpcompatibility/php-compatibility": 20
    },
    "prefer-stable": false,
    "prefer-lowest": false,
    "platform": {
        "php": "^7.4 || ^8.0"
    },
    "platform-dev": {},
    "platform-overrides": {
        "php": "7.4"
    },
    "plugin-api-version": "2.6.0"
}<|MERGE_RESOLUTION|>--- conflicted
+++ resolved
@@ -4,11 +4,7 @@
         "Read more about it at https://getcomposer.org/doc/01-basic-usage.md#installing-dependencies",
         "This file is @generated automatically"
     ],
-<<<<<<< HEAD
-    "content-hash": "7f9eee55a97a1ea6c5f27edc6e5f0420",
-=======
-    "content-hash": "a283aaa5719896325f79aace2afd105c",
->>>>>>> 31d257e6
+    "content-hash": "78054f7b8bb42982a9c962354ba45b86",
     "packages": [
         {
             "name": "appsero/client",
@@ -187,18 +183,6 @@
     "packages-dev": [
         {
             "name": "antecedent/patchwork",
-<<<<<<< HEAD
-            "version": "2.2.0",
-            "source": {
-                "type": "git",
-                "url": "https://github.com/antecedent/patchwork.git",
-                "reference": "b07d4fb37c3c723c8755122160c089e077d5de65"
-            },
-            "dist": {
-                "type": "zip",
-                "url": "https://api.github.com/repos/antecedent/patchwork/zipball/b07d4fb37c3c723c8755122160c089e077d5de65",
-                "reference": "b07d4fb37c3c723c8755122160c089e077d5de65",
-=======
             "version": "2.2.1",
             "source": {
                 "type": "git",
@@ -209,7 +193,6 @@
                 "type": "zip",
                 "url": "https://api.github.com/repos/antecedent/patchwork/zipball/1bf183a3e1bd094f231a2128b9ecc5363c269245",
                 "reference": "1bf183a3e1bd094f231a2128b9ecc5363c269245",
->>>>>>> 31d257e6
                 "shasum": ""
             },
             "require": {
@@ -242,15 +225,9 @@
             ],
             "support": {
                 "issues": "https://github.com/antecedent/patchwork/issues",
-<<<<<<< HEAD
-                "source": "https://github.com/antecedent/patchwork/tree/2.2.0"
-            },
-            "time": "2024-09-27T16:59:55+00:00"
-=======
                 "source": "https://github.com/antecedent/patchwork/tree/2.2.1"
             },
             "time": "2024-12-11T10:19:54+00:00"
->>>>>>> 31d257e6
         },
         {
             "name": "automattic/vipwpcs",
@@ -1210,16 +1187,16 @@
         },
         {
             "name": "composer/ca-bundle",
-            "version": "1.5.4",
+            "version": "1.5.5",
             "source": {
                 "type": "git",
                 "url": "https://github.com/composer/ca-bundle.git",
-                "reference": "bc0593537a463e55cadf45fd938d23b75095b7e1"
-            },
-            "dist": {
-                "type": "zip",
-                "url": "https://api.github.com/repos/composer/ca-bundle/zipball/bc0593537a463e55cadf45fd938d23b75095b7e1",
-                "reference": "bc0593537a463e55cadf45fd938d23b75095b7e1",
+                "reference": "08c50d5ec4c6ced7d0271d2862dec8c1033283e6"
+            },
+            "dist": {
+                "type": "zip",
+                "url": "https://api.github.com/repos/composer/ca-bundle/zipball/08c50d5ec4c6ced7d0271d2862dec8c1033283e6",
+                "reference": "08c50d5ec4c6ced7d0271d2862dec8c1033283e6",
                 "shasum": ""
             },
             "require": {
@@ -1266,7 +1243,7 @@
             "support": {
                 "irc": "irc://irc.freenode.org/composer",
                 "issues": "https://github.com/composer/ca-bundle/issues",
-                "source": "https://github.com/composer/ca-bundle/tree/1.5.4"
+                "source": "https://github.com/composer/ca-bundle/tree/1.5.5"
             },
             "funding": [
                 {
@@ -1282,7 +1259,7 @@
                     "type": "tidelift"
                 }
             ],
-            "time": "2024-11-27T15:35:25+00:00"
+            "time": "2025-01-08T16:17:16+00:00"
         },
         {
             "name": "composer/class-map-generator",
@@ -1542,7 +1519,6 @@
         },
         {
             "name": "composer/pcre",
-<<<<<<< HEAD
             "version": "3.3.2",
             "source": {
                 "type": "git",
@@ -1553,18 +1529,6 @@
                 "type": "zip",
                 "url": "https://api.github.com/repos/composer/pcre/zipball/b2bed4734f0cc156ee1fe9c0da2550420d99a21e",
                 "reference": "b2bed4734f0cc156ee1fe9c0da2550420d99a21e",
-=======
-            "version": "2.3.2",
-            "source": {
-                "type": "git",
-                "url": "https://github.com/composer/pcre.git",
-                "reference": "ebb81df8f52b40172d14062ae96a06939d80a069"
-            },
-            "dist": {
-                "type": "zip",
-                "url": "https://api.github.com/repos/composer/pcre/zipball/ebb81df8f52b40172d14062ae96a06939d80a069",
-                "reference": "ebb81df8f52b40172d14062ae96a06939d80a069",
->>>>>>> 31d257e6
                 "shasum": ""
             },
             "require": {
@@ -1580,19 +1544,13 @@
             },
             "type": "library",
             "extra": {
-<<<<<<< HEAD
-                "branch-alias": {
-                    "dev-main": "3.x-dev"
-                },
-=======
->>>>>>> 31d257e6
                 "phpstan": {
                     "includes": [
                         "extension.neon"
                     ]
                 },
                 "branch-alias": {
-                    "dev-main": "2.x-dev"
+                    "dev-main": "3.x-dev"
                 }
             },
             "autoload": {
@@ -1620,11 +1578,7 @@
             ],
             "support": {
                 "issues": "https://github.com/composer/pcre/issues",
-<<<<<<< HEAD
                 "source": "https://github.com/composer/pcre/tree/3.3.2"
-=======
-                "source": "https://github.com/composer/pcre/tree/2.3.2"
->>>>>>> 31d257e6
             },
             "funding": [
                 {
@@ -1640,11 +1594,7 @@
                     "type": "tidelift"
                 }
             ],
-<<<<<<< HEAD
             "time": "2024-11-12T16:29:46+00:00"
-=======
-            "time": "2024-11-12T16:24:47+00:00"
->>>>>>> 31d257e6
         },
         {
             "name": "composer/semver",
@@ -3410,12 +3360,12 @@
             "version": "2.72.6",
             "source": {
                 "type": "git",
-                "url": "https://github.com/briannesbitt/Carbon.git",
+                "url": "https://github.com/CarbonPHP/carbon.git",
                 "reference": "1e9d50601e7035a4c61441a208cb5bed73e108c5"
             },
             "dist": {
                 "type": "zip",
-                "url": "https://api.github.com/repos/briannesbitt/Carbon/zipball/1e9d50601e7035a4c61441a208cb5bed73e108c5",
+                "url": "https://api.github.com/repos/CarbonPHP/carbon/zipball/1e9d50601e7035a4c61441a208cb5bed73e108c5",
                 "reference": "1e9d50601e7035a4c61441a208cb5bed73e108c5",
                 "shasum": ""
             },
@@ -3514,29 +3464,16 @@
         },
         {
             "name": "nikic/php-parser",
-<<<<<<< HEAD
-            "version": "v5.3.1",
+            "version": "v5.4.0",
             "source": {
                 "type": "git",
                 "url": "https://github.com/nikic/PHP-Parser.git",
-                "reference": "8eea230464783aa9671db8eea6f8c6ac5285794b"
-            },
-            "dist": {
-                "type": "zip",
-                "url": "https://api.github.com/repos/nikic/PHP-Parser/zipball/8eea230464783aa9671db8eea6f8c6ac5285794b",
-                "reference": "8eea230464783aa9671db8eea6f8c6ac5285794b",
-=======
-            "version": "v4.19.4",
-            "source": {
-                "type": "git",
-                "url": "https://github.com/nikic/PHP-Parser.git",
-                "reference": "715f4d25e225bc47b293a8b997fe6ce99bf987d2"
-            },
-            "dist": {
-                "type": "zip",
-                "url": "https://api.github.com/repos/nikic/PHP-Parser/zipball/715f4d25e225bc47b293a8b997fe6ce99bf987d2",
-                "reference": "715f4d25e225bc47b293a8b997fe6ce99bf987d2",
->>>>>>> 31d257e6
+                "reference": "447a020a1f875a434d62f2a401f53b82a396e494"
+            },
+            "dist": {
+                "type": "zip",
+                "url": "https://api.github.com/repos/nikic/PHP-Parser/zipball/447a020a1f875a434d62f2a401f53b82a396e494",
+                "reference": "447a020a1f875a434d62f2a401f53b82a396e494",
                 "shasum": ""
             },
             "require": {
@@ -3547,11 +3484,7 @@
             },
             "require-dev": {
                 "ircmaxell/php-yacc": "^0.0.7",
-<<<<<<< HEAD
                 "phpunit/phpunit": "^9.0"
-=======
-                "phpunit/phpunit": "^7.0 || ^8.0 || ^9.0"
->>>>>>> 31d257e6
             },
             "bin": [
                 "bin/php-parse"
@@ -3583,15 +3516,9 @@
             ],
             "support": {
                 "issues": "https://github.com/nikic/PHP-Parser/issues",
-<<<<<<< HEAD
-                "source": "https://github.com/nikic/PHP-Parser/tree/v5.3.1"
-            },
-            "time": "2024-10-08T18:51:32+00:00"
-=======
-                "source": "https://github.com/nikic/PHP-Parser/tree/v4.19.4"
-            },
-            "time": "2024-09-29T15:01:53+00:00"
->>>>>>> 31d257e6
+                "source": "https://github.com/nikic/PHP-Parser/tree/v5.4.0"
+            },
+            "time": "2024-12-30T11:07:19+00:00"
         },
         {
             "name": "phar-io/manifest",
@@ -3849,6 +3776,7 @@
                 "issues": "https://gitlab.com/php-extended/polyfill-str-utils/issues",
                 "source": "https://gitlab.com/php-extended/polyfill-str-utils"
             },
+            "abandoned": "php >= 8.0",
             "time": "2024-03-31T13:28:10+00:00"
         },
         {
@@ -4460,29 +4388,16 @@
         },
         {
             "name": "phpstan/phpstan",
-<<<<<<< HEAD
-            "version": "1.12.12",
+            "version": "1.12.15",
             "source": {
                 "type": "git",
                 "url": "https://github.com/phpstan/phpstan.git",
-                "reference": "b5ae1b88f471d3fd4ba1aa0046234b5ca3776dd0"
-            },
-            "dist": {
-                "type": "zip",
-                "url": "https://api.github.com/repos/phpstan/phpstan/zipball/b5ae1b88f471d3fd4ba1aa0046234b5ca3776dd0",
-                "reference": "b5ae1b88f471d3fd4ba1aa0046234b5ca3776dd0",
-=======
-            "version": "1.12.13",
-            "source": {
-                "type": "git",
-                "url": "https://github.com/phpstan/phpstan.git",
-                "reference": "9b469068840cfa031e1deaf2fa1886d00e20680f"
-            },
-            "dist": {
-                "type": "zip",
-                "url": "https://api.github.com/repos/phpstan/phpstan/zipball/9b469068840cfa031e1deaf2fa1886d00e20680f",
-                "reference": "9b469068840cfa031e1deaf2fa1886d00e20680f",
->>>>>>> 31d257e6
+                "reference": "c91d4e8bc056f46cf653656e6f71004b254574d1"
+            },
+            "dist": {
+                "type": "zip",
+                "url": "https://api.github.com/repos/phpstan/phpstan/zipball/c91d4e8bc056f46cf653656e6f71004b254574d1",
+                "reference": "c91d4e8bc056f46cf653656e6f71004b254574d1",
                 "shasum": ""
             },
             "require": {
@@ -4527,10 +4442,7 @@
                     "type": "github"
                 }
             ],
-<<<<<<< HEAD
-            "time": "2024-11-28T22:13:23+00:00"
-=======
-            "time": "2024-12-17T17:00:20+00:00"
+            "time": "2025-01-05T16:40:22+00:00"
         },
         {
             "name": "phpstan/phpstan-deprecation-rules",
@@ -4578,7 +4490,6 @@
                 "source": "https://github.com/phpstan/phpstan-deprecation-rules/tree/1.2.1"
             },
             "time": "2024-09-11T15:52:35+00:00"
->>>>>>> 31d257e6
         },
         {
             "name": "phpunit/php-code-coverage",
@@ -4901,18 +4812,6 @@
         },
         {
             "name": "phpunit/phpunit",
-<<<<<<< HEAD
-            "version": "9.6.21",
-            "source": {
-                "type": "git",
-                "url": "https://github.com/sebastianbergmann/phpunit.git",
-                "reference": "de6abf3b6f8dd955fac3caad3af7a9504e8c2ffa"
-            },
-            "dist": {
-                "type": "zip",
-                "url": "https://api.github.com/repos/sebastianbergmann/phpunit/zipball/de6abf3b6f8dd955fac3caad3af7a9504e8c2ffa",
-                "reference": "de6abf3b6f8dd955fac3caad3af7a9504e8c2ffa",
-=======
             "version": "9.6.22",
             "source": {
                 "type": "git",
@@ -4923,7 +4822,6 @@
                 "type": "zip",
                 "url": "https://api.github.com/repos/sebastianbergmann/phpunit/zipball/f80235cb4d3caa59ae09be3adf1ded27521d1a9c",
                 "reference": "f80235cb4d3caa59ae09be3adf1ded27521d1a9c",
->>>>>>> 31d257e6
                 "shasum": ""
             },
             "require": {
@@ -4997,11 +4895,7 @@
             "support": {
                 "issues": "https://github.com/sebastianbergmann/phpunit/issues",
                 "security": "https://github.com/sebastianbergmann/phpunit/security/policy",
-<<<<<<< HEAD
-                "source": "https://github.com/sebastianbergmann/phpunit/tree/9.6.21"
-=======
                 "source": "https://github.com/sebastianbergmann/phpunit/tree/9.6.22"
->>>>>>> 31d257e6
             },
             "funding": [
                 {
@@ -5017,11 +4911,7 @@
                     "type": "tidelift"
                 }
             ],
-<<<<<<< HEAD
-            "time": "2024-09-19T10:50:18+00:00"
-=======
             "time": "2024-12-05T13:48:26+00:00"
->>>>>>> 31d257e6
         },
         {
             "name": "psr/clock",
@@ -6685,16 +6575,16 @@
         },
         {
             "name": "sirbrillig/phpcs-variable-analysis",
-            "version": "v2.11.21",
+            "version": "v2.11.22",
             "source": {
                 "type": "git",
                 "url": "https://github.com/sirbrillig/phpcs-variable-analysis.git",
-                "reference": "eb2b351927098c24860daa7484e290d3eed693be"
-            },
-            "dist": {
-                "type": "zip",
-                "url": "https://api.github.com/repos/sirbrillig/phpcs-variable-analysis/zipball/eb2b351927098c24860daa7484e290d3eed693be",
-                "reference": "eb2b351927098c24860daa7484e290d3eed693be",
+                "reference": "ffb6f16c6033ec61ed84446b479a31d6529f0eb7"
+            },
+            "dist": {
+                "type": "zip",
+                "url": "https://api.github.com/repos/sirbrillig/phpcs-variable-analysis/zipball/ffb6f16c6033ec61ed84446b479a31d6529f0eb7",
+                "reference": "ffb6f16c6033ec61ed84446b479a31d6529f0eb7",
                 "shasum": ""
             },
             "require": {
@@ -6706,7 +6596,6 @@
                 "phpcsstandards/phpcsdevcs": "^1.1",
                 "phpstan/phpstan": "^1.7",
                 "phpunit/phpunit": "^4.8.36 || ^5.7.21 || ^6.5 || ^7.0 || ^8.0 || ^9.0 || ^10.5.32 || ^11.3.3",
-                "sirbrillig/phpcs-import-detection": "^1.1",
                 "vimeo/psalm": "^0.2 || ^0.3 || ^1.1 || ^4.24 || ^5.0"
             },
             "type": "phpcodesniffer-standard",
@@ -6739,7 +6628,7 @@
                 "source": "https://github.com/sirbrillig/phpcs-variable-analysis",
                 "wiki": "https://github.com/sirbrillig/phpcs-variable-analysis/wiki"
             },
-            "time": "2024-12-02T16:37:49+00:00"
+            "time": "2025-01-06T17:54:24+00:00"
         },
         {
             "name": "slevomat/coding-standard",
@@ -6877,18 +6766,6 @@
         },
         {
             "name": "squizlabs/php_codesniffer",
-<<<<<<< HEAD
-            "version": "3.11.1",
-            "source": {
-                "type": "git",
-                "url": "https://github.com/PHPCSStandards/PHP_CodeSniffer.git",
-                "reference": "19473c30efe4f7b3cd42522d0b2e6e7f243c6f87"
-            },
-            "dist": {
-                "type": "zip",
-                "url": "https://api.github.com/repos/PHPCSStandards/PHP_CodeSniffer/zipball/19473c30efe4f7b3cd42522d0b2e6e7f243c6f87",
-                "reference": "19473c30efe4f7b3cd42522d0b2e6e7f243c6f87",
-=======
             "version": "3.11.2",
             "source": {
                 "type": "git",
@@ -6899,7 +6776,6 @@
                 "type": "zip",
                 "url": "https://api.github.com/repos/PHPCSStandards/PHP_CodeSniffer/zipball/1368f4a58c3c52114b86b1abe8f4098869cb0079",
                 "reference": "1368f4a58c3c52114b86b1abe8f4098869cb0079",
->>>>>>> 31d257e6
                 "shasum": ""
             },
             "require": {
@@ -6966,11 +6842,7 @@
                     "type": "open_collective"
                 }
             ],
-<<<<<<< HEAD
-            "time": "2024-11-16T12:02:36+00:00"
-=======
             "time": "2024-12-11T16:04:26+00:00"
->>>>>>> 31d257e6
         },
         {
             "name": "symfony/browser-kit",
@@ -10179,14 +10051,10 @@
                     "language theme uninstall",
                     "language theme update",
                     "site switch-language"
-<<<<<<< HEAD
-                ]
-=======
                 ],
                 "branch-alias": {
                     "dev-main": "2.x-dev"
                 }
->>>>>>> 31d257e6
             },
             "autoload": {
                 "files": [
