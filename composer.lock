--- conflicted
+++ resolved
@@ -1242,18 +1242,6 @@
         },
         {
             "name": "composer/class-map-generator",
-<<<<<<< HEAD
-            "version": "1.3.2",
-            "source": {
-                "type": "git",
-                "url": "https://github.com/composer/class-map-generator.git",
-                "reference": "acd227952154850d0bb7d65caa4f9edf9cd806a7"
-            },
-            "dist": {
-                "type": "zip",
-                "url": "https://api.github.com/repos/composer/class-map-generator/zipball/acd227952154850d0bb7d65caa4f9edf9cd806a7",
-                "reference": "acd227952154850d0bb7d65caa4f9edf9cd806a7",
-=======
             "version": "1.3.3",
             "source": {
                 "type": "git",
@@ -1264,7 +1252,6 @@
                 "type": "zip",
                 "url": "https://api.github.com/repos/composer/class-map-generator/zipball/61804f9973685ec7bead0fb7fe022825e3cd418e",
                 "reference": "61804f9973685ec7bead0fb7fe022825e3cd418e",
->>>>>>> d3e06da8
                 "shasum": ""
             },
             "require": {
@@ -1308,11 +1295,7 @@
             ],
             "support": {
                 "issues": "https://github.com/composer/class-map-generator/issues",
-<<<<<<< HEAD
-                "source": "https://github.com/composer/class-map-generator/tree/1.3.2"
-=======
                 "source": "https://github.com/composer/class-map-generator/tree/1.3.3"
->>>>>>> d3e06da8
             },
             "funding": [
                 {
@@ -1328,11 +1311,7 @@
                     "type": "tidelift"
                 }
             ],
-<<<<<<< HEAD
-            "time": "2024-05-31T19:45:56+00:00"
-=======
             "time": "2024-06-10T11:53:54+00:00"
->>>>>>> d3e06da8
         },
         {
             "name": "composer/composer",
