sudo: required

services:
  - docker

language: php

notifications:
  email:
    on_success: never
    on_failure: never

branches:
  only:
    - master
    - develop

cache:
  apt: true

## Set the global environment variables
<<<<<<< HEAD
#env:
#  matrix:
#    # These apply to the latest WP version that is available as a Docker image: https://hub.docker.com/_/wordpress/
#
#    # Disabling PHP 5.6 tests until "composer.lock" is updated to work with PHP 7.X AND 5.6.
#    # - WP_VERSION=5.0.2 PHP_VERSION=5.6
#    - WP_VERSION=5.3.2 PHP_VERSION=7.2
#    - WP_VERSION=5.3.2 PHP_VERSION=7.3
#    - WP_VERSION=5.3.2 PHP_VERSION=7.4 ALLOW_FAIL=true
#    - WP_VERSION=5.3.2 PHP_VERSION=7.4 COVERAGE=true LINT_SCHEMA=true
#    - PHPCS=true ALLOW_FAIL=true

matrix:
  include:
    - php: 7.2
=======
matrix:
  include:
    - php: 7.2
      env: WP_VERSION=5.3.0 PHP_VERSION=7.1
    - php: 7.2
>>>>>>> fe71e01d
      env: WP_VERSION=5.3.2 PHP_VERSION=7.2
    - php: 7.3
      env: WP_VERSION=5.3.2 PHP_VERSION=7.3
    - php: 7.4
<<<<<<< HEAD
      env: WP_VERSION=5.3.2 PHP_VERSION=7.4 ALLOW_FAIL=true
    - php: 7.4
      env: WP_VERSION=5.3.2 PHP_VERSION=7.4 COVERAGE=true LINT_SCHEMA=true
    - php: 7.4
      env: WP_VERSION=5.3.2 PHP_VERSION=7.4 PHPCS=true ALLOW_FAIL=true
  allow_failures:
    - env: ALLOW_FAIL=true
=======
      env: WP_VERSION=5.3.2 PHP_VERSION=7.4 COVERAGE=true LINT_SCHEMA=true
    - php: 7.4
      env: WP_VERSION=5.3.2 PHP_VERSION=7.4 PHPCS=true
  allow_failures:
    - env: WP_VERSION=5.3.2 PHP_VERSION=7.4 PHPCS=true
>>>>>>> fe71e01d

before_install:
  - sudo rm /usr/local/bin/docker-compose
  - curl -L https://github.com/docker/compose/releases/download/1.24.1/docker-compose-`uname -s`-`uname -m` > docker-compose
  - chmod +x docker-compose
  - sudo mv docker-compose /usr/local/bin
  - |
    # Remove Xdebug for a huge performance increase:
    if [ -f ~/.phpenv/versions/$(phpenv version-name)/etc/conf.d/xdebug.ini ]; then
      phpenv config-rm xdebug.ini
    else
      echo "xdebug.ini does not exist"
    fi

before_script:
  # Install PHP CodeSniffer and WPCS.
  - |
    if [[ "$PHPCS" == "true" ]]; then
      composer install

      phpenv rehash
    fi

script:
  - ./run-docker-tests.sh 'wpunit'
  - ./run-docker-tests.sh 'functional'
  - ./run-docker-tests.sh 'acceptance'
  - if [[ "$PHPCS" == "true" ]]; then composer check-cs; fi

after_success:
  # Upload coverage to codecov
  - |
    if [[ "${COVERAGE}" == 'true' ]]; then
      bash <(curl -s https://codecov.io/bash)

      composer self-update # This should not be required, but it is always a good practice to update composer
      composer install
      composer require php-coveralls/php-coveralls
      travis_retry php vendor/bin/php-coveralls
    fi
  # Install GraphQL Schema Linter
  # Move to the WordPress Install
  # Generate the Static Schema
  # Lint the Schema
  - |
    if [ $LINT_SCHEMA == true ]; then
      npm install -g graphql-schema-linter
      cd $WP_CORE_DIR
      wp graphql generate-static-schema
      cd $WP_CORE_DIR/wp-content/plugins/wp-graphql
      graphql-schema-linter ./schema.graphql
    fi<|MERGE_RESOLUTION|>--- conflicted
+++ resolved
@@ -19,48 +19,21 @@
   apt: true
 
 ## Set the global environment variables
-<<<<<<< HEAD
-#env:
-#  matrix:
-#    # These apply to the latest WP version that is available as a Docker image: https://hub.docker.com/_/wordpress/
-#
-#    # Disabling PHP 5.6 tests until "composer.lock" is updated to work with PHP 7.X AND 5.6.
-#    # - WP_VERSION=5.0.2 PHP_VERSION=5.6
-#    - WP_VERSION=5.3.2 PHP_VERSION=7.2
-#    - WP_VERSION=5.3.2 PHP_VERSION=7.3
-#    - WP_VERSION=5.3.2 PHP_VERSION=7.4 ALLOW_FAIL=true
-#    - WP_VERSION=5.3.2 PHP_VERSION=7.4 COVERAGE=true LINT_SCHEMA=true
-#    - PHPCS=true ALLOW_FAIL=true
-
-matrix:
-  include:
-    - php: 7.2
-=======
 matrix:
   include:
     - php: 7.2
       env: WP_VERSION=5.3.0 PHP_VERSION=7.1
     - php: 7.2
->>>>>>> fe71e01d
       env: WP_VERSION=5.3.2 PHP_VERSION=7.2
     - php: 7.3
       env: WP_VERSION=5.3.2 PHP_VERSION=7.3
     - php: 7.4
-<<<<<<< HEAD
-      env: WP_VERSION=5.3.2 PHP_VERSION=7.4 ALLOW_FAIL=true
-    - php: 7.4
-      env: WP_VERSION=5.3.2 PHP_VERSION=7.4 COVERAGE=true LINT_SCHEMA=true
-    - php: 7.4
-      env: WP_VERSION=5.3.2 PHP_VERSION=7.4 PHPCS=true ALLOW_FAIL=true
-  allow_failures:
-    - env: ALLOW_FAIL=true
-=======
       env: WP_VERSION=5.3.2 PHP_VERSION=7.4 COVERAGE=true LINT_SCHEMA=true
     - php: 7.4
       env: WP_VERSION=5.3.2 PHP_VERSION=7.4 PHPCS=true
   allow_failures:
+    # Note: To add an allowed failure, all environment variables must be listed
     - env: WP_VERSION=5.3.2 PHP_VERSION=7.4 PHPCS=true
->>>>>>> fe71e01d
 
 before_install:
   - sudo rm /usr/local/bin/docker-compose
