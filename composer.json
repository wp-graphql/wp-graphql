--- conflicted
+++ resolved
@@ -95,29 +95,13 @@
 		"phpstan": [
 			"phpstan analyze --ansi --memory-limit=2G"
 		],
-<<<<<<< HEAD
+		"build-plugin": [
+			"composer install --no-dev && composer run-script zip && composer install"
+		],
 		"zip": [
 			"mkdir -p plugin-build/wp-graphql",
 			"rsync -rc --exclude-from=.distignore --exclude=plugin-build . plugin-build/wp-graphql/ --delete --delete-excluded -v",
 			"cd plugin-build ; zip -r wp-graphql.zip wp-graphql",
 			"rm -rf plugin-build/wp-graphql/"
-=======
-		"build-plugin": [
-			"composer install --no-dev && composer run-script zip && composer install"
-		]
-	},
-	"archive": {
-		"exclude": [
-			"*.yml",
-			"!vendor/",
-			"plugin-build/",
-			"node_modules/",
-			"!.wordpress-org/",
-			"docs/",
-			"wp-graphql.zip",
-			"!build",
-			"packages"
->>>>>>> 92de7122
-		]
 	}
 }