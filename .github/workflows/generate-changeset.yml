--- conflicted
+++ resolved
@@ -39,11 +39,7 @@
       GH_TOKEN: ${{ secrets.GITHUB_TOKEN }}
       # Determine collection branch and target branch based on the PR's base branch
       COLLECTION_BRANCH: ${{ github.event.pull_request.base.ref == 'next-major' && 'changeset-beta' || 'changeset-collection' }}
-<<<<<<< HEAD
-      TARGET_BRANCH: ${{ github.event.pull_request.base.ref || 'master' }}
-=======
       TARGET_BRANCH: ${{ github.event.pull_request.base.ref == 'next-major' && 'next-major' || 'develop' }}
->>>>>>> 835321e6
 
     steps:
       - name: Checkout
@@ -119,19 +115,6 @@
       - name: Check or create collection PR
         id: collection_pr
         run: |
-<<<<<<< HEAD
-          # Ensure TARGET_BRANCH has a value
-          if [ -z "$TARGET_BRANCH" ]; then
-            echo "TARGET_BRANCH is empty, defaulting to 'master'"
-            TARGET_BRANCH="master"
-          fi
-
-          echo "Using target branch: $TARGET_BRANCH"
-          echo "Using collection branch: $COLLECTION_BRANCH"
-
-          # Check if PR already exists
-          PR_COUNT=$(gh pr list --head "$COLLECTION_BRANCH" --base "$TARGET_BRANCH" | wc -l)
-=======
           # TARGET_BRANCH is now set at the job level to either 'develop' or 'next-major'
           echo "Using target branch: $TARGET_BRANCH"
           echo "Using collection branch: $COLLECTION_BRANCH"
@@ -139,9 +122,8 @@
           # Check if ANY PR already exists from this collection branch (regardless of target)
           PR_DATA=$(gh pr list --head "$COLLECTION_BRANCH" --json number,url)
           PR_EXISTS=$(echo "$PR_DATA" | jq length)
->>>>>>> 835321e6
-
-          if [ "$PR_COUNT" -eq "0" ]; then
+
+          if [ "$PR_EXISTS" -eq "0" ]; then
             echo "Creating new collection PR"
 
             # Set title based on branch
@@ -155,12 +137,8 @@
               LABEL="changeset-collection"
             fi
 
-<<<<<<< HEAD
-            gh pr create \
-=======
             # Create the PR
             PR_URL=$(gh pr create \
->>>>>>> 835321e6
               --base "$TARGET_BRANCH" \
               --head "$COLLECTION_BRANCH" \
               --title "$PR_TITLE" \
