<?php

namespace WPGraphQL;

use GraphQL\Error\UserError;
use WPGraphQL\Data\Loader\CommentLoader;
use WPGraphQL\Data\Loader\MenuItemLoader;
use WPGraphQL\Data\Loader\PostObjectLoader;
use WPGraphQL\Data\Loader\TermObjectLoader;
use WPGraphQL\Data\Loader\UserLoader;

/**
 * Class AppContext
 * Creates an object that contains all of the context for the GraphQL query
 * This class gets instantiated and populated in the main WPGraphQL class.
 *
 * The context is passed to each resolver during execution.
 *
 * Resolvers have the ability to read and write to context to pass info to nested resolvers.
 *
 * @package WPGraphQL
 */
class AppContext {

	/**
	 * Stores the url string for the current site
	 *
	 * @var string $root_url
	 * @access public
	 */
	public $root_url;

	/**
	 * Stores the WP_User object of the current user
	 *
	 * @var \WP_User $viewer
	 * @access public
	 */
	public $viewer;

	/**
	 * Stores everything from the $_REQUEST global
	 *
	 * @var \mixed $request
	 * @access public
	 */
	public $request;

	/**
	 * Stores additional $config properties
	 *
	 * @var \mixed $config
	 * @access public
	 */
	public $config;

	/**
	 * Passes context about the current connection being resolved
	 *
	 * @var mixed| String | null
	 */
	public $currentConnection = null;

	/**
	 * Passes context about the current connection
	 *
	 * @var array
	 */
	public $connectionArgs = [];

	/**
	 * @var CommentLoader
	 */
	public $CommentLoader;

	/**
	 * @var MenuItemLoader
	 */
	public $MenuItemLoader;

	/**
	 * @var PostObjectLoader
	 */
	public $PostObjectLoader;

	/**
	 * @var TermObjectLoader
	 */
	public $TermObjectLoader;

	/**
	 * @var UserLoader
	 */
	public $UserLoader;

	/**
	 * @var array
	 */
	private $loaders;

	/**
	 * AppContext constructor.
	 */
	public function __construct() {
<<<<<<< HEAD
		$this->CommentLoader     = new CommentLoader( $this );
		$this->MenuItemLoader    = new MenuItemLoader( $this );
		$this->PostObjectLoader  = new PostObjectLoader( $this );
		$this->TermObjectLoader  = new TermObjectLoader( $this );
		$this->UserLoader        = new UserLoader( $this );

		$this->loaders = [
			'comment'   => &$this->CommentLoader,
			'menu_item' => &$this->MenuItemLoader,
			'user'      => &$this->UserLoader,
		];
		$allowed_post_types = \WPGraphQL::$allowed_post_types;
		if ( ! empty( $allowed_post_types ) && is_array( $allowed_post_types ) ) {
			foreach ( $allowed_post_types as $post_type ) {
				$this->loaders[ $post_type ] = &$this->PostObjectLoader;
			}
		}

		$allowed_taxonomies = \WPGraphQL::$allowed_taxonomies;
		if ( ! empty( $allowed_taxonomies && is_array( $allowed_taxonomies ) ) ) {
			foreach ( $allowed_taxonomies as $taxonomy ) {
				$this->loaders[ $taxonomy ] = &$this->TermObjectLoader;
			}
		}

		$this->loaders = apply_filters( 'graphql_data_loaders', $this->loaders, $this );
		$this->config  = apply_filters( 'graphql_app_context_config', $this->config );
	}

	/**
	 * Retrieves loader assigned to $key
	 *
	 * @return mixed
	 */
	public function getLoader( $key ) {
		if ( ! array_key_exists( $key, $this->loaders ) ) {
			throw new UserError( sprintf( __( 'No loader assigned to the key %s', 'wp-graphql' ), $key ) );
		}

		return $this->loaders[ $key ];
=======

		$this->CommentLoader    = new CommentLoader( $this );
		$this->MenuItemLoader   = new MenuItemLoader( $this );
		$this->PostObjectLoader = new PostObjectLoader( $this );
		$this->TermObjectLoader = new TermObjectLoader( $this );
		$this->UserLoader       = new UserLoader( $this );

		/**
		 * This filters the config for the AppContext.
		 *
		 * This can be used to store additional context config, which is available to resolvers
		 * throughout the resolution of a GraphQL request.
		 *
		 * @params array $config The config array of the AppContext object
		 */
		$this->config           = apply_filters( 'graphql_app_context_config', $this->config );
>>>>>>> 9a4b0e52
	}

	/**
	 * Returns the $args for the connection the field is a part of
	 *
	 * @return array|mixed
	 */
	public function getConnectionArgs() {
		return isset( $this->currentConnection ) && isset( $this->connectionArgs[ $this->currentConnection ] ) ? $this->connectionArgs[ $this->currentConnection ] : [];
	}

	/**
	 * Returns the current connection
	 *
	 * @return mixed|null|String
	 */
	public function getCurrentConnection() {
		return isset( $this->currentConnection ) ? $this->currentConnection : null;
	}

}<|MERGE_RESOLUTION|>--- conflicted
+++ resolved
@@ -102,18 +102,19 @@
 	 * AppContext constructor.
 	 */
 	public function __construct() {
-<<<<<<< HEAD
-		$this->CommentLoader     = new CommentLoader( $this );
-		$this->MenuItemLoader    = new MenuItemLoader( $this );
-		$this->PostObjectLoader  = new PostObjectLoader( $this );
-		$this->TermObjectLoader  = new TermObjectLoader( $this );
-		$this->UserLoader        = new UserLoader( $this );
+
+		$this->CommentLoader    = new CommentLoader( $this );
+		$this->MenuItemLoader   = new MenuItemLoader( $this );
+		$this->PostObjectLoader = new PostObjectLoader( $this );
+		$this->TermObjectLoader = new TermObjectLoader( $this );
+		$this->UserLoader       = new UserLoader( $this );
 
 		$this->loaders = [
 			'comment'   => &$this->CommentLoader,
 			'menu_item' => &$this->MenuItemLoader,
 			'user'      => &$this->UserLoader,
 		];
+
 		$allowed_post_types = \WPGraphQL::$allowed_post_types;
 		if ( ! empty( $allowed_post_types ) && is_array( $allowed_post_types ) ) {
 			foreach ( $allowed_post_types as $post_type ) {
@@ -128,8 +129,26 @@
 			}
 		}
 
+		/**
+		 * This filters the data loaders, allowing for additional loaders to be
+		 * added to the AppContext or for existing loaders to be replaced if
+		 * needed.
+		 *
+		 * @params array $loaders The loaders accessible in the AppContext
+		 * @params AppContext $this The AppContext
+		 */
 		$this->loaders = apply_filters( 'graphql_data_loaders', $this->loaders, $this );
-		$this->config  = apply_filters( 'graphql_app_context_config', $this->config );
+
+		/**
+		 * This filters the config for the AppContext.
+		 *
+		 * This can be used to store additional context config, which is available to resolvers
+		 * throughout the resolution of a GraphQL request.
+		 *
+		 * @params array $config The config array of the AppContext object
+		 * @params AppContext $this The AppContext
+		 */
+		$this->config = apply_filters( 'graphql_app_context_config', $this->config, $this );
 	}
 
 	/**
@@ -143,24 +162,6 @@
 		}
 
 		return $this->loaders[ $key ];
-=======
-
-		$this->CommentLoader    = new CommentLoader( $this );
-		$this->MenuItemLoader   = new MenuItemLoader( $this );
-		$this->PostObjectLoader = new PostObjectLoader( $this );
-		$this->TermObjectLoader = new TermObjectLoader( $this );
-		$this->UserLoader       = new UserLoader( $this );
-
-		/**
-		 * This filters the config for the AppContext.
-		 *
-		 * This can be used to store additional context config, which is available to resolvers
-		 * throughout the resolution of a GraphQL request.
-		 *
-		 * @params array $config The config array of the AppContext object
-		 */
-		$this->config           = apply_filters( 'graphql_app_context_config', $this->config );
->>>>>>> 9a4b0e52
 	}
 
 	/**
