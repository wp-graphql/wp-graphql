<?php

namespace WPGraphQL;

use GraphQL\Error\UserError;
use WPGraphQL\Data\Loader\CommentAuthorLoader;
use WPGraphQL\Data\Loader\CommentLoader;
use WPGraphQL\Data\Loader\EnqueuedScriptLoader;
use WPGraphQL\Data\Loader\EnqueuedStylesheetLoader;
use WPGraphQL\Data\Loader\PluginLoader;
use WPGraphQL\Data\Loader\PostObjectLoader;
use WPGraphQL\Data\Loader\PostTypeLoader;
use WPGraphQL\Data\Loader\TaxonomyLoader;
use WPGraphQL\Data\Loader\TermObjectLoader;
use WPGraphQL\Data\Loader\ThemeLoader;
use WPGraphQL\Data\Loader\UserLoader;
use WPGraphQL\Data\Loader\UserRoleLoader;
use WPGraphQL\Data\NodeResolver;

/**
 * Class AppContext
 * Creates an object that contains all of the context for the GraphQL query
 * This class gets instantiated and populated in the main WPGraphQL class.
 *
 * The context is passed to each resolver during execution.
 *
 * Resolvers have the ability to read and write to context to pass info to nested resolvers.
 *
 * @package WPGraphQL
 */
#[\AllowDynamicProperties]
class AppContext {
	/**
	 * The default loaders for the AppContext.
	 */
	private const DEFAULT_LOADERS = [
		'comment_author'      => CommentAuthorLoader::class,
		'comment'             => CommentLoader::class,
		'enqueued_script'     => EnqueuedScriptLoader::class,
		'enqueued_stylesheet' => EnqueuedStylesheetLoader::class,
		'plugin'              => PluginLoader::class,
		'nav_menu_item'       => PostObjectLoader::class,
		'post'                => PostObjectLoader::class,
		'post_type'           => PostTypeLoader::class,
		'taxonomy'            => TaxonomyLoader::class,
		'term'                => TermObjectLoader::class,
		'theme'               => ThemeLoader::class,
		'user'                => UserLoader::class,
		'user_role'           => UserRoleLoader::class,
	];

	/**
	 * Stores the class to use for the connection query.
	 *
	 * @var \WP_Query|null
	 */
	public $connection_query_class = null;

	/**
	 * Stores the url string for the current site
	 *
	 * @var string $root_url
	 */
	public $root_url;

	/**
	 * Stores the WP_User object of the current user
	 *
	 * @var \WP_User $viewer
	 */
	public $viewer;

	/**
	 * @var \WPGraphQL\Registry\TypeRegistry
	 */
	public $type_registry;

	/**
	 * Stores everything from the $_REQUEST global
	 *
	 * @var mixed $request
	 */
	public $request;

	/**
	 * Stores additional $config properties
	 *
	 * @var mixed $config
	 */
	public $config;

	/**
	 * Passes context about the current connection being resolved
	 *
	 * @todo These properties and methods are unused. We should consider deprecating/removing them.
	 *
	 * @var mixed|string|null
	 */
	public $currentConnection = null;

	/**
	 * Passes context about the current connection
	 *
	 * @todo These properties and methods are unused. We should consider deprecating/removing them.
	 *
	 * @var array<string,mixed>
	 */
	public $connectionArgs = [];

	/**
	 * Stores the loaders for the class
	 *
	 * @var array<string,\WPGraphQL\Data\Loader\AbstractDataLoader>
	 *
	 * phpcs:disable SlevomatCodingStandard.Namespaces.FullyQualifiedClassNameInAnnotation, -- For phpstan type hinting
	 *
	 * @template T of key-of<self::DEFAULT_LOADERS>
	 *
	 * @phpstan-var array<T, new<self::DEFAULT_LOADERS[T]>>|array<string,\WPGraphQL\Data\Loader\AbstractDataLoader>
	 *
	 * phpcs:enable
	 */
	public $loaders = [];

	/**
	 * Instance of the NodeResolver class to resolve nodes by URI
	 *
	 * @var \WPGraphQL\Data\NodeResolver
	 */
	public $node_resolver;

	/**
	 * The loader classes, before they are instantiated.
	 *
	 * @var array<string,class-string<\WPGraphQL\Data\Loader\AbstractDataLoader>>
	 */
	private $loader_classes = self::DEFAULT_LOADERS;

	/**
	 * Stores custom data with namespace isolation.
	 *
	 * This is a key-value store where data is organized by namespace to prevent collisions
	 * between different plugins/extensions.
	 *
	 * INTENDED USE: Store temporary, request-scoped state that needs to be passed between
	 * different phases of GraphQL execution (e.g., directive hooks, middleware, resolver chains).
	 *
	 * NOT INTENDED: Storing permanent configuration or replacing existing AppContext properties.
	 * For configuration, use the 'graphql_app_context_config' filter instead.
	 *
	 * @var array<string,array<string,mixed>>
	 */
	private $store = [];

	/**
	 * AppContext constructor.
	 */
	public function __construct() {

		// Prime the loader classes (and their instances) for the AppContext.
		$this->prepare_data_loaders();

		/**
		 * This sets up the NodeResolver to allow nodes to be resolved by URI
		 */
		$this->node_resolver = new NodeResolver( $this );

		/**
		 * This filters the config for the AppContext.
		 *
		 * This can be used to store additional context config, which is available to resolvers
		 * throughout the resolution of a GraphQL request.
		 *
		 * @param mixed[] $config The config array of the AppContext object
		 */
		$this->config = apply_filters( 'graphql_app_context_config', $this->config );
	}

	/**
	 * Prepares the data loaders for the AppContext.
	 *
	 * This method instantiates the loader classes and prepares them for use in the AppContext.
	 * It also applies filters to allow customization of the loader classes.
	 *
	 * @uses graphql_data_loader_classes filter.
	 * @uses graphql_data_loaders filter (deprecated).
	 */
	private function prepare_data_loaders(): void {
		/**
		 * Filter to change the data loader classes.
		 *
		 * This allows for additional loaders to be added to the AppContext or replaced as needed.
		 *
		 * @param array<string,class-string<\WPGraphQL\Data\Loader\AbstractDataLoader>> $loader_classes The loader classes accessible in the AppContext
		 * @param \WPGraphQL\AppContext                                                $context        The AppContext
		 */
		$this->loader_classes = apply_filters( 'graphql_data_loader_classes', $this->loader_classes, $this );

		/**
		 * Prime the loaders if needed
		 *
		 * @todo Remove this when the loaders are instantiated on demand.
		 */
		if ( has_filter( 'graphql_data_loaders' ) ) {
			$loaders = array_map(
				function ( $loader_class ) {
					return new $loader_class( $this );
				},
				$this->loader_classes
			);

			/**
			 * @deprecated 2.3.2 in favor of graphql_data_loader_classes.
			 * @todo Remove in a future version.
			 *
			 * @param array<string,\WPGraphQL\Data\Loader\AbstractDataLoader> $loaders The loaders accessible in the AppContext
			 * @param \WPGraphQL\AppContext                                   $context The AppContext
			 */
			$this->loaders = apply_filters_deprecated(
				'graphql_data_loaders',
				[ $loaders, $this ],
				'2.3.2',
				'graphql_data_loader_classes',
				esc_html__( 'The graphql_data_loaders filter is deprecated and will be removed in a future version. Instead, use the graphql_data_loader_classes filter to add/change data loader classes before they are instantiated.', 'wp-graphql' ),
			);
		}
	}

	/**
	 * Retrieves loader assigned to $key
	 *
	 * @param string $key The name of the loader to get
	 *
	 * @return \WPGraphQL\Data\Loader\AbstractDataLoader
	 *
	 * @deprecated Use get_loader instead.
	 */
	public function getLoader( $key ) {
		_deprecated_function( __METHOD__, '0.8.4', self::class . '::get_loader()' );
		return $this->get_loader( $key );
	}

	/**
	 * Retrieves loader assigned to $key
	 *
	 * @template T of key-of<self::DEFAULT_LOADERS>
	 *
	 * @param T|string $key The name of the loader to get.
	 *
	 * @return \WPGraphQL\Data\Loader\AbstractDataLoader
	 * @throws \GraphQL\Error\UserError If the loader is not found.
	 *
	 * @phpstan-return ( $key is T ? new<self::DEFAULT_LOADERS[T]> : \WPGraphQL\Data\Loader\AbstractDataLoader )
	 */
	public function get_loader( $key ) {
		// @todo: Remove the isset() when `graphql_data_loaders` is removed.
		if ( ! array_key_exists( $key, $this->loader_classes ) && ! isset( $this->loaders[ $key ] ) ) {
			// translators: %s is the key of the loader that was not found.
			throw new UserError( esc_html( sprintf( __( 'No loader assigned to the key %s', 'wp-graphql' ), $key ) ) );
		}

		// If the loader is not instantiated, instantiate it.
		if ( ! isset( $this->loaders[ $key ] ) ) {
			try {
				$this->loaders[ $key ] = new $this->loader_classes[ $key ]( $this );
			} catch ( \Throwable $e ) {
				// translators: %s is the key of the loader that failed to instantiate.
				throw new UserError( esc_html( sprintf( __( 'Failed to instantiate %1$s: %2$s', 'wp-graphql' ), $this->loader_classes[ $key ], $e->getMessage() ) ) );
			}
		}

		/** @var \WPGraphQL\Data\Loader\AbstractDataLoader $loader */
		$loader = $this->loaders[ $key ];
		return $loader;
	}

	/**
	 * Magic getter used to warn about accessing the loaders property directly.
	 *
	 * @todo Remove this when we change the property visibility.
	 *
	 * @param string $key The name of the property to get.
	 * @return mixed
	 */
	public function __get( $key ) {
		// Use default handling if the key is not a loader.
		if ( 'loaders' !== $key ) {
			return $this->$key;
		}

		// Warn about accessing the loaders property directly.
		_doing_it_wrong(
			__METHOD__,
			esc_html__( 'Accessing the AppContext::$loaders property from outside the AppContext class is deprecated and will throw an error in a future version. Use AppContext::get_loader() instead.', 'wp-graphql' ), //phpcs:ignore PHPCS.Functions.VersionParameter.InvalidVersion -- @todo Fix this smell.
			'2.3.2' // phpcs:ignore PHPCS.Functions.VersionParameter.OldVersionPlaceholder -- @todo Fix this smell.
		);

		// Return the actual loaders array.
		return $this->loaders;
	}

	/**
	 * Returns the $args for the connection the field is a part of
	 *
	 * @deprecated use get_connection_args() instead
	 * @return mixed[]|mixed
	 */
	public function getConnectionArgs() {
		_deprecated_function( __METHOD__, '0.8.4', self::class . '::get_connection_args()' );
		return $this->get_connection_args();
	}

	/**
	 * Returns the $args for the connection the field is a part of
	 *
	 * @todo These properties and methods are unused. We should consider deprecating/removing them.
	 *
	 * @return mixed[]|mixed
	 */
	public function get_connection_args() {
		return isset( $this->currentConnection ) && isset( $this->connectionArgs[ $this->currentConnection ] ) ? $this->connectionArgs[ $this->currentConnection ] : [];
	}

	/**
	 * Returns the current connection
	 *
	 * @todo These properties and methods are unused. We should consider deprecating/removing them.
	 *
	 * @return mixed|string|null
	 */
	public function get_current_connection() {
		return isset( $this->currentConnection ) ? $this->currentConnection : null;
	}

	/**
	 * @return mixed|string|null
	 * @deprecated use get_current_connection instead.
	 */
	public function getCurrentConnection() {
		return $this->get_current_connection();
	}

	/**
	 * Magic setter to warn about setting dynamic properties on AppContext.
	 *
	 * This maintains backward compatibility while warning developers to use the new set() method.
	 *
	 * @param string $name  The name of the property being set.
	 * @param mixed  $value The value being assigned to the property.
	 * @return void
	 */
	public function __set( $name, $value ) {
		// Only warn for truly dynamic properties, not existing defined properties
		if ( ! property_exists( $this, $name ) ) {
			_doing_it_wrong(
				__METHOD__,
				sprintf(
					// translators: %s is the name of the property being set.
					esc_html__( 'Setting dynamic properties on AppContext is deprecated. Use AppContext::set() instead. Attempted to set property: %s', 'wp-graphql' ),
					esc_html( $name )
				),
<<<<<<< HEAD
				'@since next-version'
=======
				'2.5.0'
>>>>>>> 8c2b2b07
			);
		}

		// Still set the property for backward compatibility
		$this->$name = $value;
	}

	/**
	 * Sets a value in the context store with namespace isolation.
	 *
	 * It's strongly recommended to use a unique namespace to avoid collisions with other plugins.
	 * A good practice is to use your plugin's text domain or a similar unique identifier.
	 *
	 * Example:
	 * ```php
	 * $context->set( 'my-plugin', 'user-language', 'fr' );
	 * $context->set( 'my-plugin', 'original-locale', get_locale() );
	 * ```
	 *
	 * @param string $namespace The namespace to store the value under (e.g., 'my-plugin').
	 * @param string $key       The key to store the value under within the namespace.
	 * @param mixed  $value     The value to store.
	 * @since 2.3.8
	 */
	public function set( string $namespace, string $key, $value ): void { // phpcs:ignore Universal.NamingConventions.NoReservedKeywordParameterNames.namespaceFound -- Namespace is semantically appropriate.
		if ( ! isset( $this->store[ $namespace ] ) ) {
			$this->store[ $namespace ] = [];
		}

		$this->store[ $namespace ][ $key ] = $value;
	}

	/**
	 * Gets a value from the context store.
	 *
	 * Example:
	 * ```php
	 * $language = $context->get( 'my-plugin', 'user-language', 'en' );
	 * $locale = $context->get( 'my-plugin', 'original-locale' );
	 * ```
	 *
	 * @param string $namespace The namespace to retrieve the value from.
	 * @param string $key       The key to retrieve within the namespace.
	 * @param mixed  $default   Optional. The default value to return if the key doesn't exist. Default null.
	 * @return mixed The value if it exists, otherwise the default value.
	 * @since 2.3.8
	 */
	public function get( string $namespace, string $key, $default = null ) { // phpcs:ignore Universal.NamingConventions.NoReservedKeywordParameterNames.namespaceFound, Universal.NamingConventions.NoReservedKeywordParameterNames.defaultFound -- Semantically appropriate.
		return $this->store[ $namespace ][ $key ] ?? $default;
	}

	/**
	 * Checks if a key exists in the context store.
	 *
	 * Example:
	 * ```php
	 * if ( $context->has( 'my-plugin', 'user-language' ) ) {
	 *     $language = $context->get( 'my-plugin', 'user-language' );
	 * }
	 * ```
	 *
	 * @param string $namespace The namespace to check.
	 * @param string $key       The key to check within the namespace.
	 * @return bool True if the key exists, false otherwise.
	 * @since 2.3.8
	 */
	public function has( string $namespace, string $key ): bool { // phpcs:ignore Universal.NamingConventions.NoReservedKeywordParameterNames.namespaceFound -- Namespace is semantically appropriate.
		return isset( $this->store[ $namespace ] ) && array_key_exists( $key, $this->store[ $namespace ] );
	}

	/**
	 * Removes a specific key from the context store.
	 *
	 * Example:
	 * ```php
	 * $context->remove( 'my-plugin', 'temporary-data' );
	 * ```
	 *
	 * @param string $namespace The namespace containing the key.
	 * @param string $key       The key to remove.
	 * @since 2.3.8
	 */
	public function remove( string $namespace, string $key ): void { // phpcs:ignore Universal.NamingConventions.NoReservedKeywordParameterNames.namespaceFound -- Namespace is semantically appropriate.
		if ( isset( $this->store[ $namespace ] ) ) {
			unset( $this->store[ $namespace ][ $key ] );
		}
	}

	/**
	 * Clears all data in a specific namespace.
	 *
	 * This removes all keys associated with the given namespace.
	 *
	 * Example:
	 * ```php
	 * // Clear all data for 'my-plugin' namespace
	 * $context->clear( 'my-plugin' );
	 * ```
	 *
	 * @param string $namespace The namespace to clear.
	 * @since 2.3.8
	 */
	public function clear( string $namespace ): void { // phpcs:ignore Universal.NamingConventions.NoReservedKeywordParameterNames.namespaceFound -- Namespace is semantically appropriate.
		unset( $this->store[ $namespace ] );
	}

	/**
	 * Gets all data stored in a specific namespace.
	 *
	 * Returns an associative array of all key-value pairs in the namespace.
	 *
	 * Example:
	 * ```php
	 * $all_data = $context->all( 'my-plugin' );
	 * foreach ( $all_data as $key => $value ) {
	 *     // Process each key-value pair
	 * }
	 * ```
	 *
	 * @param string $namespace The namespace to retrieve data from.
	 * @return array<string,mixed> An array of all key-value pairs in the namespace, or empty array if namespace doesn't exist.
	 * @since 2.3.8
	 */
	public function all( string $namespace ): array { // phpcs:ignore Universal.NamingConventions.NoReservedKeywordParameterNames.namespaceFound -- Namespace is semantically appropriate.
		return $this->store[ $namespace ] ?? [];
	}
}<|MERGE_RESOLUTION|>--- conflicted
+++ resolved
@@ -359,11 +359,7 @@
 					esc_html__( 'Setting dynamic properties on AppContext is deprecated. Use AppContext::set() instead. Attempted to set property: %s', 'wp-graphql' ),
 					esc_html( $name )
 				),
-<<<<<<< HEAD
-				'@since next-version'
-=======
 				'2.5.0'
->>>>>>> 8c2b2b07
 			);
 		}
 
