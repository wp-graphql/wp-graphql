<?php

namespace WPGraphQL\Data\Cursor;

use GraphQL\Error\InvariantViolation;

/**
 * Abstract Cursor
 *
 * @package WPGraphQL\Data\Loader
 * @since 1.9.0
 */
abstract class AbstractCursor {
		/**
	 * The global WordPress Database instance
	 *
	 * @var \wpdb $wpdb
	 */
	public $wpdb;

	/**
	 * @var \WPGraphQL\Data\Cursor\CursorBuilder
	 */
	public $builder;

	/**
	 * @var string
	 */
	public $compare;

	/**
	 * Our current cursor offset.
	 * For example, the term, post, user, or comment ID.
	 *
	 * @var int
	 */
	public $cursor_offset;

	/**
	 * @var string|null
	 */
	public $cursor;

	/**
	 * The WP object instance for the cursor.
	 *
	 * @var mixed
	 */
	public $cursor_node;

	/**
	 * Copy of query vars so we can modify them safely
	 *
	 * @var array
	 */
	public $query_vars = [];

	/**
	 * Stores SQL statement alias for the ID column applied to the cutoff
	 *
	 * @var string
	 */
	protected $id_key = '';

	/**
	 * The constructor
	 *
	 * @param array       $query_vars         Query variable for the query to be executed.
	 * @param string|null $cursor             Cursor type. Either 'after' or 'before'.
	 */
	public function __construct( $query_vars, $cursor = 'after' ) {
		global $wpdb;

		$this->wpdb       = $wpdb;
		$this->query_vars = $query_vars;
		$this->cursor     = $cursor;

		/**
		 * Get the cursor offset if any
		 */
		$offset = $this->get_query_var( 'graphql_' . $cursor . '_cursor' );

		// Handle deprecated use of `graphql_cursor_offset`.
		if ( empty( $offset ) ) {
			$offset = $this->get_query_var( 'graphql_cursor_offset' );

			if ( ! empty( $offset ) ) {
				_doing_it_wrong( self::class . "::get_query_var('graphql_cursor_offset')", "Use 'graphql_before_cursor' or 'graphql_after_cursor' instead.", '1.9.0' ); // phpcs:ignore WordPress.Security.EscapeOutput.OutputNotEscaped
			}
		}

		$this->cursor_offset = ! empty( $offset ) ? absint( $offset ) : 0;

		// Get the WP Object for the cursor.
		$this->cursor_node = $this->get_cursor_node();

		// Get the direction for the builder query.
		$this->compare = $this->get_cursor_compare();

		$this->builder = new CursorBuilder( $this->compare );
	}

	/**
	 * Get the query variable for the provided name.
	 *
	 * @param string $name .
	 *
	 * @return mixed|null
	 */
	public function get_query_var( string $name ) {
		if ( isset( $this->query_vars[ $name ] ) && '' !== $this->query_vars[ $name ] ) {
			return $this->query_vars[ $name ];
		}
		return null;
	}

	/**
	 * Get the direction pagination is going in.
	 *
	 * @return string
	 */
	public function get_cursor_compare() {
		if ( 'before' === $this->cursor ) {
			return '>';
		}

		return '<';
	}

	/**
	 * Ensure the cursor_offset is a positive integer and we have a valid object for our cursor node.
	 *
	 * @return bool
	 */
	protected function is_valid_offset_and_node() {
		if (
			! is_int( $this->cursor_offset ) ||
			0 >= $this->cursor_offset ||
			! $this->cursor_node
		) {
			return false;
		}

		return true;
	}

	/**
	 * Validates threshold field configuration. Validation failure results in a fatal
	 * error because query execution is guaranteed to fail.
	 *
<<<<<<< HEAD
	 * @param array $field  Threshold configuration.
	 *
=======
	 * @param array|mixed $field  Threshold configuration.
	 * 
>>>>>>> d85b112a
	 * @throws \GraphQL\Error\InvariantViolation Invalid configuration format.
	 *
	 * @return void
	 */
	protected function validate_threshold_field( $field ) {
		// Throw if an array not provided.
		if ( ! is_array( $field ) ) {
			throw new InvariantViolation(
				sprintf(
					/* translators: %1$s: Cursor class name. %2$s: value type. */
					__( 'Invalid value provided for %1$s threshold field. Expected Array, %2$s given.', 'wp-graphql' ),
					static::class,
					gettype( $field )
				)
			);
		}

		// Guard against missing or invalid "table column".
		if ( empty( $field['key'] ) || ! is_string( $field['key'] ) ) {
			throw new InvariantViolation(
				sprintf(
					/* translators: %s: Cursor class name. */
					__( 'Expected "key" value to be provided for %s threshold field. A string value must be given.', 'wp-graphql' ),
					static::class
				)
			);
		}

		// Guard against missing or invalid "by".
		if ( ! isset( $field['value'] ) ) {
			throw new InvariantViolation(
				sprintf(
					/* translators: %s: Cursor class name. */
					__( 'Expected "value" value to be provided for %s threshold field. A scalar value must be given.', 'wp-graphql' ),
					static::class
				)
			);
		}

		// Guard against invalid "type".
		if ( ! empty( $field['type'] ) && ! is_string( $field['type'] ) ) {
			throw new InvariantViolation(
				sprintf(
					/* translators: %s: Cursor class name. */
					__( 'Invalid value provided for "type" value to be provided for type of %s threshold field. A string value must be given.', 'wp-graphql' ),
					static::class
				)
			);
		}

		// Guard against invalid "order".
		if ( ! empty( $field['order'] ) && ! in_array( strtoupper( $field['order'] ), [ 'ASC', 'DESC' ], true ) ) {
			throw new InvariantViolation(
				sprintf(
					/* translators: %s: Cursor class name. */
					__( 'Invalid value provided for "order" value to be provided for type of %s threshold field. Either "ASC" or "DESC" must be given.', 'wp-graphql' ),
					static::class
				)
			);
		}
	}

	/**
	 * Returns the ID key.
	 *
	 * @return mixed
	 */
	public function get_cursor_id_key() {
		$key = $this->get_query_var( 'graphql_cursor_id_key' );
		if ( null === $key ) {
			$key = $this->id_key;
		}

		return $key;
	}

	/**
	 * Applies threshold fields to the cursor cutoff.
	 *
	 * @param array $fallback  Default threshold fields.
	 *
	 * @throws \GraphQL\Error\InvariantViolation Invalid configuration format.
	 */
	protected function compare_with_threshold_fields( $fallback = [] ): void {
		/**
		 * Get threshold fields from query vars.
<<<<<<< HEAD
		 *
		 * @var array|null
=======
		 * 
		 * @var array|null $threshold_fields
>>>>>>> d85b112a
		 */
		$threshold_fields = $this->get_query_var( 'graphql_cursor_threshold_fields' );
		if ( null === $threshold_fields ) {
			$threshold_fields = $fallback;
		}
		// Bail early if no threshold fields.
		if ( empty ( $threshold_fields ) ) {
			return;
		}

		if ( ! is_array( $threshold_fields ) ) {
			throw new InvariantViolation(
				sprintf(
					/* translators: %s: value type. */
					__( 'Invalid value provided for graphql_cursor_threshold_fields. Expected Array, %s given.', 'wp-graphql' ),
					gettype( $threshold_fields )
				)
			);
		}

		// Check if only one threshold field provided, wrap it in an array.
		if ( ! isset( $threshold_fields[0] ) ) {
			$threshold_fields = [ $threshold_fields ];
		}

		foreach ( $threshold_fields as $field ) {
			$this->validate_threshold_field( $field );

			$key   = $field['key'];
			$value = $field['value'];
			$type  = ! empty( $field['type'] ) ? $field['type'] : null;
			$order = ! empty( $field['order'] ) ? $field['order'] : null;

			$this->builder->add_field( $key, $value, $type, $order );
		}
	}

	/**
	 * Applies ID field to the cursor builder.
	 */
	protected function compare_with_id_field(): void {
		// Get ID value.
		$value = $this->get_query_var( 'graphql_cursor_id_value' );
		if ( null === $value ) {
			$value = (string) $this->cursor_offset;
		}

		// Get ID SQL Query alias.
		$key = $this->get_cursor_id_key();

		$this->builder->add_field( $key, $value, 'ID' );
	}

	/**
	 * Get the WP Object instance for the cursor.
	 *
	 * This is cached internally so it should not generate additionl queries.
	 *
	 * @return mixed|null;
	 */
	abstract public function get_cursor_node();

	/**
	 * Return the additional AND operators for the where statement
	 *
	 * @return string
	 */
	abstract public function get_where();

	/**
	 * Generate the final SQL string to be appended to WHERE clause
	 *
	 * @return string
	 */
	abstract public function to_sql();

}<|MERGE_RESOLUTION|>--- conflicted
+++ resolved
@@ -11,7 +11,8 @@
  * @since 1.9.0
  */
 abstract class AbstractCursor {
-		/**
+
+	/**
 	 * The global WordPress Database instance
 	 *
 	 * @var \wpdb $wpdb
@@ -148,13 +149,8 @@
 	 * Validates threshold field configuration. Validation failure results in a fatal
 	 * error because query execution is guaranteed to fail.
 	 *
-<<<<<<< HEAD
-	 * @param array $field  Threshold configuration.
-	 *
-=======
 	 * @param array|mixed $field  Threshold configuration.
 	 * 
->>>>>>> d85b112a
 	 * @throws \GraphQL\Error\InvariantViolation Invalid configuration format.
 	 *
 	 * @return void
@@ -241,20 +237,15 @@
 	protected function compare_with_threshold_fields( $fallback = [] ): void {
 		/**
 		 * Get threshold fields from query vars.
-<<<<<<< HEAD
-		 *
-		 * @var array|null
-=======
 		 * 
 		 * @var array|null $threshold_fields
->>>>>>> d85b112a
 		 */
 		$threshold_fields = $this->get_query_var( 'graphql_cursor_threshold_fields' );
 		if ( null === $threshold_fields ) {
 			$threshold_fields = $fallback;
 		}
 		// Bail early if no threshold fields.
-		if ( empty ( $threshold_fields ) ) {
+		if ( empty( $threshold_fields ) ) {
 			return;
 		}
 
