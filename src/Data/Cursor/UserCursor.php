<?php

namespace WPGraphQL\Data\Cursor;

/**
 * User Cursor
 *
 * This class generates the SQL AND operators for cursor based pagination for users
 *
 * @package WPGraphQL\Data\Cursor
 */
class UserCursor extends AbstractCursor {

	/**
	 * @var ?\WP_User
	 */
	public $cursor_node;

	/**
	 * Counter for meta value joins
	 *
	 * @var integer
	 */
	public $meta_join_alias = 0;

	/**
	 * UserCursor constructor.
	 *
	 * @param array|\WP_User_Query $query_vars The query vars to use when building the SQL statement.
	 * @param string|null         $cursor Whether to generate the before or after cursor
	 *
	 * @return void
	 */
<<<<<<< HEAD
	public function __construct( WP_User_Query $query, $cursor = '' ) {
		global $wpdb;
		$this->wpdb       = $wpdb;
		$this->query      = $query;
		$this->query_vars = $this->query->query_vars;
		$this->cursor     = $cursor;

		/**
		 * Get the cursor offset if any
		 */
		$offset              = $this->get_query_var( 'graphql_' . $cursor . '_cursor' ) ?: null;
		$this->cursor_offset = ! empty( $offset ) ? absint( $offset ) : 0;

		/**
		 * Get the direction for the query builder
		 */
		$compare = ! empty( $query->get( 'graphql_cursor_compare' ) ) ? $query->get( 'graphql_cursor_compare' ) : '>';
		$compare = in_array( $compare, [ '>', '<' ], true ) ? $compare : '>';
=======
	public function __construct( $query_vars, $cursor = 'after' ) {
		// Handle deprecated use of $query.
		if ( $query_vars instanceof \WP_User_Query ) {
			_doing_it_wrong( __FUNCTION__, 'The first argument should be an array of $query_vars, not the WP_Query object', '@todo' );
			$query_vars = $query_vars->query_vars;
		}
>>>>>>> 598814d1

		// Initialize the class properties.
		parent::__construct( $query_vars, $cursor );
	}

	/**
	 * {@inheritDoc}
	 *
	 * Unlike most queries, users by default are in ascending order.
	 */
	public function get_cursor_compare() {
		if ( 'before' === $this->cursor ) {
			return  '<';
		}
		return '>';
	}

	/**
	 * {@inheritDoc}
	 *
	 * @return ?\WP_User
	 */
	public function get_cursor_node() {
		if ( ! $this->cursor_offset ) {
			return null;
		}

		$user = get_user_by( 'id', $this->cursor_offset );

		return false !== $user ? $user : null;
	}

	/**
	 * @deprecated @todo
	 *
	 * @return ?\WP_User
	 */
	public function get_cursor_user() {
		_deprecated_function( __FUNCTION__, '@todo', self::class . '::get_cursor_node()' );

		return $this->cursor_node;
	}

	/**
	 * {@inheritDoc}
	 */
	public function to_sql() {
		return ' AND ' . $this->builder->to_sql();
	}

	/**
	 * {@inheritDoc}
	 */
	public function get_where() {
		// If we have a bad cursor, just skip.
		if ( ! $this->is_valid_offset_and_node() ) {
			return '';
		}

		$orderby = $this->get_query_var( 'orderby' );
		$order   = $this->get_query_var( 'order' );

		if ( ! empty( $orderby ) && is_array( $orderby ) ) {

			/**
			 * Loop through all order keys if it is an array
			 */
			foreach ( $orderby as $by => $order ) {
				$this->compare_with( $by, $order );
			}
		} elseif ( ! empty( $orderby ) && is_string( $orderby ) && 'login' !== $orderby ) {

			/**
			 * If $orderby is just a string just compare with it directly as DESC
			 */
			$this->compare_with( $orderby, $order );

		}

		/**
		 * No custom comparing. Order by login
		 */
		if ( ! $this->builder->has_fields() ) {
			$this->compare_with_login();
		}

		$this->builder->add_field( "{$this->wpdb->users}.ID", (string) $this->cursor_offset, 'ID', $order );

		return $this->to_sql();
	}

	/**
	 * Get AND operator for given order by key
	 *
	 * @param string $by    The order by key
	 * @param string $order The order direction ASC or DESC
	 *
	 * @return void
	 */
	private function compare_with( $by, $order ) {

		switch ( $by ) {
			case 'email':
			case 'login':
			case 'nicename':
			case 'registered':
			case 'url':
				$by = 'user_' . $by;
				break;
		}

		$value = $this->cursor_node->{$by} ?? null;

		/**
		 * Compare by the user field if the key matches a value
		 */
		if ( ! empty( $value ) ) {
			$this->builder->add_field( "{$this->wpdb->users}.{$by}", $value, null, $order );

			return;
		}

		/**
		 * Find out whether this is a meta key based ordering
		 */
		$meta_key = $this->get_meta_key( $by );
		if ( $meta_key ) {
			$this->compare_with_meta_field( $meta_key, $order );

			return;
		}

	}

	/**
	 * Use user login based comparison
	 *
	 * @return void
	 */
	private function compare_with_login() {
		$this->builder->add_field( "{$this->wpdb->users}.user_login", $this->cursor_node->user_login ?? null, 'CHAR' );
	}

	/**
	 * Compare with meta key field
	 *
	 * @param string $meta_key user meta key
	 * @param string $order    The comparison string
	 *
	 * @return void
	 */
	private function compare_with_meta_field( string $meta_key, string $order ) {
		$meta_type  = $this->get_query_var( 'meta_type' );
		$meta_value = get_user_meta( $this->cursor_offset, $meta_key, true );

		$key = "{$this->wpdb->usermeta}.meta_value";

		/**
		 * WP uses mt1, mt2 etc. style aliases for additional meta value joins.
		 */
		if ( 0 !== $this->meta_join_alias ) {
			$key = "mt{$this->meta_join_alias}.meta_value";

		}

		$this->meta_join_alias ++;

		$this->builder->add_field( $key, $meta_value, $meta_type, $order );
	}

	/**
	 * Get the actual meta key if any
	 *
	 * @param string $by The order by key
	 *
	 * @return string|null
	 */
	private function get_meta_key( $by ) {

		if ( 'meta_value' === $by ) {
			return $this->get_query_var( 'meta_key' );
		}

		/**
		 * Check for the WP 4.2+ style meta clauses
		 * https://make.wordpress.org/core/2015/03/30/query-improvements-in-wp-4-2-orderby-and-meta_query/
		 */
		if ( ! isset( $this->query_vars['meta_query'][ $by ] ) ) {
			return null;
		}

		$clause = $this->query_vars['meta_query'][ $by ];

		return empty( $clause['key'] ) ? null : $clause['key'];
	}

}<|MERGE_RESOLUTION|>--- conflicted
+++ resolved
@@ -31,33 +31,12 @@
 	 *
 	 * @return void
 	 */
-<<<<<<< HEAD
-	public function __construct( WP_User_Query $query, $cursor = '' ) {
-		global $wpdb;
-		$this->wpdb       = $wpdb;
-		$this->query      = $query;
-		$this->query_vars = $this->query->query_vars;
-		$this->cursor     = $cursor;
-
-		/**
-		 * Get the cursor offset if any
-		 */
-		$offset              = $this->get_query_var( 'graphql_' . $cursor . '_cursor' ) ?: null;
-		$this->cursor_offset = ! empty( $offset ) ? absint( $offset ) : 0;
-
-		/**
-		 * Get the direction for the query builder
-		 */
-		$compare = ! empty( $query->get( 'graphql_cursor_compare' ) ) ? $query->get( 'graphql_cursor_compare' ) : '>';
-		$compare = in_array( $compare, [ '>', '<' ], true ) ? $compare : '>';
-=======
 	public function __construct( $query_vars, $cursor = 'after' ) {
 		// Handle deprecated use of $query.
 		if ( $query_vars instanceof \WP_User_Query ) {
 			_doing_it_wrong( __FUNCTION__, 'The first argument should be an array of $query_vars, not the WP_Query object', '@todo' );
 			$query_vars = $query_vars->query_vars;
 		}
->>>>>>> 598814d1
 
 		// Initialize the class properties.
 		parent::__construct( $query_vars, $cursor );
