--- conflicted
+++ resolved
@@ -44,32 +44,9 @@
 	 *
 	 * @return ?\WP_Post
 	 */
-<<<<<<< HEAD
-	public function __construct( WP_Query $query, $cursor = '' ) {
-		global $wpdb;
-		$this->wpdb       = $wpdb;
-		$this->query      = $query;
-		$this->query_vars = $this->query->query_vars;
-		$this->cursor     = $cursor;
-
-		/**
-		 * Get the cursor offset if any
-		 */
-		$offset              = $this->get_query_var( 'graphql_' . $cursor . '_cursor' );
-		$this->cursor_offset = ! empty( $offset ) ? absint( $offset ) : 0;
-
-		$compare       = $this->get_query_var( 'graphql_cursor_compare' ) ?: '>';
-		$this->compare = in_array( $compare, [ '>', '<' ], true ) ? $compare : '>';
-
-		if ( 'before' === $cursor ) {
-			$this->compare = '>';
-		} elseif ( 'after' === $cursor ) {
-			$this->compare = '<';
-=======
 	public function get_cursor_node() {
 		if ( ! $this->cursor_offset ) {
 			return null;
->>>>>>> 598814d1
 		}
 
 		$post = \WP_Post::get_instance( $this->cursor_offset );
