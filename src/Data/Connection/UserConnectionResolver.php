<?php
namespace WPGraphQL\Data\Connection;

use GraphQL\Type\Definition\ResolveInfo;
use WPGraphQL\AppContext;
use WPGraphQL\Types;

/**
 * Class UserConnectionResolver
 *
 * @package WPGraphQL\Data\Connection
 */
class UserConnectionResolver extends AbstractConnectionResolver {

	/**
	 * Determines whether the query should execute at all. It's possible that in some
	 * situations we may want to prevent the underlying query from executing at all.
	 *
	 * In those cases, this would be set to false.
	 *
	 * @return bool
	 */
	public function should_execute() {
		return true;
	}

	/**
	 * Converts the args that were input to the connection into args that can be executed
	 * by WP_User_Query
	 *
	 * @return array
	 * @throws \Exception
	 */
	public function get_query_args() {
		/**
		 * Set the $query_args based on various defaults and primary input $args
		 */
		$query_args['count_total'] = false;
		$query_args['offset'] = $this->get_offset();
		$query_args['order'] = ! empty( $this->args['last'] ) ? 'ASC' : 'DESC';

		/**
		 * If "pageInfo" is in the fieldSelection, we need to calculate the pagination details, so
		 * we need to run the query with count_total set to true.
		 */
		$field_selection = $this->info->getFieldSelection( 2 );
		if ( ! empty( $field_selection['pageInfo'] ) ) {
			$query_args['count_total'] = true;
		}

		/**
		 * Set the number, ensuring it doesn't exceed the amount set as the $max_query_amount
		 */
		$query_args['number'] = $this->get_query_amount();

		/**
		 * Take any of the input $args (under the "where" input) that were part of the GraphQL query and map and
		 * sanitize their GraphQL input to apply to the WP_Query
		 */
		$input_fields = [];
		if ( ! empty( $this->args['where'] ) ) {
			$input_fields = $this->sanitize_input_fields( $this->args['where'] );
		}

		/**
		 * Merge the default $query_args with the $args that were entered in the query.
		 *
		 * @since 0.0.5
		 */
		if ( ! empty( $input_fields ) ) {
			$query_args = array_merge( $query_args, $input_fields );
		}

		/**
		 * Only query the IDs and let deferred resolution query the nodes
		 */
		$query_args['fields'] = 'ID';

<<<<<<< HEAD
		/**
		 * If the request is not authenticated, limit the query to users that have
		 * published posts, as they're considered publicly facing users.
		 */
		if ( ! is_user_logged_in() ) {
			$query_args['has_published_posts'] = true;
		}

		/**
		 * Filter the query_args that should be applied to the query. This filter is applied AFTER the input args from
		 * the GraphQL Query have been applied and has the potential to override the GraphQL Query Input Args.
		 *
		 * @param array       $query_args array of query_args being passed to the
		 * @param mixed       $source     source passed down from the resolve tree
		 * @param array       $args       array of arguments input in the field as part of the GraphQL query
		 * @param AppContext  $context    object passed down zthe resolve tree
		 * @param ResolveInfo $info       info about fields passed down the resolve tree
		 *
		 * @since 0.0.6
		 */
		$query_args = apply_filters( 'graphql_user_connection_query_args', $query_args, $this->source, $this->args, $this->context, $this->info );

=======
>>>>>>> c9badcc7
		return $query_args;
	}

	/**
	 * Return an instance of the WP_User_Query with the args for the connection being executed
	 *
	 * @return mixed|\WP_User_Query
	 * @throws \Exception
	 */
	public function get_query() {
		return new \WP_User_Query( $this->query_args );
	}

	/**
	 * Returns an array of items from the query being executed.
	 *
	 * @return array
	 * @throws \Exception
	 */
	public function get_items() {
		$results = $this->query->get_results();
		return ! empty( $results ) ? $results : [];
	}

	/**
	 * This sets up the "allowed" args, and translates the GraphQL-friendly keys to WP_User_Query
	 * friendly keys.
	 *
	 * There's probably a cleaner/more dynamic way to approach this, but this was quick. I'd be
	 * down to explore more dynamic ways to map this, but for now this gets the job done.
	 *
	 * @param array       $args     The query "where" args
	 *
	 * @since  0.0.5
	 * @return array
	 * @access protected
	 */
	protected function sanitize_input_fields( array $args ) {

		$arg_mapping = [
			'roleIn'            => 'role__in',
			'roleNotIn'         => 'role__not_in',
			'searchColumns'     => 'search_columns',
			'hasPublishedPosts' => 'has_published_posts',
			'nicenameIn'        => 'nicename__in',
			'nicenameNotIn'     => 'nicename__not_in',
			'loginIn'           => 'login__in',
			'loginNotIn'        => 'login__not_in',
		];

		/**
		 * Map and sanitize the input args to the WP_User_Query compatible args
		 */
		$query_args = Types::map_input( $args, $arg_mapping );

		/**
		 * Filter the input fields
		 *
		 * This allows plugins/themes to hook in and alter what $args should be allowed to be passed
		 * from a GraphQL Query to the get_terms query
		 *
		 * @param array       $query_args The mapped query args
		 * @param array       $args       The query "where" args
		 * @param mixed       $source     The query results of the query calling this relation
		 * @param array       $all_args   Array of all the query args (not just the "where" args)
		 * @param AppContext  $context    The AppContext object
		 * @param ResolveInfo $info       The ResolveInfo object
		 *
		 * @since 0.0.5
		 * @return array
		 */
		$query_args = apply_filters( 'graphql_map_input_fields_to_wp_comment_query', $query_args, $args, $this->source, $this->args, $this->context, $this->info );

		return ! empty( $query_args ) && is_array( $query_args ) ? $query_args : [];

	}
}<|MERGE_RESOLUTION|>--- conflicted
+++ resolved
@@ -76,7 +76,6 @@
 		 */
 		$query_args['fields'] = 'ID';
 
-<<<<<<< HEAD
 		/**
 		 * If the request is not authenticated, limit the query to users that have
 		 * published posts, as they're considered publicly facing users.
@@ -85,22 +84,6 @@
 			$query_args['has_published_posts'] = true;
 		}
 
-		/**
-		 * Filter the query_args that should be applied to the query. This filter is applied AFTER the input args from
-		 * the GraphQL Query have been applied and has the potential to override the GraphQL Query Input Args.
-		 *
-		 * @param array       $query_args array of query_args being passed to the
-		 * @param mixed       $source     source passed down from the resolve tree
-		 * @param array       $args       array of arguments input in the field as part of the GraphQL query
-		 * @param AppContext  $context    object passed down zthe resolve tree
-		 * @param ResolveInfo $info       info about fields passed down the resolve tree
-		 *
-		 * @since 0.0.6
-		 */
-		$query_args = apply_filters( 'graphql_user_connection_query_args', $query_args, $this->source, $this->args, $this->context, $this->info );
-
-=======
->>>>>>> c9badcc7
 		return $query_args;
 	}
 
