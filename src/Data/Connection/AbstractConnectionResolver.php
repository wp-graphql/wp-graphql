<?php

namespace WPGraphQL\Data\Connection;

use GraphQL\Deferred;
use GraphQL\Error\InvariantViolation;
use GraphQL\Error\UserError;
use GraphQL\Type\Definition\ResolveInfo;
use WPGraphQL\AppContext;
use WPGraphQL\Model\Post;

/**
 * Class AbstractConnectionResolver
 *
 * Individual Connection Resolvers should extend this to make returning data in proper shape for Relay-compliant connections easier, ensure data is passed through consistent filters, etc.
 *
 * @package WPGraphQL\Data\Connection
 *
 * The template type `TQueryClass` is used by static analysis tools to correctly typehint the query class used by the Connection Resolver.
 * Classes that extend `AbstractConnectionResolver` should add `@extends @extends \WPGraphQL\Data\Connection\AbstractConnectionResolver<\MY_QUERY_CLASS>` to the class dockblock to get proper hinting.
 * E.g. `@extends \WPGraphQL\Data\Connection\AbstractConnectionResolver<\WP_Term_Query>`
 *
 * @template TQueryClass
 */
abstract class AbstractConnectionResolver {
	/**
	 * The source from the field calling the connection.
	 *
	 * @var \WPGraphQL\Model\Model|mixed[]|mixed
	 */
	protected $source;

	/**
	 * The args input before it is filtered and prepared by the constructor.
	 *
	 * @var array<string,mixed>
	 */
	protected $unfiltered_args;

	/**
	 * The args input on the field calling the connection.
	 *
	 * Filterable by `graphql_connection_args`.
	 *
	 * @var ?array<string,mixed>
	 */
	protected $args;

	/**
	 * The AppContext for the GraphQL Request
	 *
	 * @var \WPGraphQL\AppContext
	 */
	protected $context;

	/**
	 * The ResolveInfo for the GraphQL Request
	 *
	 * @var \GraphQL\Type\Definition\ResolveInfo
	 */
	protected $info;

	/**
	 * The query args used to query for data to resolve the connection.
	 *
	 * Filterable by `graphql_connection_query_args`.
	 *
	 * @var ?array<string,mixed>
	 */
	protected $query_args;

	/**
	 * Whether the connection resolver should execute.
	 *
	 * If `false`, the connection resolve will short-circuit and return an empty array.
	 *
	 * Filterable by `graphql_connection_pre_should_execute` and `graphql_connection_should_execute`.
	 *
	 * @var ?bool
	 */
	protected $should_execute;

	/**
	 * The loader name.
	 *
	 * Defaults to `loader_name()` and filterable by `graphql_connection_loader_name`.
	 *
	 * @var ?string
	 */
	protected $loader_name;

	/**
	 * The loader the resolver is configured to use.
	 *
	 * @var ?\WPGraphQL\Data\Loader\AbstractDataLoader
	 */
	protected $loader;

	/**
	 * Whether the connection is a one to one connection. Default false.
	 *
	 * @var bool
	 */
	public $one_to_one = false;

	/**
	 * The class name of the query to instantiate. Set to `null` if the Connection Resolver does not rely on a query class to fetch data.
	 *
	 * Examples `WP_Query`, `WP_Comment_Query`, `WC_Query`, `/My/Namespaced/CustomQuery`, etc.
	 *
	 * @var ?class-string<TQueryClass>
	 */
	protected $query_class;

	/**
	 * The instantiated query array/object used to fetch the data.
	 *
	 * Examples:
	 *   return new WP_Query( $this->get_query_args() );
	 *   return new WP_Comment_Query( $this->get_query_args() );
	 *   return new WP_Term_Query( $this->get_query_args() );
	 *
	 * Whatever it is will be passed through filters so that fields throughout
	 * have context from what was queried and can make adjustments as needed, such
	 * as exposing `totalCount` in pageInfo, etc.
	 *
	 * Filterable by `graphql_connection_pre_get_query` and `graphql_connection_query`.
	 *
	 * @var ?TQueryClass
	 */
	protected $query;

	/**
	 * @var mixed[]
	 *
	 * @deprecated @todo This is an artifact and is unused. It will be removed in a future release.
	 */
	protected $items;

	/**
	 * The IDs returned from the query.
	 *
	 * @var int[]|string[]|null
	 */
	protected $ids;

	/**
	 * The nodes (usually GraphQL models) returned from the query.
	 *
	 * @var \WPGraphQL\Model\Model[]|mixed[]|null
	 */
	protected $nodes;

	/**
	 * The edges for the connection.
	 *
	 * @var ?array<string,mixed>[]
	 */
	protected $edges;

	/**
	 * The page info for the connection.
	 *
	 * Filterable by `graphql_connection_page_info`.
	 *
	 * @var ?array<string,mixed>
	 */
	protected $page_info;

	/**
	 * The query amount to return for the connection.
	 *
	 * @var ?int
	 */
	protected $query_amount;

	/**
	 * ConnectionResolver constructor.
	 *
	 * @param mixed                                $source  Source passed down from the resolve tree
	 * @param array<string,mixed>                  $args    Array of arguments input in the field as part of the GraphQL query.
	 * @param \WPGraphQL\AppContext                $context The app context that gets passed down the resolve tree.
	 * @param \GraphQL\Type\Definition\ResolveInfo $info    Info about fields passed down the resolve tree.
	 */
	public function __construct( $source, array $args, AppContext $context, ResolveInfo $info ) {
		// Set the source (the root object), context, resolveInfo, and unfiltered args for the resolver.
		$this->source          = $source;
		$this->unfiltered_args = $args;
		$this->context         = $context;
		$this->info            = $info;

		/**
		 * @todo This exists for b/c, where extenders may be directly accessing `$this->args` in ::get_loader() or even `::get_args()`.
		 * We can call it later in the lifecycle once that's no longer the case.
		 */
		$this->args = $this->get_args();

		// Pre-check if the connection should execute so we can skip expensive logic if we already know it shouldn't execute.
		if ( ! $this->get_pre_should_execute( $this->source, $this->unfiltered_args, $this->context, $this->info ) ) {
			$this->should_execute = false;
		}

		// Get the loader for the Connection.
		$this->loader = $this->get_loader();

		/**
		 * Filters the GraphQL args before they are used in get_query_args().
		 *
		 * @todo We reinstantate this here for b/c. Once that is not a concern, we should relocate this filter to ::get_args().
		 *
		 * @param array<string,mixed>                                   $args                The GraphQL args passed to the resolver.
		 * @param \WPGraphQL\Data\Connection\AbstractConnectionResolver $connection_resolver Instance of the ConnectionResolver.
		 * @param array<string,mixed>                                   $unfiltered_args     Array of arguments input in the field as part of the GraphQL query.
		 *
		 * @since 1.11.0
		 */
		$this->args = apply_filters( 'graphql_connection_args', $this->args, $this, $this->get_unfiltered_args() );

		// Get the query amount for the connection.
		$this->query_amount = $this->get_query_amount();

		/**
		 * Filters the query args before they are used in the query.
		 *
		 *  @todo We reinstantate this here for b/c. Once that is not a concern, we should relocate this filter to ::get_query_args().
		 *
		 * @param array<string,mixed>                                   $query_args          The query args to be used with the executable query to get data.
		 * @param \WPGraphQL\Data\Connection\AbstractConnectionResolver $connection_resolver Instance of the ConnectionResolver
		 * @param array<string,mixed>                                   $unfiltered_args     Array of arguments input in the field as part of the GraphQL query.
		 */
		$this->query_args = apply_filters( 'graphql_connection_query_args', $this->get_query_args(), $this, $this->get_unfiltered_args() );

		// Get the query class for the connection.
		$this->query_class = $this->get_query_class();

		// The rest of the class properties are set when `$this->get_connection()` is called.
	}

	/**
	 * The name of the loader to use for this connection.
	 *
	 * Filterable by `graphql_connection_loader_name`.
	 *
	 * @todo This is protected for backwards compatibility, but should be abstract and implemented by the child classes.
	 */
	protected function loader_name(): string {
		return '';
	}

	/**
	 * Prepares the query args used to fetch the data for the connection.
	 *
	 * This accepts the GraphQL args and maps them to a format that can be read by our query class.
	 * For example, if the ConnectionResolver uses WP_Query to fetch the data, this should return $args for use in `new WP_Query( $args );`
	 *
	 * @todo This is protected for backwards compatibility, but should be abstract and implemented by the child classes.
	 *
	 * @param array<string,mixed> $args The GraphQL input args passed to the connection.
	 *
	 * @return array<string,mixed>
	 *
	 * @throws \GraphQL\Error\InvariantViolation If the method is not implemented.
	 *
	 * @codeCoverageIgnore
	 */
	protected function prepare_query_args( array $args ): array {
		throw new InvariantViolation(
			sprintf(
				// translators: %s is the name of the connection resolver class.
				esc_html__( 'Class %s does not implement a valid method `prepare_query_args()`.', 'wp-graphql' ),
				static::class
			)
		);
	}

	/**
	 * Determine whether or not the the offset is valid, i.e the item corresponding to the offset exists.
	 *
	 * Offset is equivalent to WordPress ID (e.g post_id, term_id). So this is equivalent to checking if the WordPress object exists for the given ID.
	 *
	 * @param mixed $offset The offset to validate. Typically a WordPress Database ID
	 *
	 * @return bool
	 */
	abstract public function is_valid_offset( $offset );

	/**
	 * Determine whether or not the the offset is valid, i.e the item corresponding to the offset exists.
	 *
	 * Offset is equivalent to WordPress ID (e.g post_id, term_id). So this is equivalent to checking if the WordPress object exists for the given ID.
	 *
	 * @param mixed $offset The offset to validate. Typically a WordPress Database ID
	 *
	 * @return bool
	 */
	abstract public function is_valid_offset( $offset );

	/**
	 * Used to determine whether the connection query should be executed. This is useful for short-circuiting the connection resolver before executing the query.
	 *
	 * When `pre_should_excecute()` returns false, that's a sign the Resolver shouldn't execute the query. Otherwise, the more expensive logic logic in `should_execute()` will run later in the lifecycle.
	 *
	 * @param mixed                                $source  Source passed down from the resolve tree
	 * @param array<string,mixed>                  $args    Array of arguments input in the field as part of the GraphQL query.
	 * @param \WPGraphQL\AppContext                $context The app context that gets passed down the resolve tree.
	 * @param \GraphQL\Type\Definition\ResolveInfo $info    Info about fields passed down the resolve tree.
	 */
	protected function pre_should_execute( $source, array $args, AppContext $context, ResolveInfo $info ): bool {
		$should_execute = true;

		/**
		 * If the source is a Post and the ID is empty (i.e. if the user doesn't have permissions to view the source), we should not execute the query.
		 *
		 * @todo This can probably be abstracted to check if _any_ source is private, and not just `PostObject` models.
		 */
		if ( $source instanceof Post && empty( $source->ID ) ) {
			$should_execute = false;
		}

		return $should_execute;
	}

	/**
	 * Prepares the GraphQL args for use by the connection.
	 *
	 * Useful for modifying the $args before they are passed to $this->get_query_args().
	 *
	 * @param array<string,mixed> $args The GraphQL input args to prepare.
	 *
	 * @return array<string,mixed>
	 */
	protected function prepare_args( array $args ): array {
		return $args;
	}

	/**
	 * The maximum number of items that should be returned by the query.
	 *
	 * This is filtered by `graphql_connection_max_query_amount` in ::get_query_amount().
	 */
	protected function max_query_amount(): int {
		return 100;
	}

	/**
<<<<<<< HEAD
=======
	 * The default query class to use for the connection.
	 *
	 * Should return null if the resolver does not use a query class to fetch the data.
	 *
	 * @return ?class-string<TQueryClass>
	 */
	protected function query_class(): ?string {
		return null;
	}

	/**
	 * Validates the query class. Will be ignored if the Connection Resolver does not use a query class.
	 *
	 * By default this checks if the query class has a `query()` method. If the query class requires the `query()` method to be named something else (e.g. $query_class->get_results()` ) this method should be overloaded.
	 *
	 * @param string $query_class The query class to validate.
	 */
	protected function is_valid_query_class( string $query_class ): bool {
		return method_exists( $query_class, 'query' );
	}

	/**
	 * Executes the query and returns the results.
	 *
	 * Usually, the returned value is an instantiated `$query_class` (e.g. `WP_Query`), but it can be any collection of data. The `get_ids_from_query()` method will be used to extract the IDs from the returned value.
	 *
	 * If the resolver does not rely on a query class, this should be overloaded to return the data directly.
	 *
	 * @param array<string,mixed> $query_args The query args to use to query the data.
	 *
	 * @return TQueryClass
	 *
	 * @throws \GraphQL\Error\InvariantViolation If the query class is not valid.
	 */
	protected function query( array $query_args ) {
		// If there is no query class, we need the child class to overload this method.
		$query_class = $this->get_query_class();

		if ( empty( $query_class ) ) {
			throw new InvariantViolation(
				sprintf(
					// translators: %s is the name of the connection resolver class.
					esc_html__( 'The %s class does not rely on a query class. Please define a `query()` method to return the data directly.', 'wp-graphql' ),
					static::class
				)
			);
		}

		return new $query_class( $query_args );
	}

	/**
>>>>>>> cd00132e
	 * Return an array of ids from the query
	 *
	 * Each Query class in WP and potential datasource handles this differently, so each connection
	 * resolver should handle getting the items into a uniform array of items.
	 *
	 * @todo: This is not an abstract function to prevent backwards compatibility issues, so it
	 * instead throws an exception. Classes that extend AbstractConnectionResolver should
	 * override this method, instead of AbstractConnectionResolver::get_ids().
	 *
	 * @since 1.9.0
	 *
	 * @throws \GraphQL\Error\InvariantViolation If child class forgot to implement this.
	 *
	 * @return int[]|string[] the array of IDs.
	 */
	public function get_ids_from_query() {
		throw new InvariantViolation(
			sprintf(
				// translators: %s is the name of the connection resolver class.
				esc_html__( 'Class %s does not implement a valid method `get_ids_from_query()`.', 'wp-graphql' ),
				static::class
			)
		);
	}

	/**
	 * Determine whether or not the query should execute.
	 *
	 * Return true to exeucte, return false to prevent execution.
	 *
	 * Various criteria can be used to determine whether a Connection Query should be executed.
	 *
	 * For example, if a user is requesting revisions of a Post, and the user doesn't have permission to edit the post, they don't have permission to view the revisions, and therefore we can prevent the query to fetch revisions from executing in the first place.
	 *
	 * Runs only if `pre_should_execute()` returns true.
	 *
	 * @todo This is public for b/c but it should be protected.
	 *
	 * @return bool
	 */
	public function should_execute() {
		return true;
	}

	/**
	 * Returns the offset for a given cursor.
	 *
	 * Connections that use a string-based offset should override this method.
	 *
	 * @param ?string $cursor The cursor to convert to an offset.
	 *
	 * @return int|mixed
	 */
	public function get_offset_for_cursor( string $cursor = null ) { // phpcs:ignore PHPCompatibility.FunctionDeclarations.RemovedImplicitlyNullableParam.Deprecated -- This is a breaking change to fix.
		$offset = false;

		// We avoid using ArrayConnection::cursorToOffset() because it assumes an `int` offset.
		if ( ! empty( $cursor ) ) {
			$offset = substr( base64_decode( $cursor ), strlen( 'arrayconnection:' ) );
		}

		/**
		 * We assume a numeric $offset is an integer ID.
		 * If it isn't this method should be overridden by the child class.
		 */
		return is_numeric( $offset ) ? absint( $offset ) : $offset;
	}

	/**
	 * Validates Model.
	 *
	 * If model isn't a class with a `fields` member, this function with have be overridden in
	 * the Connection class.
	 *
	 * @param \WPGraphQL\Model\Model|mixed $model The model being validated.
	 *
	 * @return bool
	 */
	protected function is_valid_model( $model ) {
		return isset( $model->fields ) && ! empty( $model->fields );
	}

	/**
	 * Returns the source of the connection
	 *
	 * @return mixed
	 */
	public function get_source() {
		return $this->source;
	}

	/**
	 * Returns the AppContext of the connection.
	 */
	public function get_context(): AppContext {
		return $this->context;
	}

	/**
	 * Returns the ResolveInfo of the connection.
	 */
	public function get_info(): ResolveInfo {
		return $this->info;
	}

	/**
	 * Returns the loader name.
	 *
	 * If $loader_name is not initialized, this plugin will initialize it.
	 *
	 * @return string
	 *
	 * @throws \GraphQL\Error\InvariantViolation
	 */
	public function get_loader_name() {
		// Only initialize the loader_name property once.
		if ( ! isset( $this->loader_name ) ) {
			$name = $this->loader_name();

			// This is a b/c check because `loader_name()` is not abstract.
			if ( empty( $name ) ) {
				throw new InvariantViolation(
					sprintf(
						// translators: %s is the name of the connection resolver class.
						esc_html__( 'Class %s does not implement a valid method `loader_name()`.', 'wp-graphql' ),
						esc_html( static::class )
					)
				);
			}

			/**
			 * Filters the loader name.
			 * This is the name of the registered DataLoader that will be used to load the data for the connection.
			 *
			 * @param string $loader_name The name of the loader.
			 * @param self   $resolver    The AbstractConnectionResolver instance.
			 */
			$name = apply_filters( 'graphql_connection_loader_name', $name, $this );

			// Bail if the loader name is invalid.
			if ( empty( $name ) || ! is_string( $name ) ) {
				throw new InvariantViolation( esc_html__( 'The Connection Resolver needs to define a loader name', 'wp-graphql' ) );
			}

			$this->loader_name = $name;
		}

		return $this->loader_name;
	}

	/**
	 * Returns the $args passed to the connection, before any modifications.
	 *
	 * @return array<string,mixed>
	 */
	public function get_unfiltered_args(): array {
		return $this->unfiltered_args;
	}

	/**
	 * Returns the $args passed to the connection.
	 *
	 * @return array<string,mixed>
	 */
	public function get_args(): array {
		if ( ! isset( $this->args ) ) {
			$this->args = $this->prepare_args( $this->get_unfiltered_args() );
		}

		return $this->args;
	}

	/**
	 * Returns the amount of items to query from the database.
	 *
	 * The amount is calculated as the the max between what was requested and what is defined as the $max_query_amount to ensure that queries don't exceed unwanted limits when querying data.
	 *
	 * If the amount requested is greater than the max query amount, a debug message will be included in the GraphQL response.
	 *
	 * @return int
	 */
	public function get_query_amount() {
		if ( ! isset( $this->query_amount ) ) {
			/**
			 * Filter the maximum number of posts per page that should be queried. This prevents queries from being exceedingly resource intensive.
			 *
			 * The default is 100 - unless overloaded by ::max_query_amount() in the child class.
			 *
			 * @param int                                  $max_posts  the maximum number of posts per page.
			 * @param mixed                                $source     source passed down from the resolve tree
			 * @param array<string,mixed>                  $args       array of arguments input in the field as part of the GraphQL query
			 * @param \WPGraphQL\AppContext                $context    Object containing app context that gets passed down the resolve tree
			 * @param \GraphQL\Type\Definition\ResolveInfo $info       Info about fields passed down the resolve tree
			 *
			 * @since 0.0.6
			 */
			$max_query_amount = (int) apply_filters( 'graphql_connection_max_query_amount', $this->max_query_amount(), $this->source, $this->get_args(), $this->context, $this->info );

			// We don't want the requested amount to be lower than 0.
			$requested_query_amount = (int) max(
				0,
				/**
				 * This filter allows to modify the number of nodes the connection should return.
				 *
				 * @param int                        $amount   the requested amount
				 * @param self $resolver Instance of the connection resolver class
				 */
				apply_filters( 'graphql_connection_amount_requested', $this->get_amount_requested(), $this )
			);

			if ( $requested_query_amount > $max_query_amount ) {
				graphql_debug(
					sprintf( 'The number of items requested by the connection (%s) exceeds the max query amount. Only the first %s items will be returned.', $requested_query_amount, $max_query_amount ),
					[ 'connection' => static::class ]
				);
			}

			$this->query_amount = (int) min( $max_query_amount, $requested_query_amount );
		}

		return $this->query_amount;
	}

	/**
	 * Gets the query args used by the connection to fetch the data.
	 *
	 * @return array<string,mixed>
	 */
	public function get_query_args() {
		if ( ! isset( $this->query_args ) ) {
			// We pass $this->get_args() to ensure we're using the filtered args.
			$this->query_args = $this->prepare_query_args( $this->get_args() );
		}

		return $this->query_args;
	}

	/**
	 * Gets the query class to be instantiated by the `query()` method.
	 *
	 * If null, the `query()` method will be overloaded to return the data.
	 *
	 * @return ?class-string<TQueryClass>
	 */
	public function get_query_class(): ?string {
		if ( ! isset( $this->query_class ) ) {
			$default_query_class = $this->query_class();

			// Attempt to get the query class from the context.
			$context = $this->get_context();

			$query_class = ! empty( $context->queryClass ) ? $context->queryClass : $default_query_class;

			/**
			 * Filters the `$query_class` that will be used to execute the query.
			 *
			 * This is useful for replacing the default query (e.g `WP_Query` ) with a custom one (E.g. `WP_Term_Query` or WooCommerce's `WC_Query`).
			 *
			 * @param ?class-string<TQueryClass> $query_class The query class to be used with the executable query to get data. `null` if the AbstractConnectionResolver does not use a query class.
			 * @param self        $resolver    Instance of the AbstractConnectionResolver
			 */
			$this->query_class = apply_filters( 'graphql_connection_query_class', $query_class, $this );
		}

		return $this->query_class;
	}

	/**
	 * Returns whether the connection should execute.
	 *
	 * If conditions are met that should prevent the execution, we can bail from resolving early, before the query is executed.
	 */
	public function get_should_execute(): bool {
		// If `pre_should_execute()` or other logic has yet to run, we should run the full `should_execute()` logic.
		if ( ! isset( $this->should_execute ) ) {
			$this->should_execute = $this->should_execute();
		}

		return $this->should_execute;
	}

	/**
	 * Gets the results of the executed query.
	 *
	 * @return TQueryClass
	 */
	public function get_query() {
		if ( ! isset( $this->query ) ) {
			/**
			 * When this filter returns anything but null, it will be used as the resolved query, and the default query execution will be skipped.
			 *
			 * @param null $query               The query to return. Return null to use the default query execution.
			 * @param self $resolver The connection resolver instance.
			 */
			$query = apply_filters( 'graphql_connection_pre_get_query', null, $this );

			if ( null === $query ) {

				// Validates the query class before it is used in the query() method.
				$this->validate_query_class();

				$query = $this->query( $this->get_query_args() );
			}

			$this->query = $query;
		}

		return $this->query;
	}

	/**
	 * Returns an array of IDs for the connection.
	 *
	 * These IDs have been fetched from the query with all the query args applied,
	 * then sliced (overfetching by 1) by pagination args.
	 *
	 * @return int[]|string[]
	 */
	public function get_ids() {
		if ( ! isset( $this->ids ) ) {
			$this->ids = $this->prepare_ids();
		}

		return $this->ids;
	}

	/**
	 * Get the nodes from the query.
	 *
	 * @uses AbstractConnectionResolver::get_ids_for_nodes()
	 *
	 * @return array<int|string,mixed|\WPGraphQL\Model\Model|null>
	 */
	public function get_nodes() {
		if ( ! isset( $this->nodes ) ) {
			$this->nodes = $this->prepare_nodes();
		}

		return $this->nodes;
	}

	/**
	 * Get the edges from the nodes.
	 *
	 * @return array<string,mixed>[]
	 */
	public function get_edges() {
		if ( ! isset( $this->edges ) ) {
			$this->edges = $this->prepare_edges( $this->get_nodes() );
		}

		return $this->edges;
	}

	/**
	 * Returns pageInfo for the connection
	 *
	 * @return array<string,mixed>
	 */
	public function get_page_info() {
		if ( ! isset( $this->page_info ) ) {
			$page_info = $this->prepare_page_info();

			/**
			 * Filter the pageInfo that is returned to the connection.
			 *
			 * This filter allows for additional fields to be filtered into the pageInfo
			 * of a connection, such as "totalCount", etc, because the filter has enough
			 * context of the query, args, request, etc to be able to calcuate and return
			 * that information.
			 *
			 * example:
			 *
			 * You would want to register a "total" field to the PageInfo type, then filter
			 * the pageInfo to return the total for the query, something to this tune:
			 *
			 * add_filter( 'graphql_connection_page_info', function( $page_info, $connection ) {
			 *
			 *   $page_info['total'] = null;
			 *
			 *   if ( $connection->query instanceof WP_Query ) {
			 *      if ( isset( $connection->query->found_posts ) {
			 *          $page_info['total'] = (int) $connection->query->found_posts;
			 *      }
			 *   }
			 *
			 *   return $page_info;
			 *
			 * });
			 */
			$this->page_info = apply_filters( 'graphql_connection_page_info', $page_info, $this );
		}

		return $this->page_info;
	}

	/**
	 * ===============================
	 * Public setters
	 *
	 * These are used to directly modify the instance properties from outside the class.
	 * ===============================
	 */

	/**
	 * Given a key and value, this sets a query_arg which will modify the query_args used by ::get_query();
	 *
	 * @param string $key   The key of the query arg to set
	 * @param mixed  $value The value of the query arg to set
	 *
	 * @return static
	 */
	public function set_query_arg( $key, $value ) {
		$this->query_args[ $key ] = $value;

		return $this;
	}

	/**
	 * Overloads the query_class which will be used to instantiate the query.
	 *
	 * @param class-string<TQueryClass> $query_class The class to use for the query. If empty, this will reset to the default query class.
	 *
	 * @return static
	 */
	public function set_query_class( string $query_class ) {
		$this->query_class = $query_class ?: $this->query_class();

		return $this;
	}

	/**
	 * Whether the connection should resolve as a one-to-one connection.
	 *
	 * @return static
	 */
	public function one_to_one() {
		$this->one_to_one = true;

		return $this;
	}

	/**
	 * Gets whether or not the query should execute, BEFORE any data is fetched or altered, filtered by 'graphql_connection_pre_should_execute'.
	 *
	 * @param mixed                                $source  The source that's passed down the GraphQL queries.
	 * @param array<string,mixed>                  $args    The inputArgs on the field.
	 * @param \WPGraphQL\AppContext                $context The AppContext passed down the GraphQL tree.
	 * @param \GraphQL\Type\Definition\ResolveInfo $info    The ResolveInfo passed down the GraphQL tree.
	 */
	protected function get_pre_should_execute( $source, array $args, AppContext $context, ResolveInfo $info ): bool {
		$should_execute = $this->pre_should_execute( $source, $args, $context, $info );

		/**
		 * Filters whether or not the query should execute, BEFORE any data is fetched or altered.
		 *
		 * This is evaluated based solely on the values passed to the constructor, before any data is fetched or altered, and is useful for shortcircuiting the Connection Resolver before any heavy logic is executed.
		 *
		 * For more in-depth checks, use the `graphql_connection_should_execute` filter instead.
		 *
		 * @param bool                                 $should_execute Whether or not the query should execute.
		 * @param mixed                                $source         The source that's passed down the GraphQL queries.
		 * @param array                                $args           The inputArgs on the field.
		 * @param \WPGraphQL\AppContext                $context        The AppContext passed down the GraphQL tree.
		 * @param \GraphQL\Type\Definition\ResolveInfo $info           The ResolveInfo passed down the GraphQL tree.
		 */
		return apply_filters( 'graphql_connection_pre_should_execute', $should_execute, $source, $args, $context, $info );
	}

	/**
	 * Returns the loader.
	 *
	 * If $loader is not initialized, this method will initialize it.
	 *
	 * @return \WPGraphQL\Data\Loader\AbstractDataLoader
	 */
	protected function get_loader() {
		// If the loader isn't set, set it.
		if ( ! isset( $this->loader ) ) {
			$name = $this->get_loader_name();

			$this->loader = $this->context->get_loader( $name );
		}

		return $this->loader;
	}

	/**
	 * Returns the amount of items requested from the connection.
	 *
	 * @return int
	 *
	 * @throws \GraphQL\Error\UserError If the `first` or `last` args are used together.
	 */
	public function get_amount_requested() {
		/**
		 * Filters the default query amount for a connection, if no `first` or `last` GraphQL argument is supplied.
		 *
		 * @param int  $amount_requested The default query amount for a connection.
		 * @param self $resolver         Instance of the Connection Resolver.
		 */
		$amount_requested = apply_filters( 'graphql_connection_default_query_amount', 10, $this );

		/**
		 * If both first & last are used in the input args, throw an exception.
		 */
		if ( ! empty( $this->args['first'] ) && ! empty( $this->args['last'] ) ) {
			throw new UserError( esc_html__( 'The `first` and `last` connection args cannot be used together. For forward pagination, use `first` & `after`. For backward pagination, use `last` & `before`.', 'wp-graphql' ) );
		}

		/**
		 * Get the key to use for the query amount.
		 * We avoid a ternary here for unit testing.
		 */
		$args_key = ! empty( $this->args['first'] ) && is_int( $this->args['first'] ) ? 'first' : null;
		if ( null === $args_key ) {
			$args_key = ! empty( $this->args['last'] ) && is_int( $this->args['last'] ) ? 'last' : null;
		}

		/**
		 * If the key is set, and is a positive integer, use it for the $amount_requested
		 * but if it's set to anything that isn't a positive integer, throw an exception
		 */
		if ( null !== $args_key && isset( $this->args[ $args_key ] ) ) {
			if ( 0 > $this->args[ $args_key ] ) {
				throw new UserError(
					sprintf(
						// translators: %s: The name of the arg that was invalid
						esc_html__( '%s must be a positive integer.', 'wp-graphql' ),
						esc_html( $args_key )
					)
				);
			}

			$amount_requested = $this->args[ $args_key ];
		}

		return (int) $amount_requested;
	}

	/**
	 * =====================
	 * Resolver lifecycle methods
	 *
	 * These methods are used internally by the class to resolve the connection. They rarely should be overloaded by the child class, but if you do, make sure to preserve any WordPress hooks included in the parent method.
	 * =====================
	 */

	/**
	 * Get the connection to return to the Connection Resolver
	 *
	 * @return \GraphQL\Deferred
	 */
	public function get_connection() {
		$this->execute_and_get_ids();

		/**
		 * Return a Deferred function to load all buffered nodes before
		 * returning the connection.
		 */
		return new Deferred(
			function () {
				if ( ! empty( $this->ids ) ) {
					// Load the ids.
					$this->get_loader()->load_many( $this->ids );
				}

				/**
				 * Set the items. These are the "nodes" that make up the connection.
				 *
				 * Filters the nodes in the connection
				 *
				 * @todo We reinstantate this here for b/c. Once that is not a concern, we should relocate this filter to ::get_nodes().
				 *
				 * @param \WPGraphQL\Model\Model[]|mixed[]|null $nodes   The nodes in the connection
				 * @param self                                 $resolver Instance of the Connection Resolver
				 */
				$this->nodes = apply_filters( 'graphql_connection_nodes', $this->get_nodes(), $this );

				/**
				 * Filters the edges in the connection.
				 *
				 * @todo We reinstantate this here for b/c. Once that is not a concern, we should relocate this filter to ::get_edges().
				 *
				 * @param array<string,mixed> $edges    The edges in the connection
				 * @param self                $resolver Instance of the Connection Resolver
				 */
				$this->edges = apply_filters( 'graphql_connection_edges', $this->get_edges(), $this );

				// @todo: we should also shortcircuit fetching/populating the actual nodes/edges if we only need one result.
				if ( true === $this->one_to_one ) {
					// For one to one connections, return the first edge.
					$first_edge_key = array_key_first( $this->edges );
					$connection     = isset( $first_edge_key ) && ! empty( $this->edges[ $first_edge_key ] ) ? $this->edges[ $first_edge_key ] : null;
				} else {
					// For plural connections (default) return edges/nodes/pageInfo
					$connection = [
						'nodes'    => $this->nodes,
						'edges'    => $this->edges,
						'pageInfo' => $this->get_page_info(),
					];
				}

				/**
				 * Filter the connection. In some cases, connections will want to provide
				 * additional information other than edges, nodes, and pageInfo
				 *
				 * This filter allows additional fields to be returned to the connection resolver
				 *
				 * @param ?array<string,mixed> $connection The connection data being returned. A single edge or null if the connection is one-to-one.
				 * @param self                 $resolver   The instance of the connection resolver
				 */
				return apply_filters( 'graphql_connection', $connection, $this );
			}
		);
	}

	/**
	 * Execute the resolver query and get the data for the connection
	 *
	 * @return int[]|string[]
	 */
	public function execute_and_get_ids() {
		/**
		 * If should_execute is explicitly set to false already, we can prevent execution quickly.
		 * If it's not, we need to call the should_execute() method to execute any situational logic to determine if the connection query should execute.
		 */
		$should_execute = false === $this->should_execute ? false : $this->should_execute();

		/**
		 * Check if the connection should execute. If conditions are met that should prevent
		 * the execution, we can bail from resolving early, before the query is executed.
		 *
		 * Filter whether the connection should execute.
		 *
		 * @param bool                       $should_execute      Whether the connection should execute
		 * @param \WPGraphQL\Data\Connection\AbstractConnectionResolver $connection_resolver Instance of the Connection Resolver
		 */
		$this->should_execute = apply_filters( 'graphql_connection_should_execute', $should_execute, $this );
		if ( false === $this->should_execute ) {
			return [];
		}

		/**
		 * Set the query for the resolver, for use as reference in filters, etc
		 *
		 * Filter the query. For core data, the query is typically an instance of:
		 *
		 *   WP_Query
		 *   WP_Comment_Query
		 *   WP_User_Query
		 *   WP_Term_Query
		 *   ...
		 *
		 * But in some cases, the actual mechanism for querying data should be overridden. For
		 * example, perhaps you're using ElasticSearch or Solr (hypothetical) and want to offload
		 * the query to that instead of a native WP_Query class. You could override this with a
		 * query to that datasource instead.
		 *
		 *  @todo We reinstantate this here for b/c. Once that is not a concern, we should relocate this filter to ::get_query_args().
		 *
		 * @param mixed                      $query               Instance of the Query for the resolver
		 * @param \WPGraphQL\Data\Connection\AbstractConnectionResolver $connection_resolver Instance of the Connection Resolver
		 */
		$this->query = apply_filters( 'graphql_connection_query', $this->get_query(), $this );

		/**
		 * Filter the connection IDs
		 *
		 * @todo We filter the IDs here for b/c. Once that is not a concern, we should relocate this filter to ::get_ids().
		 *
		 * @param int[]|string[]                                        $ids                 Array of IDs this connection will be resolving
		 * @param \WPGraphQL\Data\Connection\AbstractConnectionResolver $connection_resolver Instance of the Connection Resolver
		 */
		$this->ids = apply_filters( 'graphql_connection_ids', $this->get_ids(), $this );

		if ( empty( $this->ids ) ) {
			return [];
		}

		/**
		 * Buffer the IDs for deferred resolution
		 */
		$this->get_loader()->buffer( $this->ids );

		return $this->ids;
	}

	/**
	 * Validates the $query_class set on the resolver.
	 *
	 * This runs before the query is executed to ensure that the query class is valid.
	 *
	 * @throws \GraphQL\Error\InvariantViolation If the query class is invalid.
	 */
	protected function validate_query_class(): void {
		$default_query_class = $this->query_class();
		$query_class         = $this->get_query_class();

		// If the default query class is null, then the resolver should not use a query class.
		if ( null === $default_query_class ) {
			// If the query class is null, then we're good.
			if ( null === $query_class ) {
				return;
			}

			throw new InvariantViolation(
				sprintf(
					// translators: %1$s: The name of the class that should not use a query class. %2$s: The name of the query class that is set by the resolver.
					esc_html__( 'Class %1$s should not use a query class, but is attempting to use the %2$s query class.', 'wp-graphql' ),
					static::class,
					esc_html( $query_class )
				)
			);
		}

		// If there's no query class set, throw an error.
		if ( null === $query_class ) {
			throw new InvariantViolation(
				sprintf(
					// translators: %s: The connection resolver class name.
					esc_html__( '%s requires a query class, but no query class is set.', 'wp-graphql' ),
					static::class
				)
			);
		}

		// If the class is invalid, throw an error.
		if ( ! class_exists( $query_class ) ) {
			throw new InvariantViolation(
				sprintf(
					// translators: %s: The name of the query class that is set by the resolver.
					esc_html__( 'The query class %s does not exist.', 'wp-graphql' ),
					esc_html( $query_class )
				)
			);
		}

		// If the class is not compatible with our AbstractConnectionResolver::query() method, throw an error.
		if ( ! $this->is_valid_query_class( $query_class ) ) {
			throw new InvariantViolation(
				sprintf(
					// translators: %1$s: The name of the query class that is set by the resolver. %2$s: The name of the resolver class.
					esc_html__( 'The query class %1$s is not compatible with %2$s.', 'wp-graphql' ),
					esc_html( $this->query_class ?? 'unknown-class' ),
					static::class
				)
			);
		}
	}

	/**
	 * Returns an array slice of IDs, per the Relay Cursor Connection spec.
	 *
	 * The resulting array should be overfetched by 1.
	 *
	 * @see https://relay.dev/graphql/connections.htm#sec-Pagination-algorithm
	 *
	 * @param int[]|string[] $ids The array of IDs from the query to slice, ordered as expected by the GraphQL query.
	 *
	 * @since 1.9.0
	 *
	 * @return int[]|string[]
	 */
	public function apply_cursors_to_ids( array $ids ) {
		if ( empty( $ids ) ) {
			return [];
		}

		// First we slice the array from the front.
		if ( ! empty( $this->args['after'] ) ) {
			$offset = $this->get_offset_for_cursor( $this->args['after'] );
			$index  = $this->get_array_index_for_offset( $offset, $ids );

			if ( false !== $index ) {
				// We want to start with the first id after the index.
				$ids = array_slice( $ids, $index + 1, null, true );
			}
		}

		// Then we slice the array from the back.
		if ( ! empty( $this->args['before'] ) ) {
			$offset = $this->get_offset_for_cursor( $this->args['before'] );
			$index  = $this->get_array_index_for_offset( $offset, $ids );

			if ( false !== $index ) {
				// Because array indexes start at 0, we can overfetch without adding 1 to $index.
				$ids = array_slice( $ids, 0, $index, true );
			}
		}

		return $ids;
	}

	/**
	 * Gets the array index for the given offset.
	 *
	 * @param int|string|false $offset The cursor pagination offset.
	 * @param int[]|string[]   $ids    The array of ids from the query.
	 *
	 * @return int|false $index The array index of the offset.
	 */
	public function get_array_index_for_offset( $offset, $ids ) {
		if ( false === $offset ) {
			return false;
		}

		// We use array_values() to ensure we're getting a positional index, and not a key.
		return array_search( $offset, array_values( $ids ), true );
	}

	/**
	 * Prepares the nodes for the connection.
	 *
	 * @used-by self::get_nodes()
	 *
	 * @return array<int|string,mixed|\WPGraphQL\Model\Model|null>
	 */
	protected function prepare_nodes(): array {
		$nodes = [];

		// These are already sliced and ordered, we're just populating node data.
		$ids = $this->get_ids_for_nodes();

		foreach ( $ids as $id ) {
			$model = $this->get_node_by_id( $id );
			if ( true === $this->get_is_valid_model( $model ) ) {
				$nodes[ $id ] = $model;
			}
		}

		return $nodes;
	}

	/**
	 * Prepares the IDs for the connection.
	 *
	 * @used-by self::get_ids()
	 *
	 * @return int[]|string[]
	 */
	protected function prepare_ids(): array {
		$ids = $this->get_ids_from_query();

		return $this->apply_cursors_to_ids( $ids );
	}

	/**
	 * Gets the IDs for the currently-paginated slice of nodes.
	 *
	 * We slice the array to match the amount of items that was asked for, as we over-fetched by 1 item to calculate pageInfo.
	 *
	 * @used-by AbstractConnectionResolver::get_nodes()
	 *
	 * @return int[]|string[]
	 */
	public function get_ids_for_nodes() {
		if ( empty( $this->ids ) ) {
			return [];
		}

		// If we're going backwards then our overfetched ID is at the front.
		if ( ! empty( $this->args['last'] ) && count( $this->ids ) > absint( $this->args['last'] ) ) {
			return array_slice( $this->ids, count( $this->ids ) - absint( $this->args['last'] ), $this->get_query_amount(), true );
		}

		// If we're going forwards, our overfetched ID is at the back.
		return array_slice( $this->ids, 0, $this->get_query_amount(), true );
	}

	/**
	 * Given an ID, return the model for the entity or null
	 *
	 * @param int|string|mixed $id The ID to identify the object by. Could be a database ID or an in-memory ID (like post_type name)
	 *
	 * @return mixed|\WPGraphQL\Model\Model|null
	 */
	public function get_node_by_id( $id ) {
		return $this->get_loader()->load( $id );
	}

	/**
	 * Gets whether or not the model is valid.
	 *
	 * @param mixed $model The model being validated.
	 */
	protected function get_is_valid_model( $model ): bool {
		$is_valid = $this->is_valid_model( $model );

		/**
		 * Filters whether or not the model is valid.
		 *
		 * This is useful when the dataloader is overridden and uses a different model than expected by default.
		 *
		 * @param bool  $is_valid Whether or not the model is valid.
		 * @param mixed $model    The model being validated
		 * @param self  $resolver The connection resolver instance
		 */
		return apply_filters( 'graphql_connection_is_valid_model', $is_valid, $model, $this );
	}

	/**
	 * Prepares the edges for the connection.
	 *
	 * @used-by self::get_edges()
	 *
	 * @param array<int|string,mixed|\WPGraphQL\Model\Model|null> $nodes The nodes for the connection.
	 *
	 * @return array<string,mixed>[]
	 */
	protected function prepare_edges( array $nodes ): array {
		// Bail early if there are no nodes.
		if ( empty( $nodes ) ) {
			return [];
		}

		// The nodes are already ordered, sliced, and populated. What's left is to populate the edge data for each one.
		$edges = [];
		foreach ( $nodes as $id => $node ) {
			$edge = $this->prepare_edge( $id, $node );

			/**
			 * Filter the edge within the connection.
			 *
			 * @param array<string,mixed> $edge     The edge within the connection
			 * @param self                $resolver Instance of the connection resolver class
			 */
			$edge = apply_filters(
				'graphql_connection_edge',
				$edge,
				$this
			);

			$edges[] = $edge;
		}

		return $edges;
	}

	/**
	 * Prepares a single edge for the connection.
	 *
	 * @used-by self::prepare_edges()
	 *
	 * @param int|string                        $id   The ID of the node.
	 * @param mixed|\WPGraphQL\Model\Model|null $node The node for the edge.
	 *
	 * @return array<string,mixed>
	 */
	protected function prepare_edge( $id, $node ): array {
		return [
			'cursor'     => $this->get_cursor_for_node( $id ),
			'node'       => $node,
			'source'     => $this->get_source(),
			'connection' => $this,
		];
	}

	/**
	 * Given an ID, a cursor is returned.
	 *
	 * @param int|string $id The ID to get the cursor for.
	 *
	 * @return string
	 */
	protected function get_cursor_for_node( $id ) {
		return base64_encode( 'arrayconnection:' . (string) $id );
	}

	/**
	 * Prepares the page info for the connection.
	 *
	 * @used-by self::get_page_info()
	 *
	 * @return array<string,mixed>
	 */
	protected function prepare_page_info(): array {
		return [
			'startCursor'     => $this->get_start_cursor(),
			'endCursor'       => $this->get_end_cursor(),
			'hasNextPage'     => $this->has_next_page(),
			'hasPreviousPage' => $this->has_previous_page(),
		];
	}

	/**
	 * Determine the start cursor from the connection
	 *
	 * @return mixed|string|null
	 */
	public function get_start_cursor() {
		$first_edge = $this->edges && ! empty( $this->edges ) ? $this->edges[0] : null;

		return isset( $first_edge['cursor'] ) ? $first_edge['cursor'] : null;
	}

	/**
	 * Determine the end cursor from the connection
	 *
	 * @return mixed|string|null
	 */
	public function get_end_cursor() {
		$last_edge = ! empty( $this->edges ) ? $this->edges[ count( $this->edges ) - 1 ] : null;

		return isset( $last_edge['cursor'] ) ? $last_edge['cursor'] : null;
	}

	/**
	 * Gets the offset for the `after` cursor.
	 *
	 * @return int|string|null
	 */
	public function get_after_offset() {
		if ( ! empty( $this->args['after'] ) ) {
			return $this->get_offset_for_cursor( $this->args['after'] );
		}

		return null;
	}

	/**
	 * Gets the offset for the `before` cursor.
	 *
	 * @return int|string|null
	 */
	public function get_before_offset() {
		if ( ! empty( $this->args['before'] ) ) {
			return $this->get_offset_for_cursor( $this->args['before'] );
		}

		return null;
	}

	/**
	 * Whether there is a next page in the connection.
	 *
	 * If there are more "items" than were asked for in the "first" argument or if there are more "items" after the "before" argument, has_next_page() will be set to true.
	 *
	 * @return bool
	 */
	public function has_next_page() {
		if ( ! empty( $this->args['first'] ) ) {
			return ! empty( $this->ids ) && count( $this->ids ) > $this->get_query_amount();
		}

		$before_offset = $this->get_before_offset();

		if ( $before_offset ) {
			return $this->is_valid_offset( $before_offset );
		}

		return false;
	}

	/**
	 * Whether there is a previous page in the connection.
	 *
	 * If there are more "items" than were asked for in the "last" argument or if there are more "items" before the "after" argument, has_previous_page() will be set to true.
	 *
	 * @return bool
	 */
	public function has_previous_page() {
		if ( ! empty( $this->args['last'] ) ) {
			return ! empty( $this->ids ) && count( $this->ids ) > $this->get_query_amount();
		}

		$after_offset = $this->get_after_offset();
		if ( $after_offset ) {
			return $this->is_valid_offset( $after_offset );
		}

		return false;
	}

	/**
	 * DEPRECATED METHODS
	 *
	 * These methods are deprecated and will be removed in a future release.
	 */

	/**
	 * Returns the $args passed to the connection
	 *
	 * @deprecated Deprecated since v1.11.0 in favor of $this->get_args();
	 *
	 * @return array<string,mixed>
	 *
	 * @codeCoverageIgnore
	 */
	public function getArgs(): array {
		_deprecated_function( __METHOD__, '1.11.0', static::class . '::get_args()' );
		return $this->get_args();
	}

	/**
	 * @param string $key   The key of the query arg to set
	 * @param mixed  $value The value of the query arg to set
	 *
	 * @return static
	 *
	 * @deprecated 0.3.0
	 *
	 * @codeCoverageIgnore
	 */
	public function setQueryArg( $key, $value ) {
		_deprecated_function( __METHOD__, '0.3.0', static::class . '::set_query_arg()' );

		return $this->set_query_arg( $key, $value );
	}

	/**
	 * Get_offset
	 *
	 * This returns the offset to be used in the $query_args based on the $args passed to the
	 * GraphQL query.
	 *
	 * @deprecated 1.9.0
	 *
	 * @codeCoverageIgnore
	 *
	 * @return int|mixed
	 */
	public function get_offset() {
		_deprecated_function( __METHOD__, '1.9.0', static::class . '::get_offset_for_cursor()' );

		// Using shorthand since this is for deprecated code.
		$cursor = $this->args['after'] ?? null;
		$cursor = $cursor ?: ( $this->args['before'] ?? null );

		return $this->get_offset_for_cursor( $cursor );
	}

	/**
	 * Returns the source of the connection.
	 *
	 * @deprecated 1.24.0 in favor of $this->get_source().
	 *
	 * @return mixed
	 */
	public function getSource() {
		_deprecated_function( __METHOD__, '1.24.0', static::class . '::get_source()' );

		return $this->get_source();
	}

	/**
	 * Returns the AppContext of the connection.
	 *
	 * @deprecated 1.24.0 in favor of $this->get_context().
	 */
	public function getContext(): AppContext {
		_deprecated_function( __METHOD__, '1.24.0', static::class . '::get_context()' );

		return $this->get_context();
	}

	/**
	 * Returns the ResolveInfo of the connection.
	 *
	 * @deprecated 1.24.0 in favor of $this->get_info().
	 */
	public function getInfo(): ResolveInfo {
		_deprecated_function( __METHOD__, '1.24.0', static::class . '::get_info()' );

		return $this->get_info();
	}

	/**
	 * Returns whether the connection should execute.
	 *
	 * @deprecated 1.24.0 in favor of $this->get_should_execute().
	 */
	public function getShouldExecute(): bool {
		_deprecated_function( __METHOD__, '1.24.0', static::class . '::should_execute()' );

		return $this->get_should_execute();
	}

	/**
	 * Returns the loader.
	 *
	 * @deprecated 1.24.0 in favor of $this->get_loader().
	 *
	 * @return \WPGraphQL\Data\Loader\AbstractDataLoader
	 */
	protected function getLoader() {
		_deprecated_function( __METHOD__, '1.24.0', static::class . '::get_loader()' );

		return $this->get_loader();
	}
}<|MERGE_RESOLUTION|>--- conflicted
+++ resolved
@@ -285,17 +285,6 @@
 	abstract public function is_valid_offset( $offset );
 
 	/**
-	 * Determine whether or not the the offset is valid, i.e the item corresponding to the offset exists.
-	 *
-	 * Offset is equivalent to WordPress ID (e.g post_id, term_id). So this is equivalent to checking if the WordPress object exists for the given ID.
-	 *
-	 * @param mixed $offset The offset to validate. Typically a WordPress Database ID
-	 *
-	 * @return bool
-	 */
-	abstract public function is_valid_offset( $offset );
-
-	/**
 	 * Used to determine whether the connection query should be executed. This is useful for short-circuiting the connection resolver before executing the query.
 	 *
 	 * When `pre_should_excecute()` returns false, that's a sign the Resolver shouldn't execute the query. Otherwise, the more expensive logic logic in `should_execute()` will run later in the lifecycle.
@@ -343,8 +332,6 @@
 	}
 
 	/**
-<<<<<<< HEAD
-=======
 	 * The default query class to use for the connection.
 	 *
 	 * Should return null if the resolver does not use a query class to fetch the data.
@@ -397,7 +384,6 @@
 	}
 
 	/**
->>>>>>> cd00132e
 	 * Return an array of ids from the query
 	 *
 	 * Each Query class in WP and potential datasource handles this differently, so each connection
