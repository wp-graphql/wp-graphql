--- conflicted
+++ resolved
@@ -356,39 +356,8 @@
 	 *
 	 * @return bool
 	 */
-<<<<<<< HEAD
-	public function get_query_amount() {
-
-		/**
-		 * Filter the maximum number of posts per page that should be queried. The default is 100 to prevent queries from
-		 * being exceedingly resource intensive, however individual systems can override this for their specific needs.
-		 *
-		 * This filter is intentionally applied AFTER the query_args filter, as
-		 *
-		 * @param int                                  $max_posts  the maximum number of posts per page.
-		 * @param mixed                                $source     source passed down from the resolve tree
-		 * @param array<string,mixed>                  $args       array of arguments input in the field as part of the GraphQL query
-		 * @param \WPGraphQL\AppContext                $context    Object containing app context that gets passed down the resolve tree
-		 * @param \GraphQL\Type\Definition\ResolveInfo $info       Info about fields passed down the resolve tree
-		 *
-		 * @since 0.0.6
-		 */
-		$max_query_amount = apply_filters( 'graphql_connection_max_query_amount', 100, $this->source, $this->args, $this->context, $this->info );
-
-		$requested_amount = $this->get_amount_requested();
-
-		if ( $requested_amount > $max_query_amount ) {
-			graphql_debug(
-				sprintf( 'The number of items requested by the connection (%s) exceeds the max query amount. Only the first %s items will be returned.', $requested_amount, $max_query_amount ),
-				[ 'connection' => static::class ]
-			);
-		}
-
-		return min( $max_query_amount, $requested_amount );
-=======
 	protected function is_valid_model( $model ) {
 		return isset( $model->fields ) && ! empty( $model->fields );
->>>>>>> 2d5c97ef
 	}
 
 	/**
@@ -526,6 +495,7 @@
 
 		return $this->query_amount;
 	}
+
 
 	/**
 	 * Returns an array of IDs for the connection.
