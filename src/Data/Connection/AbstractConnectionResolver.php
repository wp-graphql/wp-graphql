<?php

namespace WPGraphQL\Data\Connection;

use Exception;
use GraphQL\Deferred;
use GraphQL\Error\UserError;
use GraphQL\Type\Definition\ResolveInfo;
use WPGraphQL\AppContext;
use WPGraphQL\Model\Post;

/**
 * Class AbstractConnectionResolver
 *
 * Individual Connection Resolvers should extend this to make returning data in proper shape for Relay-compliant connections easier, ensure data is passed through consistent filters, etc.
 *
 * @package WPGraphQL\Data\Connection
 */
abstract class AbstractConnectionResolver {
	/**
	 * The source from the field calling the connection.
	 *
	 * @var \WPGraphQL\Model\Model|mixed[]|mixed
	 */
	protected $source;

	/**
	 * The args input before it is filtered and prepared by the constructor.
	 *
	 * @var array<string,mixed>
	 */
	protected $unfiltered_args;

	/**
	 * The args input on the field calling the connection.
	 *
	 * Filterable by `graphql_connection_args`.
	 *
	 * @var array<string,mixed>
	 */
	protected $args;

	/**
	 * The AppContext for the GraphQL Request
	 *
	 * @var \WPGraphQL\AppContext
	 */
	protected $context;

	/**
	 * The ResolveInfo for the GraphQL Request
	 *
	 * @var \GraphQL\Type\Definition\ResolveInfo
	 */
	protected $info;

	/**
	 * The query args used to query for data to resolve the connection.
	 *
	 * @var array<string,mixed>
	 */
	protected $query_args;

	/**
	 * Whether the connection resolver should execute.
	 *
	 * @var bool
	 */
	protected $should_execute = true;

	/**
	 * The loader name.
	 *
	 * Defaults to `loader_name()` and filterable by `graphql_connection_loader_name`.
	 *
	 * @var ?string
	 */
	protected $loader_name;

	/**
	 * The loader the resolver is configured to use.
	 *
	 * @var ?\WPGraphQL\Data\Loader\AbstractDataLoader
	 */
	protected $loader;

	/**
	 * Whether the connection is a one to one connection. Default false.
	 *
	 * @var bool
	 */
	public $one_to_one = false;

	/**
	 * The Query class/array/object used to fetch the data.
	 *
	 * Examples:
	 *   return new WP_Query( $this->query_args );
	 *   return new WP_Comment_Query( $this->query_args );
	 *   return new WP_Term_Query( $this->query_args );
	 *
	 * Whatever it is will be passed through filters so that fields throughout
	 * have context from what was queried and can make adjustments as needed, such
	 * as exposing `totalCount` in pageInfo, etc.
	 *
	 * @var mixed[]|object|mixed
	 */
	protected $query;

	/**
	 * @var mixed[]
	 */
	protected $items;

	/**
	 * The IDs returned from the query.
	 *
	 * @var int[]|string[]
	 */
	protected $ids;

	/**
	 * The nodes (usually GraphQL models) returned from the query.
	 *
	 * @var \WPGraphQL\Model\Model[]|mixed[]
	 */
	protected $nodes;

	/**
	 * The edges for the connection.
	 *
	 * @var array<string,mixed>[]
	 */
	protected $edges;

	/**
	 * The page info for the connection.
	 *
	 * Filterable by `graphql_connection_page_info`.
	 *
	 * @var ?array<string,mixed>
	 */
	protected $page_info;

	/**
	 * The query amount to return for the connection.
	 *
	 * @var ?int
	 */
	protected $query_amount;

	/**
	 * ConnectionResolver constructor.
	 *
	 * @param mixed                                $source  Source passed down from the resolve tree
	 * @param array<string,mixed>                  $args    Array of arguments input in the field as part of the GraphQL query.
	 * @param \WPGraphQL\AppContext                $context The app context that gets passed down the resolve tree.
	 * @param \GraphQL\Type\Definition\ResolveInfo $info    Info about fields passed down the resolve tree.
	 *
	 * @throws \Exception
	 */
	public function __construct( $source, array $args, AppContext $context, ResolveInfo $info ) {
		// Set the source (the root object), context, resolveInfo, and unfiltered args for the resolver.
		$this->source          = $source;
		$this->unfiltered_args = $args;
		$this->context         = $context;
		$this->info            = $info;

		/**
		 * @todo This exists for b/c, where extenders may be directly accessing `$this->args` in ::get_loader() or even `::get_args()`.
		 * We can remove this once the rest of lifecyle has been updated.
		 */
		$this->args = $args; 

		// Bail if the Post->ID is empty, as that indicates a private post.
		if ( $source instanceof Post && empty( $source->ID ) ) {
			$this->should_execute = false;
		}

		// Get the loader for the Connection.
		$this->loader = $this->get_loader();

		/**
		 *
		 * Filters the GraphQL args before they are used in get_query_args().
		 *
		 * @param array<string,mixed>                                   $args                The GraphQL args passed to the resolver.
		 * @param \WPGraphQL\Data\Connection\AbstractConnectionResolver $connection_resolver Instance of the ConnectionResolver.
		 * @param array<string,mixed>                                   $unfiltered_args     Array of arguments input in the field as part of the GraphQL query.
		 *
		 * @since 1.11.0
		 */
		$this->args = apply_filters( 'graphql_connection_args', $this->get_args(), $this, $this->get_unfiltered_args() );

		// Get the query amount for the connection.
		$this->query_amount = $this->get_query_amount();

		/**
		 * Get the Query Args. This accepts the input args and maps it to how it should be
		 * used in the WP_Query
		 *
		 * Filters the args
		 *
		 * @param array<string,mixed>                                   $query_args          The query args to be used with the executable query to get data.
		 * @param \WPGraphQL\Data\Connection\AbstractConnectionResolver $connection_resolver Instance of the ConnectionResolver
		 * @param array<string,mixed>                                   $unfiltered_args Array of arguments input in the field as part of the GraphQL query.
		 */
		$this->query_args = apply_filters( 'graphql_connection_query_args', $this->get_query_args(), $this, $args );
	}

	/**
	 * The name of the loader to use for this connection.
	 *
	 * Filterable by `graphql_connection_loader_name`.
	 *
	 * @todo This is protected for backwards compatibility, but should be abstract and implemented by the child classes.
	 */
	protected function loader_name(): string {
		return '';
	}

	/**
	 * Returns the $args passed to the connection.
	 *
	 * Useful for modifying the $args before they are passed to $this->get_query_args().
	 *
	 * @return array<string,mixed>
	 */
	public function get_args(): array {
		return $this->args;
	}

	/**
	 * Get_query_args
	 *
	 * This method is used to accept the GraphQL Args input to the connection and return args
	 * that can be used in the Query to the datasource.
	 *
	 * For example, if the ConnectionResolver uses WP_Query to fetch the data, this
	 * should return $args for use in `new WP_Query`
	 *
	 * @return array<string,mixed>
	 */
	abstract public function get_query_args();

	/**
	 * Get_query
	 *
	 * The Query used to get items from the database (or even external datasource) are all
	 * different.
	 *
	 * Each connection resolver should be responsible for defining the Query object that
	 * is used to fetch items.
	 *
	 * @return mixed
	 */
	abstract public function get_query();

	/**
	 * Should_execute
	 *
	 * Determine whether or not the query should execute.
	 *
	 * Return true to execute, return false to prevent execution.
	 *
	 * Various criteria can be used to determine whether a Connection Query should
	 * be executed.
	 *
	 * For example, if a user is requesting revisions of a Post, and the user doesn't have
	 * permission to edit the post, they don't have permission to view the revisions, and therefore
	 * we can prevent the query to fetch revisions from executing in the first place.
	 *
	 * @return bool
	 */
	abstract public function should_execute();
	
	/**
	 * The maximum number of items that should be returned by the query.
	 *
	 * This is filtered by `graphql_connection_max_query_amount` in ::get_query_amount().
	 */
	protected function max_query_amount(): int {
		return 100;
	}

	/**
	 * Is_valid_offset
	 *
	 * Determine whether or not the the offset is valid, i.e the item corresponding to the offset
	 * exists. Offset is equivalent to WordPress ID (e.g post_id, term_id). So this function is
	 * equivalent to checking if the WordPress object exists for the given ID.
	 *
	 * @param mixed $offset The offset to validate. Typically a WordPress Database ID
	 *
	 * @return bool
	 */
	abstract public function is_valid_offset( $offset );

	/**
	 * Return an array of ids from the query
	 *
	 * Each Query class in WP and potential datasource handles this differently, so each connection
	 * resolver should handle getting the items into a uniform array of items.
	 *
	 * Note: This is not an abstract function to prevent backwards compatibility issues, so it
	 * instead throws an exception. Classes that extend AbstractConnectionResolver should
	 * override this method, instead of AbstractConnectionResolver::get_ids().
	 *
	 * @since 1.9.0
	 *
	 * @throws \Exception If child class forgot to implement this.
	 *
	 * @return int[]|string[] the array of IDs.
	 */
	public function get_ids_from_query() {
		throw new Exception(
			sprintf(
				// translators: %s is the name of the connection resolver class.
				esc_html__( 'Class %s does not implement a valid method `get_ids_from_query()`.', 'wp-graphql' ),
				static::class
			)
		);
	}

	/**
	 * Returns the offset for a given cursor.
	 *
	 * Connections that use a string-based offset should override this method.
	 *
	 * @param ?string $cursor The cursor to convert to an offset.
	 *
	 * @return int|mixed
	 */
	public function get_offset_for_cursor( string $cursor = null ) { // phpcs:ignore PHPCompatibility.FunctionDeclarations.RemovedImplicitlyNullableParam.Deprecated -- This is a breaking change to fix.
		$offset = false;

		// We avoid using ArrayConnection::cursorToOffset() because it assumes an `int` offset.
		if ( ! empty( $cursor ) ) {
			$offset = substr( base64_decode( $cursor ), strlen( 'arrayconnection:' ) );
		}

		/**
		 * We assume a numeric $offset is an integer ID.
		 * If it isn't this method should be overridden by the child class.
		 */
		return is_numeric( $offset ) ? absint( $offset ) : $offset;
	}

	/**
	 * Validates Model.
	 *
	 * If model isn't a class with a `fields` member, this function with have be overridden in
	 * the Connection class.
	 *
	 * @param \WPGraphQL\Model\Model|mixed $model The model being validated
	 *
	 * @return bool
	 */
	protected function is_valid_model( $model ) {
		return isset( $model->fields ) && ! empty( $model->fields );
	}

	/**
<<<<<<< HEAD
	 * Returns the source of the connection
	 *
	 * @return mixed
	 */
	public function get_source() {
		return $this->source;
	}

	/**
	 * Returns the AppContext of the connection.
	 */
	public function get_context(): AppContext {
		return $this->context;
	}

	/**
	 * Returns the ResolveInfo of the connection.
	 */
	public function get_info(): ResolveInfo {
		return $this->info;
	}

	/**
	 * Returns the loader name.
	 *
	 * If $loader_name is not initialized, this plugin will initialize it.
	 *
	 * @return string
	 *
	 * @throws \Exception
	 */
	public function get_loader_name() {
		// Only initialize the loader_name property once.
		if ( ! isset( $this->loader_name ) ) {
			$name = $this->loader_name();

			// This is a b/c check because `loader_name()` is not abstract.
			if ( empty( $name ) ) {
				throw new \Exception(
					sprintf(
						// translators: %s is the name of the connection resolver class.
						esc_html__( 'Class %s does not implement a valid method `loader_name()`.', 'wp-graphql' ),
						esc_html( static::class )
					)
				);
			}

			/**
			 * Filters the loader name.
			 * This is the name of the registered DataLoader that will be used to load the data for the connection.
			 *
			 * @param string $loader_name The name of the loader.
			 * @param self   $resolver    The AbstractConnectionResolver instance.
			 */
			$name = apply_filters( 'graphql_connection_loader_name', $name, $this );

			// Bail if the loader name is invalid.
			if ( empty( $name ) || ! is_string( $name ) ) {
				throw new \Exception( esc_html__( 'The Connection Resolver needs to define a loader name', 'wp-graphql' ) );
			}

			$this->loader_name = $name;
		}

		return $this->loader_name;
	}

	/**
	 * Returns whether the connection should execute.
	 */
	public function get_should_execute(): bool {
		return $this->should_execute;
=======
	 * Returns the $args passed to the connection, before any modifications.
	 *
	 * @return array<string,mixed>
	 */
	public function get_unfiltered_args(): array {
		return $this->unfiltered_args;
>>>>>>> 0504a22b
	}

	/**
	 * Returns the amount of items to query from the database.
	 *
	 * The amount is calculated as the the max between what was requested and what is defined as the $max_query_amount to ensure that queries don't exceed unwanted limits when querying data.
	 *
	 * If the amount requested is greater than the max query amount, a debug message will be included in the GraphQL response.
	 *
	 * @return int
	 * @throws \Exception
	 */
	public function get_query_amount() {
		if ( ! isset( $this->query_amount ) ) {
			/**
			 * Filter the maximum number of posts per page that should be queried. This prevents queries from being exceedingly resource intensive.
			 *
			 * The default is 100 - unless overloaded by ::max_query_amount() in the child class.
			 *
			 * @param int                                  $max_posts  the maximum number of posts per page.
			 * @param mixed                                $source     source passed down from the resolve tree
			 * @param array<string,mixed>                  $args       array of arguments input in the field as part of the GraphQL query
			 * @param \WPGraphQL\AppContext                $context    Object containing app context that gets passed down the resolve tree
			 * @param \GraphQL\Type\Definition\ResolveInfo $info       Info about fields passed down the resolve tree
			 *
			 * @since 0.0.6
			 */
			$max_query_amount = (int) apply_filters( 'graphql_connection_max_query_amount', $this->max_query_amount(), $this->source, $this->args, $this->context, $this->info );

			// We don't want the requested amount to be lower than 0.
			$requested_query_amount = (int) max(
				0,
				/**
				 * This filter allows to modify the number of nodes the connection should return.
				 *
				 * @param int                        $amount   the requested amount
				 * @param self $resolver Instance of the connection resolver class
				 */
				apply_filters( 'graphql_connection_amount_requested', $this->get_amount_requested(), $this )
			);

			if ( $requested_query_amount > $max_query_amount ) {
				graphql_debug(
					sprintf( 'The number of items requested by the connection (%s) exceeds the max query amount. Only the first %s items will be returned.', $requested_query_amount, $max_query_amount ),
					[ 'connection' => static::class ]
				);
			}

			$this->query_amount = (int) min( $max_query_amount, $requested_query_amount );
		}

		return $this->query_amount;
	}

	/**
	 * Returns an array of IDs for the connection.
	 *
	 * These IDs have been fetched from the query with all the query args applied,
	 * then sliced (overfetching by 1) by pagination args.
	 *
	 * @return int[]|string[]
	 */
	public function get_ids() {
		$ids = $this->get_ids_from_query();

		return $this->apply_cursors_to_ids( $ids );
	}

	/**
	 * Get the nodes from the query.
	 *
	 * @uses AbstractConnectionResolver::get_ids_for_nodes()
	 *
	 * @return array<int|string,mixed|\WPGraphQL\Model\Model|null>
	 *
	 * @throws \Exception
	 */
	public function get_nodes() {
		$nodes = [];

		// These are already sliced and ordered, we're just populating node data.
		$ids = $this->get_ids_for_nodes();

		foreach ( $ids as $id ) {
			$model = $this->get_node_by_id( $id );
			if ( true === $this->is_valid_model( $model ) ) {
				$nodes[ $id ] = $model;
			}
		}

		return $nodes;
	}

	/**
	 * Get the edges from the nodes.
	 *
	 * @return array<string,mixed>[]
	 */
	public function get_edges() {
		// Bail early if there are no nodes.
		if ( empty( $this->nodes ) ) {
			return [];
		}

		$edges = [];

		// The nodes are already ordered, sliced, and populated. What's left is to populate the edge data for each one.
		foreach ( $this->nodes as $id => $node ) {
			$edge = [
				'cursor'     => $this->get_cursor_for_node( $id ),
				'node'       => $node,
				'source'     => $this->source,
				'connection' => $this,
			];

			/**
			 * Create the edge, pass it through a filter.
			 *
			 * @param array<string,mixed>                                   $edge                The edge within the connection
			 * @param \WPGraphQL\Data\Connection\AbstractConnectionResolver $connection_resolver Instance of the connection resolver class
			 */
			$edge = apply_filters(
				'graphql_connection_edge',
				$edge,
				$this
			);

			/**
			 * If not empty, add the edge to the edges
			 */
			if ( ! empty( $edge ) ) {
				$edges[] = $edge;
			}
		}

		return $edges;
	}

	/**
	 * Returns pageInfo for the connection
	 *
	 * @return array<string,mixed>
	 */
	public function get_page_info() {
		if ( ! isset( $this->page_info ) ) {
			$page_info = $this->prepare_page_info();

			/**
			 * Filter the pageInfo that is returned to the connection.
			 *
			 * This filter allows for additional fields to be filtered into the pageInfo
			 * of a connection, such as "totalCount", etc, because the filter has enough
			 * context of the query, args, request, etc to be able to calcuate and return
			 * that information.
			 *
			 * example:
			 *
			 * You would want to register a "total" field to the PageInfo type, then filter
			 * the pageInfo to return the total for the query, something to this tune:
			 *
			 * add_filter( 'graphql_connection_page_info', function( $page_info, $connection ) {
			 *
			 *   $page_info['total'] = null;
			 *
			 *   if ( $connection->query instanceof WP_Query ) {
			 *      if ( isset( $connection->query->found_posts ) {
			 *          $page_info['total'] = (int) $connection->query->found_posts;
			 *      }
			 *   }
			 *
			 *   return $page_info;
			 *
			 * });
			 */
			$this->page_info = apply_filters( 'graphql_connection_page_info', $page_info, $this );
		}

		return $this->page_info;
	}

	/**
	 * Given a key and value, this sets a query_arg which will modify the query_args used by
	 * the connection resolvers get_query();
	 *
	 * @param string $key   The key of the query arg to set
	 * @param mixed  $value The value of the query arg to set
	 *
	 * @return self
	 */
	public function set_query_arg( $key, $value ) {
		$this->query_args[ $key ] = $value;

		return $this;
	}

	/**
	 * Whether the connection should resolve as a one-to-one connection.
	 *
	 * @return self
	 */
	public function one_to_one() {
		$this->one_to_one = true;

		return $this;
	}

	/**
	 * Returns the loader.
	 *
	 * If $loader is not initialized, this method will initialize it.
	 *
	 * @return \WPGraphQL\Data\Loader\AbstractDataLoader
	 */
	protected function get_loader() {
		// If the loader isn't set, set it.
		if ( ! isset( $this->loader ) ) {
			$name = $this->get_loader_name();

			$this->loader = $this->context->get_loader( $name );
		}

		return $this->loader;
	}

	/**
	 * Returns the amount of items requested from the connection.
	 *
	 * @return int
	 *
	 * @throws \GraphQL\Error\UserError If the `first` or `last` args are used together.
	 */
	public function get_amount_requested() {
		/**
		 * Filters the default query amount for a connection, if no `first` or `last` GraphQL argument is supplied.
		 *
		 * @param int  $amount_requested The default query amount for a connection.
		 * @param self $resolver         Instance of the Connection Resolver.
		 */
		$amount_requested = apply_filters( 'graphql_connection_default_query_amount', 10, $this );

		/**
		 * If both first & last are used in the input args, throw an exception.
		 */
		if ( ! empty( $this->args['first'] ) && ! empty( $this->args['last'] ) ) {
			throw new UserError( esc_html__( 'The `first` and `last` connection args cannot be used together. For forward pagination, use `first` & `after`. For backward pagination, use `last` & `before`.', 'wp-graphql' ) );
		}

		/**
		 * Get the key to use for the query amount.
		 * We avoid a ternary here for unit testing.
		 */
		$args_key = ! empty( $this->args['first'] ) && is_int( $this->args['first'] ) ? 'first' : null;
		if ( null === $args_key ) {
			$args_key = ! empty( $this->args['last'] ) && is_int( $this->args['last'] ) ? 'last' : null;
		}

		/**
		 * If the key is set, and is a positive integer, use it for the $amount_requested
		 * but if it's set to anything that isn't a positive integer, throw an exception
		 */
		if ( null !== $args_key && isset( $this->args[ $args_key ] ) ) {
			if ( 0 > $this->args[ $args_key ] ) {
				throw new UserError(
					sprintf(
						// translators: %s: The name of the arg that was invalid
						esc_html__( '%s must be a positive integer.', 'wp-graphql' ),
						esc_html( $args_key )
					)
				);
			}

			$amount_requested = $this->args[ $args_key ];
		}

		return (int) $amount_requested;
	}

	/**
	 * Get the connection to return to the Connection Resolver
	 *
	 * @return \GraphQL\Deferred
	 *
	 * @throws \Exception
	 */
	public function get_connection() {
		$this->execute_and_get_ids();

		/**
		 * Return a Deferred function to load all buffered nodes before
		 * returning the connection.
		 */
		return new Deferred(
			function () {
				if ( ! empty( $this->ids ) ) {
					$this->get_loader()->load_many( $this->ids );
				}

				/**
				 * Set the items. These are the "nodes" that make up the connection.
				 *
				 * Filters the nodes in the connection
				 *
				 * @param array<int|string,mixed|\WPGraphQL\Model\Model|null>   $nodes               The nodes in the connection
				 * @param \WPGraphQL\Data\Connection\AbstractConnectionResolver $connection_resolver Instance of the Connection Resolver
				 */
				$this->nodes = apply_filters( 'graphql_connection_nodes', $this->get_nodes(), $this );

				/**
				 * Filters the edges in the connection
				 *
				 * @param array<int|string,mixed|\WPGraphQL\Model\Model|null>   $nodes               The nodes in the connection
				 * @param \WPGraphQL\Data\Connection\AbstractConnectionResolver $connection_resolver Instance of the Connection Resolver
				 */
				$this->edges = apply_filters( 'graphql_connection_edges', $this->get_edges(), $this );

				if ( true === $this->one_to_one ) {
					// For one to one connections, return the first edge.
					$connection = ! empty( $this->edges[ array_key_first( $this->edges ) ] ) ? $this->edges[ array_key_first( $this->edges ) ] : null;
				} else {
					// For plural connections (default) return edges/nodes/pageInfo
					$connection = [
						'nodes'    => $this->nodes,
						'edges'    => $this->edges,
						'pageInfo' => $this->get_page_info(),
					];
				}

				/**
				 * Filter the connection. In some cases, connections will want to provide
				 * additional information other than edges, nodes, and pageInfo
				 *
				 * This filter allows additional fields to be returned to the connection resolver
				 *
				 * @param array<string,mixed>                                   $connection          The connection data being returned
				 * @param \WPGraphQL\Data\Connection\AbstractConnectionResolver $connection_resolver The instance of the connection resolver
				 */
				return apply_filters( 'graphql_connection', $connection, $this );
			}
		);
	}

	/**
	 * Execute the resolver query and get the data for the connection
	 *
	 * @return int[]|string[]
	 *
	 * @throws \Exception
	 */
	public function execute_and_get_ids() {

		/**
		 * If should_execute is explicitly set to false already, we can
		 * prevent execution quickly. If it's not, we need to
		 * call the should_execute() method to execute any situational logic
		 * to determine if the connection query should execute or not
		 */
		$should_execute = false === $this->should_execute ? false : $this->should_execute();

		/**
		 * Check if the connection should execute. If conditions are met that should prevent
		 * the execution, we can bail from resolving early, before the query is executed.
		 *
		 * Filter whether the connection should execute.
		 *
		 * @param bool                       $should_execute      Whether the connection should execute
		 * @param \WPGraphQL\Data\Connection\AbstractConnectionResolver $connection_resolver Instance of the Connection Resolver
		 */
		$this->should_execute = apply_filters( 'graphql_connection_should_execute', $should_execute, $this );
		if ( false === $this->should_execute ) {
			return [];
		}

		/**
		 * Set the query for the resolver, for use as reference in filters, etc
		 *
		 * Filter the query. For core data, the query is typically an instance of:
		 *
		 *   WP_Query
		 *   WP_Comment_Query
		 *   WP_User_Query
		 *   WP_Term_Query
		 *   ...
		 *
		 * But in some cases, the actual mechanism for querying data should be overridden. For
		 * example, perhaps you're using ElasticSearch or Solr (hypothetical) and want to offload
		 * the query to that instead of a native WP_Query class. You could override this with a
		 * query to that datasource instead.
		 *
		 * @param mixed                      $query               Instance of the Query for the resolver
		 * @param \WPGraphQL\Data\Connection\AbstractConnectionResolver $connection_resolver Instance of the Connection Resolver
		 */
		$this->query = apply_filters( 'graphql_connection_query', $this->get_query(), $this );

		/**
		 * Filter the connection IDs
		 *
		 * @param int[]|string[]                                        $ids                 Array of IDs this connection will be resolving
		 * @param \WPGraphQL\Data\Connection\AbstractConnectionResolver $connection_resolver Instance of the Connection Resolver
		 */
		$this->ids = apply_filters( 'graphql_connection_ids', $this->get_ids(), $this );

		if ( empty( $this->ids ) ) {
			return [];
		}

		/**
		 * Buffer the IDs for deferred resolution
		 */
		$this->get_loader()->buffer( $this->ids );

		return $this->ids;
	}


	/**
	 * Returns an array slice of IDs, per the Relay Cursor Connection spec.
	 *
	 * The resulting array should be overfetched by 1.
	 *
	 * @see https://relay.dev/graphql/connections.htm#sec-Pagination-algorithm
	 *
	 * @param int[]|string[] $ids The array of IDs from the query to slice, ordered as expected by the GraphQL query.
	 *
	 * @since 1.9.0
	 *
	 * @return int[]|string[]
	 */
	public function apply_cursors_to_ids( array $ids ) {
		if ( empty( $ids ) ) {
			return [];
		}

		// First we slice the array from the front.
		if ( ! empty( $this->args['after'] ) ) {
			$offset = $this->get_offset_for_cursor( $this->args['after'] );
			$index  = $this->get_array_index_for_offset( $offset, $ids );

			if ( false !== $index ) {
				// We want to start with the first id after the index.
				$ids = array_slice( $ids, $index + 1, null, true );
			}
		}

		// Then we slice the array from the back.
		if ( ! empty( $this->args['before'] ) ) {
			$offset = $this->get_offset_for_cursor( $this->args['before'] );
			$index  = $this->get_array_index_for_offset( $offset, $ids );

			if ( false !== $index ) {
				// Because array indexes start at 0, we can overfetch without adding 1 to $index.
				$ids = array_slice( $ids, 0, $index, true );
			}
		}

		return $ids;
	}

	/**
	 * Gets the array index for the given offset.
	 *
	 * @param int|string|false $offset The cursor pagination offset.
	 * @param int[]|string[]   $ids    The array of ids from the query.
	 *
	 * @return int|false $index The array index of the offset.
	 */
	public function get_array_index_for_offset( $offset, $ids ) {
		if ( false === $offset ) {
			return false;
		}

		// We use array_values() to ensure we're getting a positional index, and not a key.
		return array_search( $offset, array_values( $ids ), true );
	}

	/**
	 * Gets the IDs for the currently-paginated slice of nodes.
	 *
	 * We slice the array to match the amount of items that was asked for, as we over-fetched by 1 item to calculate pageInfo.
	 *
	 * @used-by AbstractConnectionResolver::get_nodes()
	 *
	 * @return int[]|string[]
	 */
	public function get_ids_for_nodes() {
		if ( empty( $this->ids ) ) {
			return [];
		}

		// If we're going backwards then our overfetched ID is at the front.
		if ( ! empty( $this->args['last'] ) && count( $this->ids ) > absint( $this->args['last'] ) ) {
			return array_slice( $this->ids, count( $this->ids ) - absint( $this->args['last'] ), $this->get_query_amount(), true );
		}

		// If we're going forwards, our overfetched ID is at the back.
		return array_slice( $this->ids, 0, $this->get_query_amount(), true );
	}

	/**
	 * Given an ID, return the model for the entity or null
	 *
	 * @param int|string|mixed $id The ID to identify the object by. Could be a database ID or an in-memory ID (like post_type name)
	 *
	 * @return mixed|\WPGraphQL\Model\Model|null
	 * @throws \Exception
	 */
	public function get_node_by_id( $id ) {
		return $this->get_loader()->load( $id );
	}

	/**
	 * Given an ID, a cursor is returned.
	 *
	 * @param int|string $id The ID to get the cursor for.
	 *
	 * @return string
	 */
	protected function get_cursor_for_node( $id ) {
		return base64_encode( 'arrayconnection:' . (string) $id );
	}

	/**
	 * Prepares the page info for the connection.
	 *
	 * @used-by self::get_page_info()
	 *
	 * @return array<string,mixed>
	 */
	protected function prepare_page_info(): array {
		return [
			'startCursor'     => $this->get_start_cursor(),
			'endCursor'       => $this->get_end_cursor(),
			'hasNextPage'     => $this->has_next_page(),
			'hasPreviousPage' => $this->has_previous_page(),
		];
	}

	/**
	 * Determine the start cursor from the connection
	 *
	 * @return mixed|string|null
	 */
	public function get_start_cursor() {
		$first_edge = $this->edges && ! empty( $this->edges ) ? $this->edges[0] : null;

		return isset( $first_edge['cursor'] ) ? $first_edge['cursor'] : null;
	}

	/**
	 * Determine the end cursor from the connection
	 *
	 * @return mixed|string|null
	 */
	public function get_end_cursor() {
		$last_edge = ! empty( $this->edges ) ? $this->edges[ count( $this->edges ) - 1 ] : null;

		return isset( $last_edge['cursor'] ) ? $last_edge['cursor'] : null;
	}

	/**
	 * Gets the offset for the `after` cursor.
	 *
	 * @return int|string|null
	 */
	public function get_after_offset() {
		if ( ! empty( $this->args['after'] ) ) {
			return $this->get_offset_for_cursor( $this->args['after'] );
		}

		return null;
	}

	/**
	 * Gets the offset for the `before` cursor.
	 *
	 * @return int|string|null
	 */
	public function get_before_offset() {
		if ( ! empty( $this->args['before'] ) ) {
			return $this->get_offset_for_cursor( $this->args['before'] );
		}

		return null;
	}

	/**
	 * Whether there is a next page in the connection.
	 *
	 * If there are more "items" than were asked for in the "first" argument
	 * ore if there are more "items" after the "before" argument, has_next_page() will be set to true.
	 *
	 * @return bool
	 */
	public function has_next_page() {
		if ( ! empty( $this->args['first'] ) ) {
			return ! empty( $this->ids ) && count( $this->ids ) > $this->get_query_amount();
		}

		$before_offset = $this->get_before_offset();

		if ( $before_offset ) {
			return $this->is_valid_offset( $before_offset );
		}

		return false;
	}

	/**
	 * Whether there is a previous page in the connection.
	 *
	 * If there are more "items" than were asked for in the "last" argument
	 * or if there are more "items" before the "after" argument, has_previous_page() will be set to true.
	 *
	 * @return bool
	 */
	public function has_previous_page() {
		if ( ! empty( $this->args['last'] ) ) {
			return ! empty( $this->ids ) && count( $this->ids ) > $this->get_query_amount();
		}

		$after_offset = $this->get_after_offset();
		if ( $after_offset ) {
			return $this->is_valid_offset( $after_offset );
		}

		return false;
	}

	/**
	 * DEPRECATED METHODS
	 *
	 * These methods are deprecated and will be removed in a future release.
	 */

	/**
	 * Returns the $args passed to the connection
	 *
	 * @deprecated Deprecated since v1.11.0 in favor of $this->get_args();
	 *
	 * @return array<string,mixed>
	 *
	 * @codeCoverageIgnore
	 */
	public function getArgs(): array {
		_deprecated_function( __METHOD__, '1.11.0', static::class . '::get_args()' );
		return $this->get_args();
	}

	/**
	 * @param string $key   The key of the query arg to set
	 * @param mixed  $value The value of the query arg to set
	 *
	 * @return \WPGraphQL\Data\Connection\AbstractConnectionResolver
	 *
	 * @deprecated 0.3.0
	 *
	 * @codeCoverageIgnore
	 */
	public function setQueryArg( $key, $value ) {
		_deprecated_function( __METHOD__, '0.3.0', static::class . '::set_query_arg()' );

		return $this->set_query_arg( $key, $value );
	}

	/**
	 * Get_offset
	 *
	 * This returns the offset to be used in the $query_args based on the $args passed to the
	 * GraphQL query.
	 *
	 * @deprecated 1.9.0
	 *
	 * @codeCoverageIgnore
	 *
	 * @return int|mixed
	 */
	public function get_offset() {
		_deprecated_function( __METHOD__, '1.9.0', static::class . '::get_offset_for_cursor()' );

		// Using shorthand since this is for deprecated code.
		$cursor = $this->args['after'] ?? null;
		$cursor = $cursor ?: ( $this->args['before'] ?? null );

		return $this->get_offset_for_cursor( $cursor );
	}

	/**
	 * Returns the source of the connection.
	 *
	 * @deprecated @todo in favor of $this->get_source().
	 *
	 * @return mixed
	 */
	public function getSource() {
		_deprecated_function( __METHOD__, '@todo', static::class . '::get_source()' );

		return $this->get_source();
	}

	/**
	 * Returns the AppContext of the connection.
	 *
	 * @deprecated @todo in favor of $this->get_context().
	 */
	public function getContext(): AppContext {
		_deprecated_function( __METHOD__, '@todo', static::class . '::get_context()' );

		return $this->get_context();
	}

	/**
	 * Returns the ResolveInfo of the connection.
	 *
	 * @deprecated @todo in favor of $this->get_info().
	 */
	public function getInfo(): ResolveInfo {
		_deprecated_function( __METHOD__, '@todo', static::class . '::get_info()' );

		return $this->get_info();
	}

	/**
	 * Returns whether the connection should execute.
	 *
	 * @deprecated @todo in favor of $this->get_should_execute().
	 */
	public function getShouldExecute(): bool {
		_deprecated_function( __METHOD__, '@todo', static::class . '::should_execute()' );

		return $this->get_should_execute();
	}

	/**
	 * Returns the loader.
	 *
	 * @deprecated @todo in favor of $this->get_loader().
	 *
	 * @return \WPGraphQL\Data\Loader\AbstractDataLoader
	 * @throws \Exception
	 */
	protected function getLoader() {
		_deprecated_function( __METHOD__, '@todo', static::class . '::get_loader()' );

		return $this->get_loader();
	}
}<|MERGE_RESOLUTION|>--- conflicted
+++ resolved
@@ -361,7 +361,6 @@
 	}
 
 	/**
-<<<<<<< HEAD
 	 * Returns the source of the connection
 	 *
 	 * @return mixed
@@ -434,14 +433,15 @@
 	 */
 	public function get_should_execute(): bool {
 		return $this->should_execute;
-=======
+	}
+
+	/**
 	 * Returns the $args passed to the connection, before any modifications.
 	 *
 	 * @return array<string,mixed>
 	 */
 	public function get_unfiltered_args(): array {
 		return $this->unfiltered_args;
->>>>>>> 0504a22b
 	}
 
 	/**
