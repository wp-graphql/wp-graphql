--- conflicted
+++ resolved
@@ -27,19 +27,11 @@
 	/**
 	 * PostObjectConnectionResolver constructor.
 	 *
-<<<<<<< HEAD
-	 * @param mixed       $source                  The object passed down from the previous level
-	 *                                             in the Resolve tree
-	 * @param array       $args                    The input arguments for the query
-	 * @param AppContext  $context                 The context of the request
-	 * @param ResolveInfo $info                    The resolve info passed down the Resolve tree
-=======
 	 * @param mixed              $source                  The object passed down from the previous level
 	 *                                                    in the Resolve tree
 	 * @param array              $args                    The input arguments for the query
 	 * @param AppContext         $context                 The context of the request
 	 * @param ResolveInfo        $info                    The resolve info passed down the Resolve tree
->>>>>>> 436680e1
 	 * @param mixed string|array $post_type The post type to resolve for
 	 *
 	 * @throws \Exception
@@ -292,11 +284,7 @@
 		/**
 		 * If the query contains search default the results to
 		 */
-<<<<<<< HEAD
-		if ( isset( $query_args['s'] ) && ! empty( $query_args['s'] ) ) {
-=======
 		if ( isset( $query_args['search'] ) && ! empty( $query_args['search'] ) ) {
->>>>>>> 436680e1
 			/**
 			 * Don't order search results by title (causes funky issues with cursors)
 			 */
