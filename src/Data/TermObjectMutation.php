<?php

namespace WPGraphQL\Data;

use Exception;
use GraphQL\Error\UserError;
use GraphQLRelay\Relay;
<<<<<<< HEAD
use WP_Taxonomy;
=======
use WPGraphQL\Utils\Utils;
>>>>>>> ccaf4e69

class TermObjectMutation {

	/**
	 * This prepares the object to be mutated - ensures data is safe to be saved,
	 * and mapped from input args to WordPress $args
	 *
	 * @param array        $input         The input from the GraphQL Request
	 * @param WP_Taxonomy  $taxonomy      The Taxonomy object for the type of term being mutated
	 * @param string       $mutation_name The name of the mutation (create, update, etc)
	 *
	 * @throws Exception
	 *
	 * @return mixed
	 */
	public static function prepare_object( array $input, WP_Taxonomy $taxonomy, string $mutation_name ) {

		/**
		 * Set the taxonomy for insert
		 */
		$insert_args['taxonomy'] = $taxonomy->name;

		/**
		 * Prepare the data for inserting the term
		 */
		if ( ! empty( $input['aliasOf'] ) ) {
			$insert_args['alias_of'] = $input['aliasOf'];
		}

		if ( ! empty( $input['name'] ) ) {
			$insert_args['name'] = $input['name'];
		}

		if ( ! empty( $input['description'] ) ) {
			$insert_args['description'] = $input['description'];
		}

		if ( ! empty( $input['slug'] ) ) {
			$insert_args['slug'] = $input['slug'];
		}

		/**
		 * If the parentId argument was entered, we need to validate that it's actually a legit term that can
		 * be set as a parent
		 */
		if ( ! empty( $input['parentId'] ) ) {

			/**
			 * Convert parent ID to WordPress ID
			 */
<<<<<<< HEAD
			$parent_id_parts = Relay::fromGlobalId( $input['parentId'] );
=======
			$parent_id = Utils::get_database_id_from_id( $input['parentId'] );

			if ( empty( $parent_id ) ) {
				throw new UserError( __( 'The parent ID is not a valid ID', 'wp-graphql' ) );
			}
>>>>>>> ccaf4e69

			/**
			 * Ensure there's actually a parent term to be associated with
			 */
<<<<<<< HEAD
			if ( is_array( $parent_id_parts ) && ! empty( $parent_id_parts['id'] ) ) {

				/**
				 * Get the Term ID from the global ID
				 */
				$parent_id = $parent_id_parts['id'];

				/**
				 * Ensure there's actually a parent term to be associated with
				 */
				$parent_term = get_term( absint( $parent_id ), $taxonomy->name );

				if ( $parent_term instanceof \WP_Term ) {
					// Otherwise, set the parent as the parent term's ID
					$insert_args['parent'] = $parent_term->term_id;
				} else {
					throw new UserError( __( 'The parent does not exist', 'wp-graphql' ) );
				}
			} else {
				throw new UserError( __( 'The parent ID is not a valid ID', 'wp-graphql' ) );
			} // End if().
=======
			$parent_term = get_term( absint( $parent_id ), $taxonomy->name );

			if ( ! $parent_term instanceof \WP_Term ) {
				throw new UserError( __( 'The parent does not exist', 'wp-graphql' ) );
			}

			$insert_args['parent'] = $parent_term->term_id;
>>>>>>> ccaf4e69
		}

		/**
		 * Filter the $insert_args
		 *
		 * @param array $insert_args The array of input args that will be passed to the functions that insert terms
		 * @param array $input The data that was entered as input for the mutation
		 * @param WP_Taxonomy $taxonomy The taxonomy object of the term being mutated
		 * @param string $mutation_name The name of the mutation being performed (create, edit, etc)
		 */
		return apply_filters( 'graphql_term_object_insert_term_args', $insert_args, $input, $taxonomy, $mutation_name );

	}

}<|MERGE_RESOLUTION|>--- conflicted
+++ resolved
@@ -5,11 +5,8 @@
 use Exception;
 use GraphQL\Error\UserError;
 use GraphQLRelay\Relay;
-<<<<<<< HEAD
 use WP_Taxonomy;
-=======
 use WPGraphQL\Utils\Utils;
->>>>>>> ccaf4e69
 
 class TermObjectMutation {
 
@@ -60,42 +57,15 @@
 			/**
 			 * Convert parent ID to WordPress ID
 			 */
-<<<<<<< HEAD
-			$parent_id_parts = Relay::fromGlobalId( $input['parentId'] );
-=======
 			$parent_id = Utils::get_database_id_from_id( $input['parentId'] );
 
 			if ( empty( $parent_id ) ) {
 				throw new UserError( __( 'The parent ID is not a valid ID', 'wp-graphql' ) );
 			}
->>>>>>> ccaf4e69
 
 			/**
 			 * Ensure there's actually a parent term to be associated with
 			 */
-<<<<<<< HEAD
-			if ( is_array( $parent_id_parts ) && ! empty( $parent_id_parts['id'] ) ) {
-
-				/**
-				 * Get the Term ID from the global ID
-				 */
-				$parent_id = $parent_id_parts['id'];
-
-				/**
-				 * Ensure there's actually a parent term to be associated with
-				 */
-				$parent_term = get_term( absint( $parent_id ), $taxonomy->name );
-
-				if ( $parent_term instanceof \WP_Term ) {
-					// Otherwise, set the parent as the parent term's ID
-					$insert_args['parent'] = $parent_term->term_id;
-				} else {
-					throw new UserError( __( 'The parent does not exist', 'wp-graphql' ) );
-				}
-			} else {
-				throw new UserError( __( 'The parent ID is not a valid ID', 'wp-graphql' ) );
-			} // End if().
-=======
 			$parent_term = get_term( absint( $parent_id ), $taxonomy->name );
 
 			if ( ! $parent_term instanceof \WP_Term ) {
@@ -103,7 +73,6 @@
 			}
 
 			$insert_args['parent'] = $parent_term->term_id;
->>>>>>> ccaf4e69
 		}
 
 		/**
