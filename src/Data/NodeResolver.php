--- conflicted
+++ resolved
@@ -383,22 +383,15 @@
 
 			$post = get_page_by_path( $this->wp->query_vars['pagename'], 'OBJECT', get_post_types( [ 'show_in_graphql' => true ] ) );
 
-<<<<<<< HEAD
 			if ( isset( $post->ID ) && (int) get_option( 'page_for_posts', 0 ) === $post->ID ) {
-				if ( ! empty( $this->context->config['source_type'] ) && $this->context->config['source_type'] === 'UniformResourceIdentifiable' ) {
+				$source_type = wp_cache_get( 'source_type', 'wp-graphql' );
+
+				if ( $source_type === 'UniformResourceIdentifiable' ) {
 					$this->context->config['source_type'] = null;
 					return $this->context->get_loader( 'post_type' )->load_deferred( 'post' );
 				} else {
 					return $this->context->get_loader( 'post' )->load_deferred( $post->ID );
 				}
-=======
-			if ( ! $post instanceof \WP_Post ) {
-				return null;
-			}
-
-			if ( get_option( 'page_for_posts', 0 ) === $post->ID ) {
-				return $this->context->get_loader( 'post' )->load_deferred( $post->ID );
->>>>>>> 7c318ccb
 			}
 
 			return $this->context->get_loader( 'post' )->load_deferred( $post->ID );
