--- conflicted
+++ resolved
@@ -660,10 +660,6 @@
 				],
 			], $where_args ),
 			'description' => sprintf( __( 'Connection between the %1$s type and the %2s type', 'wp-graphql' ), $from_type, $to_type ),
-<<<<<<< HEAD
-			'resolve'     => $resolve_connection,
-		], $connection_field_config ) );
-=======
 			'resolve'     => function( $root, $args, $context, $info ) use ( $resolve_connection, $connection_name ) {
 
 				/**
@@ -697,7 +693,6 @@
 				return call_user_func( $resolve_connection, $root, $args, $context, $info );
 			},
 		] );
->>>>>>> cdba8e88
 
 	}
 
