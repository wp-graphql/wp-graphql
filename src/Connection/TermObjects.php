<?php

namespace WPGraphQL\Connection;

use WPGraphQL\Data\Connection\TermObjectConnectionResolver;
use WPGraphQL\Data\DataSource;

/**
 * Class TermObjects
 *
 * This class organizes the registration of connections to TermObjects
 *
 * @package WPGraphQL\Connection
 */
class TermObjects {

	/**
	 * Register connections to TermObjects
	 *
	 * @access public
	 */
	public static function register_connections() {

		$allowed_taxonomies = \WPGraphQL::get_allowed_taxonomies();
		$allowed_post_types = \WPGraphQL::get_allowed_post_types();

		register_graphql_connection(
			[
				'fromType'       => 'RootQuery',
				'toType'         => 'TermNode',
				'queryClass'     => 'WP_Term_Query',
				'fromFieldName'  => 'terms',
				'connectionArgs' => self::get_connection_args(
					[
						'taxonomies' => [
							'type'        => [ 'list_of' => 'TaxonomyEnum' ],
							'description' => __( 'The Taxonomy to filter terms by', 'wp-graphql' ),
						],
					]
				),
				'resolve'        => function ( $source, $args, $context, $info ) {
					$taxonomies = isset( $args['where']['taxonomies'] ) && is_array( $args['where']['taxonomies'] ) ? $args['where']['taxonomies'] : \WPGraphQL::get_allowed_taxonomies();
					$resolver   = new TermObjectConnectionResolver( $source, $args, $context, $info, array_values( $taxonomies ) );
					$connection = $resolver->get_connection();
					return $connection;
				},
			]
		);

		/**
		 * Loop through the allowed_taxonomies to register appropriate connections
		 */
		if ( ! empty( $allowed_taxonomies && is_array( $allowed_taxonomies ) ) ) {
			foreach ( $allowed_taxonomies as $taxonomy ) {
				$tax_object = get_taxonomy( $taxonomy );

				/**
				 * Registers the RootQuery connection for each allowed taxonomy's TermObjects
				 */
				register_graphql_connection( self::get_connection_config( $tax_object ) );

				/**
				 * Registers the connections between each allowed PostObjectType and it's TermObjects
				 */
				if ( ! empty( $allowed_post_types ) && is_array( $allowed_post_types ) ) {
					foreach ( $allowed_post_types as $post_type ) {
						if ( in_array( $post_type, $tax_object->object_type, true ) ) {
							$post_type_object = get_post_type_object( $post_type );
							register_graphql_connection(
								self::get_connection_config(
									$tax_object,
									[
										'fromType'      => $post_type_object->graphql_single_name,
										'toType'        => $tax_object->graphql_single_name,
										'fromFieldName' => $tax_object->graphql_plural_name,
									]
								)
							);
						}
					}
				}

				if ( true === $tax_object->hierarchical ) {
					register_graphql_connection(
						self::get_connection_config(
							$tax_object,
							[
								'fromType'      => $tax_object->graphql_single_name,
								'fromFieldName' => 'children',
							]
						)
					);
				}
			}
		}

	}

	/**
	 * Given the Taxonomy Object and an array of args, this returns an array of args for use in
	 * registering a connection.
	 *
	 * @access public
	 * @param \WP_Taxonomy $tax_object        The taxonomy object for the taxonomy having a
	 *                                        connection registered to it
	 * @param array        $args              The custom args to modify the connection registration
	 *
	 * @return array
	 */
	public static function get_connection_config( $tax_object, $args = [] ) {

		$defaults = [
<<<<<<< HEAD
			'fromType'       => 'RootQuery',
			'queryClass'     => 'WP_Term_Query',
			'toType'         => $tax_object->graphql_single_name,
			'fromFieldName'  => $tax_object->graphql_plural_name,
			'connectionArgs' => self::get_connection_args(),
			'resolveNode'    => function( $id, $args, $context, $info ) {
				return DataSource::resolve_term_object( $id, $context );
			},
			'resolve'        => function ( $root, $args, $context, $info ) use ( $tax_object ) {
=======
			'fromType'         => 'RootQuery',
			'queryClass'       => 'WP_Term_Query',
			'toType'           => $tax_object->graphql_single_name,
			'fromFieldName'    => $tax_object->graphql_plural_name,
			'connectionArgs'   => self::get_connection_args(),
			'connectionFields' => [
				'taxonomyInfo' => [
					'type'        => 'Taxonomy',
					'description' => __( 'Information about the type of content being queried', 'wp-graphql' ),
					'resolve'     => function ( $source, array $args, $context, $info ) use ( $tax_object ) {
						return DataSource::resolve_taxonomy( $tax_object->name );
					},
				],
			],
			'resolve'          => function ( $root, $args, $context, $info ) use ( $tax_object ) {
>>>>>>> 5ad60559
				return DataSource::resolve_term_objects_connection( $root, $args, $context, $info, $tax_object->name );
			},
		];

		return array_merge( $defaults, $args );
	}

	/**
	 * Given an optional array of args, this returns the args to be used in the connection
	 *
	 * @access public
	 * @param array $args The args to modify the defaults
	 *
	 * @return array
	 */
	public static function get_connection_args( $args = [] ) {
		return array_merge(
			[
				'objectIds'                       => [
					'type'        => [
						'list_of' => 'ID',
					],
					'description' => __( 'Array of object IDs. Results will be limited to terms associated with these objects.', 'wp-graphql' ),
				],
				'orderby'                         => [
					'type'        => 'TermObjectsConnectionOrderbyEnum',
					'description' => __( 'Field(s) to order terms by. Defaults to \'name\'.', 'wp-graphql' ),
				],
				'hideEmpty'                       => [
					'type'        => 'Boolean',
					'description' => __( 'Whether to hide terms not assigned to any posts. Accepts true or false. Default false', 'wp-graphql' ),
				],
				'include'                         => [
					'type'        => [
						'list_of' => 'ID',
					],
					'description' => __( 'Array of term ids to include. Default empty array.', 'wp-graphql' ),
				],
				'exclude'                         => [
					'type'        => [
						'list_of' => 'ID',
					],
					'description' => __( 'Array of term ids to exclude. If $include is non-empty, $exclude is ignored. Default empty array.', 'wp-graphql' ),
				],
				'excludeTree'                     => [
					'type'        => [
						'list_of' => 'ID',
					],
					'description' => __( 'Array of term ids to exclude along with all of their descendant terms. If $include is non-empty, $exclude_tree is ignored. Default empty array.', 'wp-graphql' ),
				],
				'name'                            => [
					'type'        => [
						'list_of' => 'String',
					],
					'description' => __( 'Array of names to return term(s) for. Default empty.', 'wp-graphql' ),
				],
				'slug'                            => [
					'type'        => [
						'list_of' => 'String',
					],
					'description' => __( 'Array of slugs to return term(s) for. Default empty.', 'wp-graphql' ),
				],
				'termTaxonomId'                   => [
					'type'        => [
						'list_of' => 'ID',
					],
					'description' => __( 'Array of term taxonomy IDs, to match when querying terms.', 'wp-graphql' ),
				],
				'hierarchical'                    => [
					'type'        => 'Boolean',
					'description' => __( 'Whether to include terms that have non-empty descendants (even if $hide_empty is set to true). Default true.', 'wp-graphql' ),
				],
				'search'                          => [
					'type'        => 'String',
					'description' => __( 'Search criteria to match terms. Will be SQL-formatted with wildcards before and after. Default empty.', 'wp-graphql' ),
				],
				'nameLike'                        => [
					'type'        => 'String',
					'description' => __( 'Retrieve terms where the name is LIKE the input value. Default empty.', 'wp-graphql' ),
				],
				'descriptionLike'                 => [
					'type'        => 'String',
					'description' => __( 'Retrieve terms where the description is LIKE the input value. Default empty.', 'wp-graphql' ),
				],
				'padCounts'                       => [
					'type'        => 'Boolean',
					'description' => __( 'Whether to pad the quantity of a term\'s children in the quantity of each term\'s "count" object variable. Default false.', 'wp-graphql' ),
				],
				'childOf'                         => [
					'type'        => 'Int',
					'description' => __( 'Term ID to retrieve child terms of. If multiple taxonomies are passed, $child_of is ignored. Default 0.', 'wp-graphql' ),
				],
				'parent'                          => [
					'type'        => 'Int',
					'description' => __( 'Parent term ID to retrieve direct-child terms of. Default empty.', 'wp-graphql' ),
				],
				'childless'                       => [
					'type'        => 'Boolean',
					'description' => __( 'True to limit results to terms that have no children. This parameter has no effect on non-hierarchical taxonomies. Default false.', 'wp-graphql' ),
				],
				'cacheDomain'                     => [
					'type'        => 'String',
					'description' => __( 'Unique cache key to be produced when this query is stored in an object cache. Default is \'core\'.', 'wp-graphql' ),
				],
				'updateTermMetaCache'             => [
					'type'        => 'Boolean',
					'description' => __( 'Whether to prime meta caches for matched terms. Default true.', 'wp-graphql' ),
				],
				'shouldOnlyIncludeConnectedItems' => [
					'type'        => 'Boolean',
					'description' => __( 'Default false. If true, only the items connected to the source item will be returned. If false, all items will be returned regardless of connection to the source', 'wp-graphql' ),
				],
				'shouldOutputInFlatList'          => [
					'type'        => 'Boolean',
					'description' => __( 'Default false. If true, the connection will be output in a flat list instead of the hierarchical list. So child terms will be output in the same level as the parent terms', 'wp-graphql' ),
				],
			],
			$args
		);
	}

}<|MERGE_RESOLUTION|>--- conflicted
+++ resolved
@@ -110,33 +110,12 @@
 	public static function get_connection_config( $tax_object, $args = [] ) {
 
 		$defaults = [
-<<<<<<< HEAD
 			'fromType'       => 'RootQuery',
 			'queryClass'     => 'WP_Term_Query',
 			'toType'         => $tax_object->graphql_single_name,
 			'fromFieldName'  => $tax_object->graphql_plural_name,
 			'connectionArgs' => self::get_connection_args(),
-			'resolveNode'    => function( $id, $args, $context, $info ) {
-				return DataSource::resolve_term_object( $id, $context );
-			},
 			'resolve'        => function ( $root, $args, $context, $info ) use ( $tax_object ) {
-=======
-			'fromType'         => 'RootQuery',
-			'queryClass'       => 'WP_Term_Query',
-			'toType'           => $tax_object->graphql_single_name,
-			'fromFieldName'    => $tax_object->graphql_plural_name,
-			'connectionArgs'   => self::get_connection_args(),
-			'connectionFields' => [
-				'taxonomyInfo' => [
-					'type'        => 'Taxonomy',
-					'description' => __( 'Information about the type of content being queried', 'wp-graphql' ),
-					'resolve'     => function ( $source, array $args, $context, $info ) use ( $tax_object ) {
-						return DataSource::resolve_taxonomy( $tax_object->name );
-					},
-				],
-			],
-			'resolve'          => function ( $root, $args, $context, $info ) use ( $tax_object ) {
->>>>>>> 5ad60559
 				return DataSource::resolve_term_objects_connection( $root, $args, $context, $info, $tax_object->name );
 			},
 		];
