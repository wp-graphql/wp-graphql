--- conflicted
+++ resolved
@@ -71,15 +71,7 @@
 		/**
 		 * Loop through the allowed_taxonomies to register appropriate connections
 		 */
-<<<<<<< HEAD
-		if ( ! empty( $allowed_taxonomies && is_array( $allowed_taxonomies ) ) ) {
-			foreach ( $allowed_taxonomies as $taxonomy ) {
-				$tax_object = get_taxonomy( $taxonomy );
-
-				if ( $tax_object instanceof WP_Taxonomy ) {
-=======
 		foreach ( $allowed_taxonomies as $tax_object ) {
->>>>>>> f600479b
 
 			$root_query_from_field_name = $tax_object->graphql_plural_name;
 
@@ -109,107 +101,19 @@
 						self::get_connection_config(
 							$tax_object,
 							[
-<<<<<<< HEAD
-								'fromFieldName' => $root_query_from_field_name,
-							]
-						)
-					);
-
-					/**
-					 * Registers the connections between each allowed PostObjectType and it's TermObjects
-					 */
-					if ( ! empty( $allowed_post_types ) && is_array( $allowed_post_types ) ) {
-						foreach ( $allowed_post_types as $post_type ) {
-							if ( in_array( $post_type, $tax_object->object_type, true ) ) {
-								/** @var WP_Post_Type $post_type_object */
-								$post_type_object = get_post_type_object( $post_type );
-								register_graphql_connection(
-									self::get_connection_config(
-										$tax_object,
-										[
-											'fromType' => $post_type_object->graphql_single_name,
-											'toType'   => $tax_object->graphql_single_name,
-											'fromFieldName' => $tax_object->graphql_plural_name,
-											'resolve'  => function ( Post $post, $args, AppContext $context, $info ) use ( $tax_object ) {
-
-												$object_id = true === $post->isPreview && ! empty( $post->parentDatabaseId ) ? $post->parentDatabaseId : $post->ID;
-
-												if ( empty( $object_id ) || ! absint( $object_id ) ) {
-													return null;
-												}
-
-												$resolver = new TermObjectConnectionResolver( $post, $args, $context, $info, $tax_object->name );
-												$resolver->set_query_arg( 'object_ids', absint( $object_id ) );
-
-												return $resolver->get_connection();
-
-											},
-										]
-									)
-								);
-
-							}
-						}
-					}
-
-					if ( true === $tax_object->hierarchical ) {
-						register_graphql_connection(
-							self::get_connection_config(
-								$tax_object,
-								[
-									'fromType'      => $tax_object->graphql_single_name,
-									'fromFieldName' => 'children',
-									'resolve'       => function ( Term $term, $args, AppContext $context, $info ) {
-										$resolver = new TermObjectConnectionResolver( $term, $args, $context, $info );
-										$resolver->set_query_arg( 'parent', $term->term_id );
-
-										return $resolver->get_connection();
-
-									},
-								]
-							)
-						);
-
-						register_graphql_connection( [
-							'fromType'           => $tax_object->graphql_single_name,
-							'toType'             => $tax_object->graphql_single_name,
-							'fromFieldName'      => 'parent',
-							'connectionTypeName' => ucfirst( $tax_object->graphql_single_name ) . 'ToParent' . ucfirst( $tax_object->graphql_single_name ) . 'Connection',
-							'oneToOne'           => true,
-							'resolve'            => function ( Term $term, $args, AppContext $context, $info ) use ( $tax_object ) {
-
-								if ( empty( $term->parentDatabaseId ) ) {
-									return null;
-								}
-
-								$resolver = new TermObjectConnectionResolver( $term, $args, $context, $info, $tax_object->name );
-								$resolver->set_query_arg( 'include', $term->parentDatabaseId );
-
-								return $resolver->one_to_one()->get_connection();
-
-							},
-						] );
-=======
 								'fromType'      => $post_type_object->graphql_single_name,
 								'toType'        => $tax_object->graphql_single_name,
 								'fromFieldName' => $tax_object->graphql_plural_name,
 								'resolve'       => function ( Post $post, $args, AppContext $context, $info ) use ( $tax_object ) {
 
 									$object_id = true === $post->isPreview && ! empty( $post->parentDatabaseId ) ? $post->parentDatabaseId : $post->ID;
->>>>>>> f600479b
 
 									if ( empty( $object_id ) || ! absint( $object_id ) ) {
 										return null;
 									}
 
-<<<<<<< HEAD
-								if ( ! $tax_object instanceof WP_Taxonomy ) {
-									return null;
-								}
-=======
 									$resolver = new TermObjectConnectionResolver( $post, $args, $context, $info, $tax_object->name );
 									$resolver->set_query_arg( 'object_ids', absint( $object_id ) );
->>>>>>> f600479b
 
 									return $resolver->get_connection();
 								},
@@ -248,37 +152,14 @@
 							return null;
 						}
 
-<<<<<<< HEAD
-				/** @var WP_Post_Type $post_type_object */
-				$post_type_object = get_post_type_object( $allowed_post_type );
-=======
 						$resolver = new TermObjectConnectionResolver( $term, $args, $context, $info, $tax_object->name );
 						$resolver->set_query_arg( 'include', $term->parentDatabaseId );
->>>>>>> f600479b
 
 						return $resolver->one_to_one()->get_connection();
 					},
 				] );
 
 				register_graphql_connection( [
-<<<<<<< HEAD
-					'fromType'       => $post_type_object->graphql_single_name,
-					'toType'         => 'TermNode',
-					'fromFieldName'  => 'terms',
-					'queryClass'     => 'WP_Term_Query',
-					'connectionArgs' => self::get_connection_args(
-						[
-							'taxonomies' => [
-								'type'        => [ 'list_of' => 'TaxonomyEnum' ],
-								'description' => __( 'The Taxonomy to filter terms by', 'wp-graphql' ),
-							],
-						]
-					),
-					'resolve'        => function ( Post $post, $args, AppContext $context, ResolveInfo $info ) {
-						$taxonomies = self::get_taxonomies_from_args( $args );
-						$terms      = wp_get_post_terms( $post->ID, $taxonomies, [ 'fields' => 'ids' ] );
-						if ( empty( $terms ) || is_wp_error( $terms ) ) {
-=======
 					'fromType'           => $tax_object->graphql_single_name,
 					'toType'             => $tax_object->graphql_single_name,
 					'fromFieldName'      => 'ancestors',
@@ -286,7 +167,6 @@
 					'connectionTypeName' => ucfirst( $tax_object->graphql_single_name ) . 'ToAncestors' . ucfirst( $tax_object->graphql_single_name ) . 'Connection',
 					'resolve'            => function ( Term $term, $args, AppContext $context, $info ) use ( $tax_object ) {
 						if ( ! $tax_object instanceof \WP_Taxonomy ) {
->>>>>>> f600479b
 							return null;
 						}
 
