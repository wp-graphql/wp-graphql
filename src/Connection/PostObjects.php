--- conflicted
+++ resolved
@@ -99,16 +99,10 @@
 
 		$connection_args = self::get_connection_args();
 
-<<<<<<< HEAD
 		if ( 'revision' === $post_type_object->name ) {
 			unset( $connection_args['status'] );
 			unset( $connection_args['stati'] );
 
-=======
-		if ( 'revision' === self::get_connection_args() ) {
-			unset( $connection_args['status'] );
-			unset( $connection_args['stati'] );
->>>>>>> cdba8e88
 		}
 
 		return array_merge( [
