--- conflicted
+++ resolved
@@ -185,31 +185,18 @@
 
 	/**
 	 * Returns an array of headers to send with the HTTP response
-<<<<<<< HEAD
-=======
-	 *
->>>>>>> 61fdfee2
+	 *
 	 * @return array
 	 */
 	protected static function get_response_headers() {
 
 		$headers = [
-<<<<<<< HEAD
-			'Access-Control-Allow-Origin' => '*',
-			'Access-Control-Allow-Headers' => 'Authorization, Content-Type',
-			'Content-Type' => 'application/json ; charset=' . get_option( 'blog_charset' ),
-			'X-Robots-Tag' => 'noindex',
-			'X-Content-Type-Options' => 'nosniff',
-			'X-hacker', __( 'If you\'re reading this, you should visit github.com/wp-graphql and contribute!', 'wp-graphql' ),
-=======
 			'Access-Control-Allow-Origin'  => '*',
 			'Access-Control-Allow-Headers' => 'Authorization, Content-Type',
 			'Content-Type'                 => 'application/json ; charset=' . get_option( 'blog_charset' ),
 			'X-Robots-Tag'                 => 'noindex',
 			'X-Content-Type-Options'       => 'nosniff',
-			'X-hacker',
-			__( 'If you\'re reading this, you should visit github.com/wp-graphql and contribute!', 'wp-graphql' ),
->>>>>>> 61fdfee2
+			'X-hacker' 										 => __( 'If you\'re reading this, you should visit github.com/wp-graphql and contribute!', 'wp-graphql' ),
 		];
 
 		/**
