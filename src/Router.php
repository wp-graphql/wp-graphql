<?php

namespace WPGraphQL;

use GraphQL\Error\FormattedError;
use GraphQL\Executor\ExecutionResult;
use WP_User;

/**
 * Class Router
 * This sets up the /graphql endpoint
 *
 * @package WPGraphQL
 * @since   0.0.1
 */
class Router {

	/**
	 * Sets the route to use as the endpoint
	 *
	 * @var string $route
	 */
	public static $route = 'graphql';

	/**
	 * Holds the Global Post for later resetting
	 *
	 * @var string
	 */
	protected static $global_post = '';

	/**
	 * Set the default status code to 200.
	 *
	 * @var int
	 */
	public static $http_status_code = 200;

	/**
	 * Router constructor.
	 *
	 * @since  0.0.1
	 */
	public function __construct() {

		/**
		 * Pass the route through a filter in case the endpoint /graphql should need to be changed
		 *
		 * @return string
		 * @since 0.0.1
		 */
		$filtered_endpoint = apply_filters( 'graphql_endpoint', null );
		$endpoint          = $filtered_endpoint ? $filtered_endpoint : get_graphql_setting( 'graphql_endpoint', 'graphql' );
		self::$route       = $endpoint;

		/**
		 * Create the rewrite rule for the route
		 *
		 * @since 0.0.1
		 */
		add_action( 'init', [ $this, 'add_rewrite_rule' ], 10 );

		/**
		 * Add the query var for the route
		 *
		 * @since 0.0.1
		 */
		add_filter( 'query_vars', [ $this, 'add_query_var' ], 1, 1 );

		/**
		 * Redirects the route to the graphql processor
		 *
		 * @since 0.0.1
		 */
		add_action( 'parse_request', [ $this, 'resolve_http_request' ], 10 );

		/**
		 * Adds support for application passwords
		 */
		add_filter( 'application_password_is_api_request', [ $this, 'is_api_request' ] );

	}

	/**
	 * Adds rewrite rule for the route endpoint
	 *
	 * @return void
	 * @since  0.0.1
	 * @uses   add_rewrite_rule()
	 */
	public static function add_rewrite_rule() {

		add_rewrite_rule(
			self::$route . '/?$',
			'index.php?' . self::$route . '=true',
			'top'
		);

	}

	/**
	 * Determines whether the request is an API request to play nice with
	 * application passwords and potential other WordPress core functionality
	 * for APIs
	 *
	 * @param bool $is_api_request Whether the request is an API request
	 *
	 * @return bool
	 */
	public function is_api_request( $is_api_request ) {
		return true === is_graphql_http_request() ? true : $is_api_request;
	}

	/**
	 * Adds the query_var for the route
	 *
	 * @param array $query_vars The array of whitelisted query variables.
	 *
	 * @return array
	 * @since  0.0.1
	 */
	public static function add_query_var( $query_vars ) {

		$query_vars[] = self::$route;

		return $query_vars;

	}

	/**
	 * Returns true when the current request is a GraphQL request coming from the HTTP
	 *
	 * NOTE: This will only indicate whether the GraphQL Request is an HTTP request. Many features
	 * need to affect _all_ GraphQL requests, including internal requests using the `graphql()`
	 * function, so be careful how you use this to check your conditions.
	 *
	 * @return boolean
	 */
	public static function is_graphql_http_request() {

		/**
		 * Filter whether the request is a GraphQL HTTP Request. Default is null, as the majority
		 * of WordPress requests are NOT GraphQL requests (at least today that's true 😆).
		 *
		 * If this filter returns anything other than null, the function will return now and skip the
		 * default checks.
		 *
		 * @param boolean $is_graphql_http_request Whether the request is a GraphQL HTTP Request. Default false.
		 */
		$pre_is_graphql_http_request = apply_filters( 'graphql_pre_is_graphql_http_request', null );

		/**
		 * If the filter has been applied, return now before executing default checks
		 */
		if ( null !== $pre_is_graphql_http_request ) {
			return (bool) $pre_is_graphql_http_request;
		}

		// Default is false
		$is_graphql_http_request = false;

		// Support wp-graphiql style request to /index.php?graphql.
		if ( isset( $_GET[ self::$route ] ) ) {

			$is_graphql_http_request = true;

		} else {

			// Check the server to determine if the GraphQL endpoint is being requested
			if ( isset( $_SERVER['HTTP_HOST'] ) && isset( $_SERVER['REQUEST_URI'] ) ) {

				$host = wp_unslash( $_SERVER['HTTP_HOST'] );
				$uri  = wp_unslash( $_SERVER['REQUEST_URI'] );

				if ( ! is_string( $host ) ) {
					return false;
<<<<<<< HEAD
				}

				if ( ! is_string( $uri ) ) {
					return false;
				}

				$parsed_site_url    = parse_url( site_url( self::$route ), PHP_URL_PATH );
				$graphql_url        = ! empty( $parsed_site_url ) ? wp_unslash( $parsed_site_url ) : self::$route;
				$parsed_request_url = parse_url( $uri, PHP_URL_PATH );
				$request_url        = ! empty( $parsed_request_url ) ? wp_unslash( $parsed_request_url ) : '';

				// Determine if the route is indeed a graphql request
				$is_graphql_http_request = str_replace( '/', '', $request_url ) === str_replace( '/', '', $graphql_url );
=======
				}

				if ( ! is_string( $uri ) ) {
					return false;
				}

				$parsed_site_url    = parse_url( site_url( self::$route ), PHP_URL_PATH );
				$graphql_url        = ! empty( $parsed_site_url ) ? wp_unslash( $parsed_site_url ) : self::$route;
				$parsed_request_url = parse_url( $uri, PHP_URL_PATH );
				$request_url        = ! empty( $parsed_request_url ) ? wp_unslash( $parsed_request_url ) : '';

				// Determine if the route is indeed a graphql request
				$is_graphql_http_request = str_replace( '/', '', $request_url ) === str_replace( '/', '', $graphql_url );

>>>>>>> 194e8930
			}
		}

		/**
		 * Filter whether the request is a GraphQL HTTP Request. Default is false, as the majority
		 * of WordPress requests are NOT GraphQL requests (at least today that's true 😆).
		 *
		 * The request has to "prove" that it is indeed an HTTP request via HTTP for
		 * this to be true.
		 *
		 * Different servers _might_ have different needs to determine whether a request
		 * is a GraphQL request.
		 *
		 * @param boolean $is_graphql_http_request Whether the request is a GraphQL HTTP Request. Default false.
		 */
		return apply_filters( 'graphql_is_graphql_http_request', $is_graphql_http_request );

	}

	/**
	 * DEPRECATED: Returns whether a request is a GraphQL Request. Deprecated
	 * because it's name is a bit misleading. This will only return if the request
	 * is a GraphQL request coming from the HTTP endpoint. Internal GraphQL requests
	 * won't be able to use this to properly determine if the request is a GraphQL request
	 * or not.
	 *
	 * @return boolean
	 * @deprecated 0.4.1 Use Router::is_graphql_http_request instead. This now resolves to it
	 */
	public static function is_graphql_request() {
		return self::is_graphql_http_request();
	}

	/**
	 * This resolves the http request and ensures that WordPress can respond with the appropriate
	 * JSON response instead of responding with a template from the standard WordPress Template
	 * Loading process
	 *
	 * @return void
	 * @throws \Exception Throws exception.
	 * @throws \Throwable Throws exception.
	 * @since  0.0.1
	 */
	public static function resolve_http_request() {

		/**
		 * Access the $wp_query object
		 */
		global $wp_query;

		/**
		 * Ensure we're on the registered route for graphql route
		 */
		if ( ! self::is_graphql_http_request() || is_graphql_request() ) {
			return;
		}

		/**
		 * Set is_home to false
		 */
		$wp_query->is_home = false;

		/**
		 * Whether it's a GraphQL HTTP Request
		 *
		 * @since 0.0.5
		 */
		if ( ! defined( 'GRAPHQL_HTTP_REQUEST' ) ) {
			define( 'GRAPHQL_HTTP_REQUEST', true );
		}

		/**
		 * Process the GraphQL query Request
		 */
		self::process_http_request();
	}

	/**
	 * Sends an HTTP header.
	 *
	 * @param string $key   Header key.
	 * @param string $value Header value.
	 *
	 * @return void
	 * @since  0.0.5
	 */
	public static function send_header( $key, $value ) {

		/**
		 * Sanitize as per RFC2616 (Section 4.2):
		 *
		 * Any LWS that occurs between field-content MAY be replaced with a
		 * single SP before interpreting the field value or forwarding the
		 * message downstream.
		 */
		$value = preg_replace( '/\s+/', ' ', $value );
		header( apply_filters( 'graphql_send_header', sprintf( '%s: %s', $key, $value ), $key, $value ) );
	}

	/**
	 * Sends an HTTP status code.
	 *
	 * @return void
	 */
	protected static function set_status() {
		status_header( self::$http_status_code );
	}

	/**
	 * Returns an array of headers to send with the HTTP response
	 *
	 * @return array
	 */
	protected static function get_response_headers() {

		/**
		 * Filtered list of access control headers.
		 *
		 * @param array $access_control_headers Array of headers to allow.
		 */
		$access_control_allow_headers = apply_filters(
			'graphql_access_control_allow_headers',
			[
				'Authorization',
				'Content-Type',
			]
		);

		$headers = [
			'Access-Control-Allow-Origin'  => '*',
			'Access-Control-Allow-Headers' => implode( ', ', $access_control_allow_headers ),
			'Access-Control-Max-Age'       => 600,
			// cache the result of preflight requests (600 is the upper limit for Chromium).
			'Content-Type'                 => 'application/json ; charset=' . get_option( 'blog_charset' ),
			'X-Robots-Tag'                 => 'noindex',
			'X-Content-Type-Options'       => 'nosniff',
		];

		if ( true === \WPGraphQL::debug() ) {
			$headers['X-hacker'] = __( 'If you\'re reading this, you should visit github.com/wp-graphql/wp-graphql and contribute!', 'wp-graphql' );
		}

		/**
		 * Send nocache headers on authenticated requests.
		 *
		 * @param bool $rest_send_nocache_headers Whether to send no-cache headers.
		 *
		 * @since 0.0.5
		 */
		$send_no_cache_headers = apply_filters( 'graphql_send_nocache_headers', is_user_logged_in() );
		if ( $send_no_cache_headers ) {
			foreach ( wp_get_nocache_headers() as $no_cache_header_key => $no_cache_header_value ) {
				$headers[ $no_cache_header_key ] = $no_cache_header_value;
			}
		}

		/**
		 * Filter the $headers to send
		 */
		return apply_filters( 'graphql_response_headers_to_send', $headers );
	}

	/**
	 * Set the response headers
	 *
	 * @return void
	 * @since  0.0.1
	 */
	public static function set_headers() {

		if ( false === headers_sent() ) {

			/**
			 * Set the HTTP response status
			 */
			self::set_status();

			/**
			 * Get the response headers
			 */
			$headers = self::get_response_headers();

			/**
			 * If there are headers, set them for the response
			 */
			if ( ! empty( $headers ) && is_array( $headers ) ) {

				foreach ( $headers as $key => $value ) {
					self::send_header( $key, $value );
				}
			}

			/**
			 * Fire an action when the headers are set
			 *
			 * @param array $headers The headers sent in the response
			 */
			do_action( 'graphql_response_set_headers', $headers );

		}
	}

	/**
	 * Retrieves the raw request entity (body).
	 *
	 * @return string Raw request data.
	 * @global string php://input Raw post data.
	 * @since  0.0.5
	 */
	public static function get_raw_data() {
		$input = file_get_contents( 'php://input' );

		return ! empty( $input ) ? $input : '';
	}


	/**
	 * This processes the graphql requests that come into the /graphql endpoint via an HTTP request
	 *
	 * @return mixed
	 * @throws \Exception Throws Exception.
	 * @throws \Throwable Throws Exception.
	 * @global WP_User $current_user The currently authenticated user.
	 * @since  0.0.1
	 */
	public static function process_http_request() {
		/* @var WP_User|null $current_user */
		global $current_user;

		if ( $current_user instanceof WP_User && ! $current_user->exists() ) {
			/*
			 * If there is no current user authenticated via other means, clear
			 * the cached lack of user, so that an authenticate check can set it
			 * properly.
			 *
			 * This is done because for authentications such as Application
			 * Passwords, we don't want it to be accepted unless the current HTTP
			 * request is a GraphQL API request, which can't always be identified early
			 * enough in evaluation.
			 *
			 * See serve_request in wp-includes/rest-api/class-wp-rest-server.php.
			 */
			$current_user = null;
		}

		/**
		 * This action can be hooked to to enable various debug tools,
		 * such as enableValidation from the GraphQL Config.
		 *
		 * @since 0.0.4
		 */
		do_action( 'graphql_process_http_request' );

		/**
		 * Respond to pre-flight requests.
		 *
		 * @see: https://apollographql.slack.com/archives/C10HTKHPC/p1507649812000123
		 * @see: https://developer.mozilla.org/en-US/docs/Web/HTTP/Access_control_CORS#Preflighted_requests
		 */
		if ( isset( $_SERVER['REQUEST_METHOD'] ) && 'OPTIONS' === $_SERVER['REQUEST_METHOD'] ) {
			self::$http_status_code = 200;
			self::set_headers();
			exit;
		}

		$query          = '';
		$operation_name = '';
		$variables      = [];
		$request        = new Request();

		try {

			$response = $request->execute_http();

			// Get the operation params from the request.
			$params         = $request->get_params();
			$query          = isset( $params->query ) ? $params->query : '';
			$operation_name = isset( $params->operation ) ? $params->operation : '';
			$variables      = isset( $params->variables ) ? $params->variables : null;

		} catch ( \Exception $error ) {

			/**
			 * If there are errors, set the status to 500
			 * and format the captured errors to be output properly
			 *
			 * @since 0.0.4
			 */
			self::$http_status_code = 500;

			/**
			 * Filter thrown GraphQL errors
			 *
			 * @param array              $errors   Formatted errors object.
			 * @param Exception          $error    Thrown error.
			 * @param \WPGraphQL\Request $request  WPGraphQL Request object.
			 */
			$response['errors'] = apply_filters(
				'graphql_http_request_response_errors',
				[ FormattedError::createFromException( $error, $request->get_debug_flag() ) ],
				$error,
				$request
			);
		} // End try().

		// Previously there was a small distinction between the response and the result, but
		// now that we are delegating to Request, just send the response for both.
		$result = $response;

		if ( false === headers_sent() ) {
			self::prepare_headers( $response, $result, $query, $operation_name, $variables );
		}

		/**
		 * Run an action after the HTTP Response is ready to be sent back. This might be a good place for tools
		 * to hook in to track metrics, such as how long the process took from `graphql_process_http_request`
		 * to here, etc.
		 *
		 * @param array  $response       The GraphQL response
		 * @param array  $result         The result of the GraphQL Query
		 * @param string $operation_name The name of the operation
		 * @param string $query          The request that GraphQL executed
		 * @param array  $variables      Variables to passed to your GraphQL query
		 * @param mixed  $status_code    The status code for the response
		 *
		 * @since 0.0.5
		 */
		do_action( 'graphql_process_http_request_response', $response, $result, $operation_name, $query, $variables, self::$http_status_code );

		/**
		 * Send the response
		 */
		wp_send_json( $response );

	}

	/**
	 * Prepare headers for response
	 *
	 * @param mixed|array|ExecutionResult $response        The response of the GraphQL Request.
	 * @param mixed|array|ExecutionResult $graphql_results The results of the GraphQL execution.
	 * @param string                      $query           The GraphQL query.
	 * @param string                      $operation_name  The operation name of the GraphQL
	 *                                                     Request.
	 * @param mixed|array|null            $variables       The variables applied to the GraphQL
	 *                                                     Request.
	 * @param mixed|WP_User|null          $user            The current user object.
	 *
	 * @return void
	 */
	protected static function prepare_headers( $response, $graphql_results, string $query, string $operation_name, $variables, $user = null ) {

		/**
		 * Filter the $status_code before setting the headers
		 *
		 * @param int     $status_code     The status code to apply to the headers
		 * @param array   $response        The response of the GraphQL Request
		 * @param array   $graphql_results The results of the GraphQL execution
		 * @param string  $query           The GraphQL query
		 * @param string  $operation_name  The operation name of the GraphQL Request
		 * @param array   $variables       The variables applied to the GraphQL Request
		 * @param WP_User $user            The current user object
		 */
		self::$http_status_code = apply_filters( 'graphql_response_status_code', self::$http_status_code, $response, $graphql_results, $query, $operation_name, $variables, $user );

		/**
		 * Set the response headers
		 */
		self::set_headers();

	}
}<|MERGE_RESOLUTION|>--- conflicted
+++ resolved
@@ -174,7 +174,6 @@
 
 				if ( ! is_string( $host ) ) {
 					return false;
-<<<<<<< HEAD
 				}
 
 				if ( ! is_string( $uri ) ) {
@@ -188,22 +187,7 @@
 
 				// Determine if the route is indeed a graphql request
 				$is_graphql_http_request = str_replace( '/', '', $request_url ) === str_replace( '/', '', $graphql_url );
-=======
-				}
-
-				if ( ! is_string( $uri ) ) {
-					return false;
-				}
-
-				$parsed_site_url    = parse_url( site_url( self::$route ), PHP_URL_PATH );
-				$graphql_url        = ! empty( $parsed_site_url ) ? wp_unslash( $parsed_site_url ) : self::$route;
-				$parsed_request_url = parse_url( $uri, PHP_URL_PATH );
-				$request_url        = ! empty( $parsed_request_url ) ? wp_unslash( $parsed_request_url ) : '';
-
-				// Determine if the route is indeed a graphql request
-				$is_graphql_http_request = str_replace( '/', '', $request_url ) === str_replace( '/', '', $graphql_url );
-
->>>>>>> 194e8930
+
 			}
 		}
 
