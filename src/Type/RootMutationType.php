<?php

namespace WPGraphQL\Type;

use WPGraphQL\Type\Comment\Mutation\CommentCreate;
use WPGraphQL\Type\Comment\Mutation\CommentUpdate;
use WPGraphQL\Type\Comment\Mutation\CommentDelete;
use WPGraphQL\Type\Comment\Mutation\CommentRestore;
use WPGraphQL\Type\MediaItem\Mutation\MediaItemCreate;
use WPGraphQL\Type\MediaItem\Mutation\MediaItemUpdate;
use WPGraphQL\Type\MediaItem\Mutation\MediaItemDelete;
use WPGraphQL\Type\PostObject\Mutation\PostObjectCreate;
use WPGraphQL\Type\PostObject\Mutation\PostObjectDelete;
use WPGraphQL\Type\PostObject\Mutation\PostObjectUpdate;
use WPGraphQL\Type\PostObject\Mutation\TermObjectDelete;
use WPGraphQL\Type\Settings\Mutation\SettingsUpdate;
use WPGraphQL\Type\TermObject\Mutation\TermObjectCreate;
use WPGraphQL\Type\TermObject\Mutation\TermObjectUpdate;
use WPGraphQL\Type\User\Mutation\UserCreate;
use WPGraphQL\Type\User\Mutation\UserDelete;
use WPGraphQL\Type\User\Mutation\UserUpdate;
<<<<<<< HEAD
use WPGraphQL\Type\User\Mutation\SendPasswordResetEmail;
=======
use WPGraphQL\Type\User\Mutation\UserRegister;
>>>>>>> 864b5fc5

/**
 * Class RootMutationType
 * The RootMutationType is the primary entry point for Mutations in the GraphQL Schema
 *
 * @package WPGraphQL\Type
 * @since   0.0.8
 */
class RootMutationType extends WPObjectType {

	/**
	 * Holds the $fields definition for the PluginType
	 *
	 * @var $fields
	 */
	private static $fields;

	/**
	 * Holds the type name
	 *
	 * @var string $type_name
	 */
	private static $type_name;

	/**
	 * RootMutationType constructor.
	 */
	public function __construct() {

		self::$type_name = 'rootMutation';

		/**
		 * Configure the rootMutation
		 */
		$config = [
			'name'        => self::$type_name,
			'description' => __( 'The root mutation', 'wp-graphql' ),
			'fields'      => self::fields(),
		];

		/**
		 * Pass the config to the parent construct
		 */
		parent::__construct( $config );

	}

	/**
	 * This defines the fields for the RootMutationType. The fields are passed through a filter so the shape of the
	 * schema can be modified, for example to add entry points to Types that are unique to certain plugins.
	 *
	 * @return array|\GraphQL\Type\Definition\FieldDefinition[]
	 */
	private static function fields() {

		if ( null === self::$fields ) {

			$fields             = [];
			$allowed_post_types = \WPGraphQL::$allowed_post_types;
			$allowed_taxonomies = \WPGraphQL::$allowed_taxonomies;

			if ( ! empty( $allowed_post_types ) && is_array( $allowed_post_types ) ) {
				foreach ( $allowed_post_types as $post_type ) {
					/**
					 * Get the post_type object to pass down to the schema
					 *
					 * @since 0.0.5
					 */
					$post_type_object = get_post_type_object( $post_type );

					if ( 'mediaItem' === $post_type_object->graphql_single_name ) {
						$fields[ 'create' . ucwords( $post_type_object->graphql_single_name ) ] = MediaItemCreate::mutate( $post_type_object );
						$fields[ 'update' . ucwords( $post_type_object->graphql_single_name ) ] = MediaItemUpdate::mutate( $post_type_object );
						$fields[ 'delete' . ucwords( $post_type_object->graphql_single_name ) ] = MediaItemDelete::mutate( $post_type_object );

					} else {
						/**
						 * Root mutation for single posts (of the specified post_type)
						 *
						 * @since 0.0.5
						 */
						$fields[ 'create' . ucwords( $post_type_object->graphql_single_name ) ] = PostObjectCreate::mutate( $post_type_object );
						$fields[ 'update' . ucwords( $post_type_object->graphql_single_name ) ] = PostObjectUpdate::mutate( $post_type_object );
						$fields[ 'delete' . ucwords( $post_type_object->graphql_single_name ) ] = PostObjectDelete::mutate( $post_type_object );
					}

				} // End foreach().
			} // End if().

			/**
			 * Root mutation field for updating settings
			 */
			$fields[ 'updateSettings' ] = SettingsUpdate::mutate();

			if ( ! empty( $allowed_taxonomies ) && is_array( $allowed_taxonomies ) ) {
				foreach ( $allowed_taxonomies as $taxonomy ) {

					/**
					 * Get the taxonomy object to pass down to the schema
					 */
					$taxonomy_object = get_taxonomy( $taxonomy );

					/**
					 * Root mutation for single term objects (of the specified taxonomy)
					 */
					$fields[ 'create' . ucwords( $taxonomy_object->graphql_single_name ) ] = TermObjectCreate::mutate( $taxonomy_object );
					$fields[ 'update' . ucwords( $taxonomy_object->graphql_single_name ) ] = TermObjectUpdate::mutate( $taxonomy_object );
					$fields[ 'delete' . ucwords( $taxonomy_object->graphql_single_name ) ] = TermObjectDelete::mutate( $taxonomy_object );
				}
			} // End if().

			$fields[ 'createComment' ]  = CommentCreate::mutate();
			$fields[ 'updateComment' ]  = CommentUpdate::mutate();
			$fields[ 'deleteComment' ]  = CommentDelete::mutate();
			$fields[ 'restoreComment' ] = CommentRestore::mutate();

			/**
			 * User Mutations
			 */
<<<<<<< HEAD
			$fields[ 'createUser' ]             = UserCreate::mutate();
			$fields[ 'updateUser' ]             = UserUpdate::mutate();
			$fields[ 'deleteUser' ]             = UserDelete::mutate();
			$fields[ 'sendPasswordResetEmail' ] = SendPasswordResetEmail::mutate();
=======
			$fields[ 'createUser' ]   = UserCreate::mutate();
			$fields[ 'updateUser' ]   = UserUpdate::mutate();
			$fields[ 'deleteUser' ]   = UserDelete::mutate();
			$fields[ 'registerUser' ] = UserRegister::mutate();
>>>>>>> 864b5fc5

			self::$fields = $fields;

		} // End if().

		/**
		 * Pass the fields through a filter to allow for hooking in and adjusting the shape
		 * of the type's schema
		 */
		return self::prepare_fields( self::$fields, self::$type_name );

	}

}<|MERGE_RESOLUTION|>--- conflicted
+++ resolved
@@ -19,11 +19,8 @@
 use WPGraphQL\Type\User\Mutation\UserCreate;
 use WPGraphQL\Type\User\Mutation\UserDelete;
 use WPGraphQL\Type\User\Mutation\UserUpdate;
-<<<<<<< HEAD
+use WPGraphQL\Type\User\Mutation\UserRegister;
 use WPGraphQL\Type\User\Mutation\SendPasswordResetEmail;
-=======
-use WPGraphQL\Type\User\Mutation\UserRegister;
->>>>>>> 864b5fc5
 
 /**
  * Class RootMutationType
@@ -143,17 +140,11 @@
 			/**
 			 * User Mutations
 			 */
-<<<<<<< HEAD
 			$fields[ 'createUser' ]             = UserCreate::mutate();
 			$fields[ 'updateUser' ]             = UserUpdate::mutate();
 			$fields[ 'deleteUser' ]             = UserDelete::mutate();
+			$fields[ 'registerUser' ]           = UserRegister::mutate();
 			$fields[ 'sendPasswordResetEmail' ] = SendPasswordResetEmail::mutate();
-=======
-			$fields[ 'createUser' ]   = UserCreate::mutate();
-			$fields[ 'updateUser' ]   = UserUpdate::mutate();
-			$fields[ 'deleteUser' ]   = UserDelete::mutate();
-			$fields[ 'registerUser' ] = UserRegister::mutate();
->>>>>>> 864b5fc5
 
 			self::$fields = $fields;
 
