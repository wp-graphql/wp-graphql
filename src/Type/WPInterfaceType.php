--- conflicted
+++ resolved
@@ -27,7 +27,6 @@
 
 		$this->type_registry = $type_registry;
 
-<<<<<<< HEAD
 		$interfaces = isset( $config['interfaces'] ) ? $config['interfaces'] : [];
 
 		/**
@@ -78,10 +77,8 @@
 			}
 		}
 
-=======
 		$name             = ucfirst( $config['name'] );
 		$config['name']   = apply_filters( 'graphql_type_name', $name, $config, $this );
->>>>>>> b02d8dbc
 		$config['fields'] = function() use ( $config ) {
 
 			$fields = $config['fields'];
