--- conflicted
+++ resolved
@@ -162,7 +162,6 @@
 			return;
 		}
 
-<<<<<<< HEAD
 		$this->auth                  = array_key_exists( 'auth', $config ) && is_array( $config['auth'] ) ? $config['auth'] : [];
 		$this->connection_fields     = array_key_exists( 'connectionFields', $config ) && is_array( $config['connectionFields'] ) ? $config['connectionFields'] : [];
 		$this->connection_args       = array_key_exists( 'connectionArgs', $config ) && is_array( $config['connectionArgs'] ) ? $config['connectionArgs'] : [];
@@ -175,26 +174,6 @@
 		$this->one_to_one            = isset( $config['oneToOne'] ) && true === $config['oneToOne'];
 		$this->connection_interfaces = isset( $config['connectionInterfaces'] ) && is_array( $config['connectionInterfaces'] ) ? $config['connectionInterfaces'] : [];
 		$this->query_class           = array_key_exists( 'queryClass', $config ) && ! empty( $config['queryClass'] ) ? $config['queryClass'] : null;
-=======
-		$this->config                     = $config;
-		$this->from_type                  = $config['fromType'];
-		$this->to_type                    = $config['toType'];
-		$this->from_field_name            = $config['fromFieldName'];
-		$this->auth                       = array_key_exists( 'auth', $config ) && is_array( $config['auth'] ) ? $config['auth'] : [];
-		$this->connection_fields          = array_key_exists( 'connectionFields', $config ) && is_array( $config['connectionFields'] ) ? $config['connectionFields'] : [];
-		$this->connection_args            = array_key_exists( 'connectionArgs', $config ) && is_array( $config['connectionArgs'] ) ? $config['connectionArgs'] : [];
-		$this->edge_fields                = array_key_exists( 'edgeFields', $config ) && is_array( $config['edgeFields'] ) ? $config['edgeFields'] : [];
-		$this->resolve_cursor             = array_key_exists( 'resolveCursor', $config ) && is_callable( $config['resolve'] ) ? $config['resolveCursor'] : null;
-		$this->resolve_connection         = array_key_exists( 'resolve', $config ) && is_callable( $config['resolve'] ) ? $config['resolve'] : function () {
-			return null;
-		};
-		$this->connection_name            = ! empty( $config['connectionTypeName'] ) ? $config['connectionTypeName'] : $this->get_connection_name( $this->from_type, $this->to_type, $this->from_field_name );
-		$this->where_args                 = [];
-		$this->one_to_one                 = isset( $config['oneToOne'] ) && true === $config['oneToOne'];
-		$this->connection_interfaces      = isset( $config['connectionInterfaces'] ) && is_array( $config['connectionInterfaces'] ) ? $config['connectionInterfaces'] : [];
-		$this->include_default_interfaces = isset( $config['includeDefaultInterfaces'] ) ? (bool) $config['includeDefaultInterfaces'] : true;
-		$this->query_class                = array_key_exists( 'queryClass', $config ) && ! empty( $config['queryClass'] ) ? $config['queryClass'] : null;
->>>>>>> 5663a083
 
 		/**
 		 * Run an action when the WPConnectionType is instantiating.
