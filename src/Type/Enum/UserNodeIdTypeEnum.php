--- conflicted
+++ resolved
@@ -12,13 +12,9 @@
 		register_graphql_enum_type(
 			'UserNodeIdTypeEnum',
 			[
-<<<<<<< HEAD
 				'description' => static function () {
-					return __( 'The Type of Identifier used to fetch a single User node. To be used along with the "id" field. Default is "ID".', 'wp-graphql' );
+					return __( 'Identifier types for retrieving a specific user. Determines whether to look up users by ID, email, username, or other unique properties.', 'wp-graphql' );
 				},
-=======
-				'description' => __( 'Identifier types for retrieving a specific user. Determines whether to look up users by ID, email, username, or other unique properties.', 'wp-graphql' ),
->>>>>>> 90fa8e8f
 				'values'      => self::get_values(),
 			]
 		);
