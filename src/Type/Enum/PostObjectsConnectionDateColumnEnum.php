<?php

namespace WPGraphQL\Type\Enum;

class PostObjectsConnectionDateColumnEnum {

	/**
	 * Register the PostObjectsConnectionDateColumnEnum Type to the Schema
	 *
	 * @return void
	 */
	public static function register_type() {
		register_graphql_enum_type(
			'PostObjectsConnectionDateColumnEnum',
			[
<<<<<<< HEAD
				'description' => static function () {
					return __( 'The column to use when filtering by date', 'wp-graphql' );
				},
=======
				'description' => __( 'Date field selectors for content filtering. Specifies which date attribute (creation date, modification date) should be used for date-based queries.', 'wp-graphql' ),
>>>>>>> 90fa8e8f
				'values'      => [
					'DATE'     => [
						'value'       => 'post_date',
						'description' => static function () {
							return __( 'The date the comment was created in local time.', 'wp-graphql' );
						},
					],
					'MODIFIED' => [
						'value'       => 'post_modified',
						'description' => static function () {
							return __( 'The most recent modification date of the comment.', 'wp-graphql' );
						},
					],
				],
			]
		);
	}
}<|MERGE_RESOLUTION|>--- conflicted
+++ resolved
@@ -13,13 +13,9 @@
 		register_graphql_enum_type(
 			'PostObjectsConnectionDateColumnEnum',
 			[
-<<<<<<< HEAD
 				'description' => static function () {
-					return __( 'The column to use when filtering by date', 'wp-graphql' );
+					return __( 'Date field selectors for content filtering. Specifies which date attribute (creation date, modification date) should be used for date-based queries.', 'wp-graphql' );
 				},
-=======
-				'description' => __( 'Date field selectors for content filtering. Specifies which date attribute (creation date, modification date) should be used for date-based queries.', 'wp-graphql' ),
->>>>>>> 90fa8e8f
 				'values'      => [
 					'DATE'     => [
 						'value'       => 'post_date',
