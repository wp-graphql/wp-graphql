--- conflicted
+++ resolved
@@ -13,35 +13,23 @@
 		register_graphql_enum_type(
 			'RelationEnum',
 			[
-<<<<<<< HEAD
 				'description' => static function () {
-					return __( 'The logical relation between each item in the array when there are more than one.', 'wp-graphql' );
+					return __( 'Logical operators for filter conditions. Determines whether multiple filtering criteria should be combined with AND (all must match) or OR (any can match).', 'wp-graphql' );
 				},
-=======
-				'description' => __( 'Logical operators for filter conditions. Determines whether multiple filtering criteria should be combined with AND (all must match) or OR (any can match).', 'wp-graphql' ),
->>>>>>> 90fa8e8f
 				'values'      => [
 					'AND' => [
 						'name'        => 'AND',
 						'value'       => 'AND',
-<<<<<<< HEAD
 						'description' => static function () {
-							return __( 'The logical AND condition returns true if both operands are true, otherwise, it returns false.', 'wp-graphql' );
+							return __( 'All conditions must match (more restrictive filtering)', 'wp-graphql' );
 						},
-=======
-						'description' => __( 'All conditions must match (more restrictive filtering)', 'wp-graphql' ),
->>>>>>> 90fa8e8f
 					],
 					'OR'  => [
 						'name'        => 'OR',
 						'value'       => 'OR',
-<<<<<<< HEAD
 						'description' => static function () {
-							return __( 'The logical OR condition returns false if both operands are false, otherwise, it returns true.', 'wp-graphql' );
+							return __( 'Any condition can match (more inclusive filtering)', 'wp-graphql' );
 						},
-=======
-						'description' => __( 'Any condition can match (more inclusive filtering)', 'wp-graphql' ),
->>>>>>> 90fa8e8f
 					],
 				],
 			]
