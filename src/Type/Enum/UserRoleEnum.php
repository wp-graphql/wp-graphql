<?php

namespace WPGraphQL\Type\Enum;

use WPGraphQL\Type\WPEnumType;

class UserRoleEnum {

	/**
	 * Register the UserRoleEnum Type to the Schema
	 *
	 * @return void
	 */
	public static function register_type() {
		$all_roles = wp_roles()->roles;
		$roles     = [];

		foreach ( $all_roles as $key => $role ) {
			$formatted_role = WPEnumType::get_safe_name( isset( $role['name'] ) ? $role['name'] : $key );

			switch ( $role ) {
				case 'administrator':
					$description = __( 'Full system access with ability to manage all aspects of the site.', 'wp-graphql' );
					break;
				case 'editor':
					$description = __( 'Content management access without administrative capabilities.', 'wp-graphql' );
					break;
				case 'author':
					$description = __( 'Can publish and manage their own content.', 'wp-graphql' );
					break;
				case 'contributor':
					$description = __( 'Can write and manage their own content but cannot publish.', 'wp-graphql' );
					break;
				case 'subscriber':
					$description = __( 'Can only manage their profile and read content.', 'wp-graphql' );
					break;
				default:
					$description = __( 'User role with specific capabilities', 'wp-graphql' );
			}

			$roles[ $formatted_role ] = [
<<<<<<< HEAD
				'description' => static function () {
					return __( 'User role with specific capabilities', 'wp-graphql' );
				},
=======
				'description' => $description,
>>>>>>> 90fa8e8f
				'value'       => $key,
				'role'        => $role,
			];
		}

		// Bail if there are no roles to register.
		if ( empty( $roles ) ) {
			return;
		}

		register_graphql_enum_type(
			'UserRoleEnum',
			[
<<<<<<< HEAD
				'description' => static function () {
					return __( 'Names of available user roles', 'wp-graphql' );
				},
=======
				'description' => __( 'Permission levels for user accounts. Defines the standard access levels that control what actions users can perform within the system.', 'wp-graphql' ),
>>>>>>> 90fa8e8f
				'values'      => $roles,
			]
		);
	}
}<|MERGE_RESOLUTION|>--- conflicted
+++ resolved
@@ -20,32 +20,38 @@
 
 			switch ( $role ) {
 				case 'administrator':
-					$description = __( 'Full system access with ability to manage all aspects of the site.', 'wp-graphql' );
+					$description = static function () {
+						return __( 'Full system access with ability to manage all aspects of the site.', 'wp-graphql' );
+					};
 					break;
 				case 'editor':
-					$description = __( 'Content management access without administrative capabilities.', 'wp-graphql' );
+					$description = static function () {
+						return __( 'Content management access without administrative capabilities.', 'wp-graphql' );
+					};
 					break;
 				case 'author':
-					$description = __( 'Can publish and manage their own content.', 'wp-graphql' );
+					$description = static function () {
+						return __( 'Can publish and manage their own content.', 'wp-graphql' );
+					};
 					break;
 				case 'contributor':
-					$description = __( 'Can write and manage their own content but cannot publish.', 'wp-graphql' );
+					$description = static function () {
+						return __( 'Can write and manage their own content but cannot publish.', 'wp-graphql' );
+					};
 					break;
 				case 'subscriber':
-					$description = __( 'Can only manage their profile and read content.', 'wp-graphql' );
+					$description = static function () {
+						return __( 'Can only manage their profile and read content.', 'wp-graphql' );
+					};
 					break;
 				default:
-					$description = __( 'User role with specific capabilities', 'wp-graphql' );
+					$description = static function () {
+						return __( 'User role with specific capabilities', 'wp-graphql' );
+					};
 			}
 
 			$roles[ $formatted_role ] = [
-<<<<<<< HEAD
-				'description' => static function () {
-					return __( 'User role with specific capabilities', 'wp-graphql' );
-				},
-=======
 				'description' => $description,
->>>>>>> 90fa8e8f
 				'value'       => $key,
 				'role'        => $role,
 			];
@@ -59,13 +65,9 @@
 		register_graphql_enum_type(
 			'UserRoleEnum',
 			[
-<<<<<<< HEAD
 				'description' => static function () {
-					return __( 'Names of available user roles', 'wp-graphql' );
+					return __( 'Permission levels for user accounts. Defines the standard access levels that control what actions users can perform within the system.', 'wp-graphql' );
 				},
-=======
-				'description' => __( 'Permission levels for user accounts. Defines the standard access levels that control what actions users can perform within the system.', 'wp-graphql' ),
->>>>>>> 90fa8e8f
 				'values'      => $roles,
 			]
 		);
