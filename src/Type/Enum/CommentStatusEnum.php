<?php

namespace WPGraphQL\Type\Enum;

use WPGraphQL\Type\WPEnumType;

class CommentStatusEnum {

	/**
	 * Register the CommentStatusEnum Type to the Schema
	 *
	 * @return void
	 */
	public static function register_type() {
		$values = [];

		$stati = \get_comment_statuses();

		/**
		 * Loop through the post_stati
		 */
		foreach ( $stati as $status => $name ) {
			switch ( $name ) {
				case 'approve':
					$description = __( 'Comments that are publicly visible on content.', 'wp-graphql' );
					break;
				case 'hold':
					$description = __( 'Comments awaiting moderation before becoming publicly visible.', 'wp-graphql' );
					break;
				case 'spam':
					$description = __( 'Comments flagged as spam and hidden from public view.', 'wp-graphql' );
					break;
				case 'trash':
					$description = __( 'Comments marked for deletion but still recoverable. Hidden from public view.', 'wp-graphql' );
					break;
				default:
					$description = sprintf(
						// translators: %s is the comment status.
						__( 'Comments with the %s status', 'wp-graphql' ),
						$name
					);
			}

			$values[ WPEnumType::get_safe_name( $status ) ] = [
<<<<<<< HEAD
				// translators: %s is the name of the comment status
				'description' => static function () use ( $name ) {
					// translators: %s is the name of the comment status
					return sprintf( __( 'Comments with the %1$s status', 'wp-graphql' ), $name );
				},
=======
				'description' => $description,
>>>>>>> 90fa8e8f
				'value'       => $status,
			];
		}

		register_graphql_enum_type(
			'CommentStatusEnum',
			[
<<<<<<< HEAD
				'description' => static function () {
					return __( 'The status of the comment object.', 'wp-graphql' );
				},
=======
				'description' => __( 'Moderation state for user comments. Determines whether comments are publicly visible, pending approval, or marked as spam.', 'wp-graphql' ),
>>>>>>> 90fa8e8f
				'values'      => $values,
			]
		);
	}
}<|MERGE_RESOLUTION|>--- conflicted
+++ resolved
@@ -20,37 +20,10 @@
 		 * Loop through the post_stati
 		 */
 		foreach ( $stati as $status => $name ) {
-			switch ( $name ) {
-				case 'approve':
-					$description = __( 'Comments that are publicly visible on content.', 'wp-graphql' );
-					break;
-				case 'hold':
-					$description = __( 'Comments awaiting moderation before becoming publicly visible.', 'wp-graphql' );
-					break;
-				case 'spam':
-					$description = __( 'Comments flagged as spam and hidden from public view.', 'wp-graphql' );
-					break;
-				case 'trash':
-					$description = __( 'Comments marked for deletion but still recoverable. Hidden from public view.', 'wp-graphql' );
-					break;
-				default:
-					$description = sprintf(
-						// translators: %s is the comment status.
-						__( 'Comments with the %s status', 'wp-graphql' ),
-						$name
-					);
-			}
-
 			$values[ WPEnumType::get_safe_name( $status ) ] = [
-<<<<<<< HEAD
-				// translators: %s is the name of the comment status
 				'description' => static function () use ( $name ) {
-					// translators: %s is the name of the comment status
-					return sprintf( __( 'Comments with the %1$s status', 'wp-graphql' ), $name );
+					return self::get_status_description( $name );
 				},
-=======
-				'description' => $description,
->>>>>>> 90fa8e8f
 				'value'       => $status,
 			];
 		}
@@ -58,15 +31,44 @@
 		register_graphql_enum_type(
 			'CommentStatusEnum',
 			[
-<<<<<<< HEAD
 				'description' => static function () {
-					return __( 'The status of the comment object.', 'wp-graphql' );
+					return __( 'Moderation state for user comments. Determines whether comments are publicly visible, pending approval, or marked as spam.', 'wp-graphql' );
 				},
-=======
-				'description' => __( 'Moderation state for user comments. Determines whether comments are publicly visible, pending approval, or marked as spam.', 'wp-graphql' ),
->>>>>>> 90fa8e8f
 				'values'      => $values,
 			]
 		);
 	}
+
+	/**
+	 * Get the description for a comment status
+	 *
+	 * @param string $status_name The name of the comment status.
+	 * @return string The description for the comment status.
+	 *
+	 * @since next-version
+	 */
+	protected static function get_status_description( $status_name ) {
+		switch ( $status_name ) {
+			case 'approve':
+				$description = __( 'Comments that are publicly visible on content.', 'wp-graphql' );
+				break;
+			case 'hold':
+				$description = __( 'Comments awaiting moderation before becoming publicly visible.', 'wp-graphql' );
+				break;
+			case 'spam':
+				$description = __( 'Comments flagged as spam and hidden from public view.', 'wp-graphql' );
+				break;
+			case 'trash':
+				$description = __( 'Comments marked for deletion but still recoverable. Hidden from public view.', 'wp-graphql' );
+				break;
+			default:
+				$description = sprintf(
+					// translators: %s is the comment status.
+					__( 'Comments with the %s status', 'wp-graphql' ),
+					$status_name
+				);
+		}
+
+		return $description;
+	}
 }