--- conflicted
+++ resolved
@@ -34,47 +34,53 @@
 
 				switch ( $status ) {
 					case 'publish':
-						$description = __( 'Content that is publicly visible to all visitors', 'wp-graphql' );
+						$description = static function () {
+							return __( 'Content that is publicly visible to all visitors', 'wp-graphql' );
+						};
 						break;
 					case 'draft':
-						$description = __( 'Content that is saved but not yet published or visible to the public', 'wp-graphql' );
+						$description = static function () {
+							return __( 'Content that is saved but not yet published or visible to the public', 'wp-graphql' );
+						};
 						break;
 					case 'pending':
-						$description = __( 'Content awaiting review before publication', 'wp-graphql' );
+						$description = static function () {
+							return __( 'Content awaiting review before publication', 'wp-graphql' );
+						};
 						break;
 					case 'private':
-						$description = __( 'Content only visible to authorized users with appropriate permissions', 'wp-graphql' );
+						$description = static function () {
+							return __( 'Content only visible to authorized users with appropriate permissions', 'wp-graphql' );
+						};
 						break;
 					case 'trash':
-						$description = __( 'Content marked for deletion but still recoverable', 'wp-graphql' );
+						$description = static function () {
+							return __( 'Content marked for deletion but still recoverable', 'wp-graphql' );
+						};
 						break;
 					case 'auto-draft':
-						$description = __( 'Automatically saved content that has not been manually saved', 'wp-graphql' );
+						$description = static function () {
+							return __( 'Automatically saved content that has not been manually saved', 'wp-graphql' );
+						};
 						break;
 					case 'inherit':
-						$description = __( 'Content that inherits its status from a parent object', 'wp-graphql' );
+						$description = static function () {
+							return __( 'Content that inherits its status from a parent object', 'wp-graphql' );
+						};
 						break;
 					default:
-						$description = sprintf(
-							// translators: %1$s is the post status.
-							__( 'Objects with the %1$s status', 'wp-graphql' ),
-							$status
-						);
+						$description = static function () use ( $status ) {
+							return sprintf(
+								// translators: %1$s is the post status.
+								__( 'Objects with the %1$s status', 'wp-graphql' ),
+								$status
+							);
+						};
 						break;
 				}
 
 				$post_status_enum_values[ WPEnumType::get_safe_name( $status ) ] = [
-<<<<<<< HEAD
-					'description' => static function () use ( $status ) {
-						return sprintf(
-							// translators: %1$s is the post status.
-							__( 'Objects with the %1$s status', 'wp-graphql' ),
-							$status
-						);
-					},
-=======
 					'description' => $description,
->>>>>>> 90fa8e8f
 					'value'       => $status,
 				];
 			}
@@ -83,13 +89,9 @@
 		register_graphql_enum_type(
 			'PostStatusEnum',
 			[
-<<<<<<< HEAD
 				'description' => static function () {
-					return __( 'The status of the object.', 'wp-graphql' );
+					return __( 'Publishing status that controls the visibility and editorial state of content. Determines whether content is published, pending review, in draft state, or private.', 'wp-graphql' );
 				},
-=======
-				'description' => __( 'Publishing status that controls the visibility and editorial state of content. Determines whether content is published, pending review, in draft state, or private.', 'wp-graphql' ),
->>>>>>> 90fa8e8f
 				'values'      => $post_status_enum_values,
 			]
 		);
