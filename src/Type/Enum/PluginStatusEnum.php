--- conflicted
+++ resolved
@@ -14,13 +14,9 @@
 		register_graphql_enum_type(
 			'PluginStatusEnum',
 			[
-<<<<<<< HEAD
 				'description'  => static function () {
-					return __( 'The status of the WordPress plugin.', 'wp-graphql' );
+					return __( 'Operational status of a plugin. Indicates whether a plugin is active, inactive, or in another state that affects its functionality.', 'wp-graphql' );
 				},
-=======
-				'description'  => __( 'Operational status of a plugin. Indicates whether a plugin is active, inactive, or in another state that affects its functionality.', 'wp-graphql' ),
->>>>>>> 90fa8e8f
 				'values'       => self::get_enum_values(),
 				'defaultValue' => 'ACTIVE',
 			]
