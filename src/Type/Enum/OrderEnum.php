<?php

namespace WPGraphQL\Type\Enum;

class OrderEnum {

	/**
	 * Register the OrderEnum Type to the Schema
	 *
	 * @return void
	 */
	public static function register_type() {
		register_graphql_enum_type(
			'OrderEnum',
			[
<<<<<<< HEAD
				'description'  => static function () {
					return __( 'The cardinality of the connection order', 'wp-graphql' );
				},
				'values'       => [
					'ASC'  => [
						'value'       => 'ASC',
						'description' => static function () {
							return __( 'Sort the query result set in an ascending order', 'wp-graphql' );
						},
					],
					'DESC' => [
						'value'       => 'DESC',
						'description' => static function () {
							return __( 'Sort the query result set in a descending order', 'wp-graphql' );
						},
=======
				'description'  => __( 'Sort direction for ordered results. Determines whether items are returned in ascending or descending order.', 'wp-graphql' ),
				'values'       => [
					'ASC'  => [
						'value'       => 'ASC',
						'description' => __( 'Results ordered from lowest to highest values (i.e. A-Z, oldest-newest)', 'wp-graphql' ),
					],
					'DESC' => [
						'value'       => 'DESC',
						'description' => __( 'Results ordered from highest to lowest values (i.e. Z-A, newest-oldest)', 'wp-graphql' ),
>>>>>>> 90fa8e8f
					],
				],
				'defaultValue' => 'DESC',
			]
		);
	}
}<|MERGE_RESOLUTION|>--- conflicted
+++ resolved
@@ -13,33 +13,21 @@
 		register_graphql_enum_type(
 			'OrderEnum',
 			[
-<<<<<<< HEAD
 				'description'  => static function () {
-					return __( 'The cardinality of the connection order', 'wp-graphql' );
+					return __( 'Sort direction for ordered results. Determines whether items are returned in ascending or descending order.', 'wp-graphql' );
 				},
 				'values'       => [
 					'ASC'  => [
 						'value'       => 'ASC',
 						'description' => static function () {
-							return __( 'Sort the query result set in an ascending order', 'wp-graphql' );
+							return __( 'Results ordered from lowest to highest values (i.e. A-Z, oldest-newest)', 'wp-graphql' );
 						},
 					],
 					'DESC' => [
 						'value'       => 'DESC',
 						'description' => static function () {
-							return __( 'Sort the query result set in a descending order', 'wp-graphql' );
+							return __( 'Results ordered from highest to lowest values (i.e. Z-A, newest-oldest)', 'wp-graphql' );
 						},
-=======
-				'description'  => __( 'Sort direction for ordered results. Determines whether items are returned in ascending or descending order.', 'wp-graphql' ),
-				'values'       => [
-					'ASC'  => [
-						'value'       => 'ASC',
-						'description' => __( 'Results ordered from lowest to highest values (i.e. A-Z, oldest-newest)', 'wp-graphql' ),
-					],
-					'DESC' => [
-						'value'       => 'DESC',
-						'description' => __( 'Results ordered from highest to lowest values (i.e. Z-A, newest-oldest)', 'wp-graphql' ),
->>>>>>> 90fa8e8f
 					],
 				],
 				'defaultValue' => 'DESC',
