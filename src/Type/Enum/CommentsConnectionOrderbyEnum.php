<?php
namespace WPGraphQL\Type\Enum;

class CommentsConnectionOrderbyEnum {

	/**
	 * Register the CommentsConnectionOrderbyEnum Type to the Schema
	 *
	 * @return void
	 */
	public static function register_type() {
		register_graphql_enum_type(
			'CommentsConnectionOrderbyEnum',
			[
<<<<<<< HEAD
				'description' => static function () {
					return __( 'Options for ordering the connection', 'wp-graphql' );
				},
=======
				'description' => __( 'Sorting attributes for comment collections. Specifies which comment property determines the order of results.', 'wp-graphql' ),
>>>>>>> 90fa8e8f
				'values'      => [
					'COMMENT_AGENT'        => [
						'description' => static function () {
							return __( 'Order by browser user agent of the commenter.', 'wp-graphql' );
						},
						'value'       => 'comment_agent',
					],
					'COMMENT_APPROVED'     => [
						'description' => static function () {
							return __( 'Order by approval status of the comment.', 'wp-graphql' );
						},
						'value'       => 'comment_approved',
					],
					'COMMENT_AUTHOR'       => [
						'description' => static function () {
							return __( 'Order by name of the comment author.', 'wp-graphql' );
						},
						'value'       => 'comment_author',
					],
					'COMMENT_AUTHOR_EMAIL' => [
						'description' => static function () {
							return __( 'Order by e-mail of the comment author.', 'wp-graphql' );
						},
						'value'       => 'comment_author_email',
					],
					'COMMENT_AUTHOR_IP'    => [
						'description' => static function () {
							return __( 'Order by IP address of the comment author.', 'wp-graphql' );
						},
						'value'       => 'comment_author_IP',
					],
					'COMMENT_AUTHOR_URL'   => [
						'description' => static function () {
							return __( 'Order by URL address of the comment author.', 'wp-graphql' );
						},
						'value'       => 'comment_author_url',
					],
					'COMMENT_CONTENT'      => [
						'description' => static function () {
							return __( 'Order by the comment contents.', 'wp-graphql' );
						},
						'value'       => 'comment_content',
					],
					'COMMENT_DATE'         => [
<<<<<<< HEAD
						'description' => static function () {
							return __( 'Order by date/time timestamp of the comment.', 'wp-graphql' );
						},
						'value'       => 'comment_date',
					],
					'COMMENT_DATE_GMT'     => [
						'description' => static function () {
							return __( 'Order by GMT timezone date/time timestamp of the comment.', 'wp-graphql' );
						},
						'value'       => 'comment_date_gmt',
					],
					'COMMENT_ID'           => [
						'description' => static function () {
							return __( 'Order by the globally unique identifier for the comment object', 'wp-graphql' );
						},
						'value'       => 'comment_ID',
					],
					'COMMENT_IN'           => [
						'description' => static function () {
							return __( 'Order by the array list of comment IDs listed in the where clause.', 'wp-graphql' );
						},
=======
						'description' => __( 'Chronological ordering by comment submission date.', 'wp-graphql' ),
						'value'       => 'comment_date',
					],
					'COMMENT_DATE_GMT'     => [
						'description' => __( 'Chronological ordering by comment date in UTC/GMT time.', 'wp-graphql' ),
						'value'       => 'comment_date_gmt',
					],
					'COMMENT_ID'           => [
						'description' => __( 'Ordering by internal ID (typically reflects creation order).', 'wp-graphql' ),
						'value'       => 'comment_ID',
					],
					'COMMENT_IN'           => [
						'description' => __( 'Preserve custom order of IDs as specified in the query.', 'wp-graphql' ),
>>>>>>> 90fa8e8f
						'value'       => 'comment__in',
					],
					'COMMENT_KARMA'        => [
						'description' => static function () {
							return __( 'Order by the comment karma score.', 'wp-graphql' );
						},
						'value'       => 'comment_karma',
					],
					'COMMENT_PARENT'       => [
<<<<<<< HEAD
						'description' => static function () {
							return __( 'Order by the comment parent ID.', 'wp-graphql' );
						},
						'value'       => 'comment_parent',
					],
					'COMMENT_POST_ID'      => [
						'description' => static function () {
							return __( 'Order by the post object ID.', 'wp-graphql' );
						},
						'value'       => 'comment_post_ID',
					],
					'COMMENT_TYPE'         => [
						'description' => static function () {
							return __( 'Order by the the type of comment, such as \'comment\', \'pingback\', or \'trackback\'.', 'wp-graphql' );
						},
						'value'       => 'comment_type',
					],
					'USER_ID'              => [
						'description' => static function () {
							return __( 'Order by the user ID.', 'wp-graphql' );
						},
=======
						'description' => __( 'Ordering by parent comment relationship (threaded discussions).', 'wp-graphql' ),
						'value'       => 'comment_parent',
					],
					'COMMENT_POST_ID'      => [
						'description' => __( 'Ordering by associated content item ID.', 'wp-graphql' ),
						'value'       => 'comment_post_ID',
					],
					'COMMENT_TYPE'         => [
						'description' => __( 'Ordering by comment classification (standard comments, pingbacks, etc.).', 'wp-graphql' ),
						'value'       => 'comment_type',
					],
					'USER_ID'              => [
						'description' => __( 'Ordering by the user account ID associated with the comment as the comment author.', 'wp-graphql' ),
>>>>>>> 90fa8e8f
						'value'       => 'user_id',
					],
				],
			]
		);
	}
}<|MERGE_RESOLUTION|>--- conflicted
+++ resolved
@@ -12,13 +12,9 @@
 		register_graphql_enum_type(
 			'CommentsConnectionOrderbyEnum',
 			[
-<<<<<<< HEAD
 				'description' => static function () {
-					return __( 'Options for ordering the connection', 'wp-graphql' );
+					return __( 'Sorting attributes for comment collections. Specifies which comment property determines the order of results.', 'wp-graphql' );
 				},
-=======
-				'description' => __( 'Sorting attributes for comment collections. Specifies which comment property determines the order of results.', 'wp-graphql' ),
->>>>>>> 90fa8e8f
 				'values'      => [
 					'COMMENT_AGENT'        => [
 						'description' => static function () {
@@ -63,43 +59,27 @@
 						'value'       => 'comment_content',
 					],
 					'COMMENT_DATE'         => [
-<<<<<<< HEAD
 						'description' => static function () {
-							return __( 'Order by date/time timestamp of the comment.', 'wp-graphql' );
+							return __( 'Chronological ordering by comment submission date.', 'wp-graphql' );
 						},
 						'value'       => 'comment_date',
 					],
 					'COMMENT_DATE_GMT'     => [
 						'description' => static function () {
-							return __( 'Order by GMT timezone date/time timestamp of the comment.', 'wp-graphql' );
+							return __( 'Chronological ordering by comment date in UTC/GMT time.', 'wp-graphql' );
 						},
 						'value'       => 'comment_date_gmt',
 					],
 					'COMMENT_ID'           => [
 						'description' => static function () {
-							return __( 'Order by the globally unique identifier for the comment object', 'wp-graphql' );
+							return __( 'Ordering by internal ID (typically reflects creation order).', 'wp-graphql' );
 						},
 						'value'       => 'comment_ID',
 					],
 					'COMMENT_IN'           => [
 						'description' => static function () {
-							return __( 'Order by the array list of comment IDs listed in the where clause.', 'wp-graphql' );
+							return __( 'Preserve custom order of IDs as specified in the query.', 'wp-graphql' );
 						},
-=======
-						'description' => __( 'Chronological ordering by comment submission date.', 'wp-graphql' ),
-						'value'       => 'comment_date',
-					],
-					'COMMENT_DATE_GMT'     => [
-						'description' => __( 'Chronological ordering by comment date in UTC/GMT time.', 'wp-graphql' ),
-						'value'       => 'comment_date_gmt',
-					],
-					'COMMENT_ID'           => [
-						'description' => __( 'Ordering by internal ID (typically reflects creation order).', 'wp-graphql' ),
-						'value'       => 'comment_ID',
-					],
-					'COMMENT_IN'           => [
-						'description' => __( 'Preserve custom order of IDs as specified in the query.', 'wp-graphql' ),
->>>>>>> 90fa8e8f
 						'value'       => 'comment__in',
 					],
 					'COMMENT_KARMA'        => [
@@ -109,43 +89,27 @@
 						'value'       => 'comment_karma',
 					],
 					'COMMENT_PARENT'       => [
-<<<<<<< HEAD
 						'description' => static function () {
-							return __( 'Order by the comment parent ID.', 'wp-graphql' );
+							return __( 'Ordering by parent comment relationship (threaded discussions).', 'wp-graphql' );
 						},
 						'value'       => 'comment_parent',
 					],
 					'COMMENT_POST_ID'      => [
 						'description' => static function () {
-							return __( 'Order by the post object ID.', 'wp-graphql' );
+							return __( 'Ordering by associated content item ID.', 'wp-graphql' );
 						},
 						'value'       => 'comment_post_ID',
 					],
 					'COMMENT_TYPE'         => [
 						'description' => static function () {
-							return __( 'Order by the the type of comment, such as \'comment\', \'pingback\', or \'trackback\'.', 'wp-graphql' );
+							return __( 'Ordering by comment classification (standard comments, pingbacks, etc.).', 'wp-graphql' );
 						},
 						'value'       => 'comment_type',
 					],
 					'USER_ID'              => [
 						'description' => static function () {
-							return __( 'Order by the user ID.', 'wp-graphql' );
+							return __( 'Ordering by the user account ID associated with the comment as the comment author.', 'wp-graphql' );
 						},
-=======
-						'description' => __( 'Ordering by parent comment relationship (threaded discussions).', 'wp-graphql' ),
-						'value'       => 'comment_parent',
-					],
-					'COMMENT_POST_ID'      => [
-						'description' => __( 'Ordering by associated content item ID.', 'wp-graphql' ),
-						'value'       => 'comment_post_ID',
-					],
-					'COMMENT_TYPE'         => [
-						'description' => __( 'Ordering by comment classification (standard comments, pingbacks, etc.).', 'wp-graphql' ),
-						'value'       => 'comment_type',
-					],
-					'USER_ID'              => [
-						'description' => __( 'Ordering by the user account ID associated with the comment as the comment author.', 'wp-graphql' ),
->>>>>>> 90fa8e8f
 						'value'       => 'user_id',
 					],
 				],
