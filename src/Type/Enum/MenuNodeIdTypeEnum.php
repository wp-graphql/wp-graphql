--- conflicted
+++ resolved
@@ -17,13 +17,9 @@
 		register_graphql_enum_type(
 			'MenuNodeIdTypeEnum',
 			[
-<<<<<<< HEAD
 				'description' => static function () {
-					return __( 'The Type of Identifier used to fetch a single node. Default is "ID". To be used along with the "id" field.', 'wp-graphql' );
+					return __( 'Identifier types for retrieving a specific navigation menu. Specifies which property (ID, name, location) is used to locate a particular menu.', 'wp-graphql' );
 				},
-=======
-				'description' => __( 'Identifier types for retrieving a specific navigation menu. Specifies which property (ID, name, location) is used to locate a particular menu.', 'wp-graphql' ),
->>>>>>> 90fa8e8f
 				'values'      => [
 					'ID'          => [
 						'name'        => 'ID',
