--- conflicted
+++ resolved
@@ -13,13 +13,9 @@
 		register_graphql_enum_type(
 			'UsersConnectionSearchColumnEnum',
 			[
-<<<<<<< HEAD
 				'description' => static function () {
-					return __( 'Column used for searching for users.', 'wp-graphql' );
+					return __( 'User properties that can be targeted in search operations. Defines which user attributes can be searched when looking for specific users.', 'wp-graphql' );
 				},
-=======
-				'description' => __( 'User properties that can be targeted in search operations. Defines which user attributes can be searched when looking for specific users.', 'wp-graphql' ),
->>>>>>> 90fa8e8f
 				'values'      => [
 					'ID'       => [
 						'value'       => 'ID',
