<?php
namespace WPGraphQL\Type\Enum;

class TermObjectsConnectionOrderbyEnum {

	/**
	 * Register the TermObjectsConnectionOrderbyEnum Type to the Schema
	 *
	 * @return void
	 */
	public static function register_type() {
		register_graphql_enum_type(
			'TermObjectsConnectionOrderbyEnum',
			[
<<<<<<< HEAD
				'description' => static function () {
					return __( 'Options for ordering the connection by', 'wp-graphql' );
				},
=======
				'description' => __( 'Sorting attributes for taxonomy term collections. Determines which property of taxonomy terms is used for ordering results.', 'wp-graphql' ),
>>>>>>> 90fa8e8f
				'values'      => [
					'COUNT'       => [
						'value'       => 'count',
						'description' => __( 'Ordering by number of associated content items.', 'wp-graphql' ),
					],
					'DESCRIPTION' => [
						'value'       => 'description',
						'description' => __( 'Alphabetical ordering by term description text.', 'wp-graphql' ),
					],
					'NAME'        => [
						'value'       => 'name',
<<<<<<< HEAD
						'description' => static function () {
							return __( 'Order the connection by name.', 'wp-graphql' );
						},
					],
					'SLUG'        => [
						'value'       => 'slug',
						'description' => static function () {
							return __( 'Order the connection by slug.', 'wp-graphql' );
						},
					],
					'TERM_GROUP'  => [
						'value'       => 'term_group',
						'description' => static function () {
							return __( 'Order the connection by term group.', 'wp-graphql' );
						},
					],
					'TERM_ID'     => [
						'value'       => 'term_id',
						'description' => static function () {
							return __( 'Order the connection by term id.', 'wp-graphql' );
						},
					],
					'TERM_ORDER'  => [
						'value'       => 'term_order',
						'description' => static function () {
							return __( 'Order the connection by term order.', 'wp-graphql' );
						},
					],
					'DESCRIPTION' => [
						'value'       => 'description',
						'description' => static function () {
							return __( 'Order the connection by description.', 'wp-graphql' );
						},
					],
					'COUNT'       => [
						'value'       => 'count',
						'description' => static function () {
							return __( 'Order the connection by item count.', 'wp-graphql' );
						},
=======
						'description' => __( 'Alphabetical ordering by term name.', 'wp-graphql' ),
					],
					'SLUG'        => [
						'value'       => 'slug',
						'description' => __( 'Alphabetical ordering by URL-friendly name.', 'wp-graphql' ),
					],
					'TERM_GROUP'  => [
						'value'       => 'term_group',
						'description' => __( 'Ordering by assigned term grouping value.', 'wp-graphql' ),
					],
					'TERM_ID'     => [
						'value'       => 'term_id',
						'description' => __( 'Ordering by internal identifier.', 'wp-graphql' ),
					],
					'TERM_ORDER'  => [
						'value'       => 'term_order',
						'description' => __( 'Ordering by manually defined sort position.', 'wp-graphql' ),
>>>>>>> 90fa8e8f
					],
				],
			]
		);
	}
}<|MERGE_RESOLUTION|>--- conflicted
+++ resolved
@@ -12,83 +12,51 @@
 		register_graphql_enum_type(
 			'TermObjectsConnectionOrderbyEnum',
 			[
-<<<<<<< HEAD
 				'description' => static function () {
-					return __( 'Options for ordering the connection by', 'wp-graphql' );
+					return __( 'Sorting attributes for taxonomy term collections. Determines which property of taxonomy terms is used for ordering results.', 'wp-graphql' );
 				},
-=======
-				'description' => __( 'Sorting attributes for taxonomy term collections. Determines which property of taxonomy terms is used for ordering results.', 'wp-graphql' ),
->>>>>>> 90fa8e8f
 				'values'      => [
 					'COUNT'       => [
 						'value'       => 'count',
-						'description' => __( 'Ordering by number of associated content items.', 'wp-graphql' ),
+						'description' => static function () {
+							return __( 'Ordering by number of associated content items.', 'wp-graphql' );
+						},
 					],
 					'DESCRIPTION' => [
 						'value'       => 'description',
-						'description' => __( 'Alphabetical ordering by term description text.', 'wp-graphql' ),
+						'description' => static function () {
+							return __( 'Alphabetical ordering by term description text.', 'wp-graphql' );
+						},
 					],
 					'NAME'        => [
 						'value'       => 'name',
-<<<<<<< HEAD
 						'description' => static function () {
-							return __( 'Order the connection by name.', 'wp-graphql' );
+							return __( 'Alphabetical ordering by term name.', 'wp-graphql' );
 						},
 					],
 					'SLUG'        => [
 						'value'       => 'slug',
 						'description' => static function () {
-							return __( 'Order the connection by slug.', 'wp-graphql' );
+							return __( 'Alphabetical ordering by URL-friendly name.', 'wp-graphql' );
 						},
 					],
 					'TERM_GROUP'  => [
 						'value'       => 'term_group',
 						'description' => static function () {
-							return __( 'Order the connection by term group.', 'wp-graphql' );
+							return __( 'Ordering by assigned term grouping value.', 'wp-graphql' );
 						},
 					],
 					'TERM_ID'     => [
 						'value'       => 'term_id',
 						'description' => static function () {
-							return __( 'Order the connection by term id.', 'wp-graphql' );
+							return __( 'Ordering by internal identifier.', 'wp-graphql' );
 						},
 					],
 					'TERM_ORDER'  => [
 						'value'       => 'term_order',
 						'description' => static function () {
-							return __( 'Order the connection by term order.', 'wp-graphql' );
+							return __( 'Ordering by manually defined sort position.', 'wp-graphql' );
 						},
-					],
-					'DESCRIPTION' => [
-						'value'       => 'description',
-						'description' => static function () {
-							return __( 'Order the connection by description.', 'wp-graphql' );
-						},
-					],
-					'COUNT'       => [
-						'value'       => 'count',
-						'description' => static function () {
-							return __( 'Order the connection by item count.', 'wp-graphql' );
-						},
-=======
-						'description' => __( 'Alphabetical ordering by term name.', 'wp-graphql' ),
-					],
-					'SLUG'        => [
-						'value'       => 'slug',
-						'description' => __( 'Alphabetical ordering by URL-friendly name.', 'wp-graphql' ),
-					],
-					'TERM_GROUP'  => [
-						'value'       => 'term_group',
-						'description' => __( 'Ordering by assigned term grouping value.', 'wp-graphql' ),
-					],
-					'TERM_ID'     => [
-						'value'       => 'term_id',
-						'description' => __( 'Ordering by internal identifier.', 'wp-graphql' ),
-					],
-					'TERM_ORDER'  => [
-						'value'       => 'term_order',
-						'description' => __( 'Ordering by manually defined sort position.', 'wp-graphql' ),
->>>>>>> 90fa8e8f
 					],
 				],
 			]
