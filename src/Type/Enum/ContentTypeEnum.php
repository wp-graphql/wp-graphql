<?php

namespace WPGraphQL\Type\Enum;

use WPGraphQL\Type\WPEnumType;
use WPGraphQL\Utils\Utils;

class ContentTypeEnum {

	/**
	 * Register the ContentTypeEnum Type to the Schema
	 *
	 * @return void
	 */
	public static function register_type() {
		$values = [];

		/**
		 * Get the allowed post types
		 *
		 * @var string[] $allowed_post_types
		 */
		$allowed_post_types = \WPGraphQL::get_allowed_post_types();

		/**
		 * Loop through the post types and create an array
		 * of values for use in the enum type.
		 */
		foreach ( $allowed_post_types as $allowed_post_type ) {
			$values[ WPEnumType::get_safe_name( $allowed_post_type ) ] = [
				'value'       => $allowed_post_type,
				'description' => static function () {
					return __( 'The Type of Content object', 'wp-graphql' );
				},
			];
		}

		register_graphql_enum_type(
			'ContentTypeEnum',
			[
<<<<<<< HEAD
				'description' => static function () {
					return __( 'Allowed Content Types', 'wp-graphql' );
				},
=======
				'description' => __( 'Available content entity types that can be queried or filtered. Identifies the primary content structures available in the system.', 'wp-graphql' ),
>>>>>>> 90fa8e8f
				'values'      => $values,
			]
		);

		/**
		 * Register a ContentTypesOf${taxonomyName}Enum for each taxonomy
		 *
		 * @var \WP_Taxonomy[] $allowed_taxonomies
		 */
		$allowed_taxonomies = \WPGraphQL::get_allowed_taxonomies( 'objects' );
		foreach ( $allowed_taxonomies as $tax_object ) {
			/**
			 * Loop through the taxonomy's object type and create an array
			 * of values for use in the enum type.
			 */
			$taxonomy_values = [];
			foreach ( $tax_object->object_type as $tax_object_type ) {
				// Skip object types that are not allowed by WPGraphQL
				if ( ! array_key_exists( $tax_object_type, $allowed_post_types ) ) {
					continue;
				}

				$taxonomy_values[ WPEnumType::get_safe_name( $tax_object_type ) ] = [
					'name'        => WPEnumType::get_safe_name( $tax_object_type ),
					'value'       => $tax_object_type,
					'description' => static function () {
						return __( 'The Type of Content object', 'wp-graphql' );
					},
				];
			}

			if ( ! empty( $taxonomy_values ) ) {
				register_graphql_enum_type(
					'ContentTypesOf' . Utils::format_type_name( $tax_object->graphql_single_name ) . 'Enum',
					[
						'description' => static function () use ( $tax_object ) {
							return sprintf(
								// translators: %s is the taxonomy's GraphQL name.
								__( 'Allowed Content Types of the %s taxonomy.', 'wp-graphql' ),
								Utils::format_type_name( $tax_object->graphql_single_name )
							);
						},
						'values'      => $taxonomy_values,
					]
				);
			}
		}
	}
}<|MERGE_RESOLUTION|>--- conflicted
+++ resolved
@@ -38,13 +38,9 @@
 		register_graphql_enum_type(
 			'ContentTypeEnum',
 			[
-<<<<<<< HEAD
 				'description' => static function () {
-					return __( 'Allowed Content Types', 'wp-graphql' );
+					return __( 'Available content entity types that can be queried or filtered. Identifies the primary content structures available in the system.', 'wp-graphql' );
 				},
-=======
-				'description' => __( 'Available content entity types that can be queried or filtered. Identifies the primary content structures available in the system.', 'wp-graphql' ),
->>>>>>> 90fa8e8f
 				'values'      => $values,
 			]
 		);
