<?php
namespace WPGraphQL\Type\Enum;

/**
 * Class MenuItemNodeIdTypeEnum
 *
 * @package WPGraphQL\Type\Enum
 */
class MenuItemNodeIdTypeEnum {

	/**
	 * Register the MenuItemNodeIdTypeEnum
	 *
	 * @return void
	 */
	public static function register_type() {
		register_graphql_enum_type(
			'MenuItemNodeIdTypeEnum',
			[
<<<<<<< HEAD
				'description' => static function () {
					return __( 'The Type of Identifier used to fetch a single node. Default is "ID". To be used along with the "id" field.', 'wp-graphql' );
				},
=======
				'description' => __( 'Identifier types for retrieving a specific menu item. Determines whether to look up menu items by global ID or database ID.', 'wp-graphql' ),
>>>>>>> 90fa8e8f
				'values'      => [
					'ID'          => [
						'name'        => 'ID',
						'value'       => 'global_id',
						'description' => static function () {
							return __( 'Identify a resource by the (hashed) Global ID.', 'wp-graphql' );
						},
					],
					'DATABASE_ID' => [
						'name'        => 'DATABASE_ID',
						'value'       => 'database_id',
						'description' => static function () {
							return __( 'Identify a resource by the Database ID.', 'wp-graphql' );
						},
					],
				],
			]
		);
	}
}<|MERGE_RESOLUTION|>--- conflicted
+++ resolved
@@ -17,13 +17,9 @@
 		register_graphql_enum_type(
 			'MenuItemNodeIdTypeEnum',
 			[
-<<<<<<< HEAD
 				'description' => static function () {
-					return __( 'The Type of Identifier used to fetch a single node. Default is "ID". To be used along with the "id" field.', 'wp-graphql' );
+					return __( 'Identifier types for retrieving a specific menu item. Determines whether to look up menu items by global ID or database ID.', 'wp-graphql' );
 				},
-=======
-				'description' => __( 'Identifier types for retrieving a specific menu item. Determines whether to look up menu items by global ID or database ID.', 'wp-graphql' ),
->>>>>>> 90fa8e8f
 				'values'      => [
 					'ID'          => [
 						'name'        => 'ID',
