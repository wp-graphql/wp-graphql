--- conflicted
+++ resolved
@@ -13,13 +13,9 @@
 		register_graphql_enum_type(
 			'ContentTypeIdTypeEnum',
 			[
-<<<<<<< HEAD
 				'description' => static function () {
-					return __( 'The Type of Identifier used to fetch a single Content Type node. To be used along with the "id" field. Default is "ID".', 'wp-graphql' );
+					return __( 'Identifier types for retrieving a specific content type definition. Determines whether to look up content types by ID or name.', 'wp-graphql' );
 				},
-=======
-				'description' => __( 'Identifier types for retrieving a specific content type definition. Determines whether to look up content types by ID or name.', 'wp-graphql' ),
->>>>>>> 90fa8e8f
 				'values'      => [
 					'ID'   => [
 						'name'        => 'ID',
