<?php

namespace WPGraphQL\Type\Enum;

class PostObjectsConnectionOrderbyEnum {

	/**
	 * Register the PostObjectsConnectionOrderbyEnum Type to the Schema
	 *
	 * @return void
	 */
	public static function register_type() {
		register_graphql_enum_type(
			'PostObjectsConnectionOrderbyEnum',
			[
<<<<<<< HEAD
				'description' => static function () {
					return __( 'Field to order the connection by', 'wp-graphql' );
				},
				'values'      => [
					'AUTHOR'        => [
						'value'       => 'post_author',
						'description' => static function () {
							return __( 'Order by author', 'wp-graphql' );
						},
					],
					'TITLE'         => [
						'value'       => 'post_title',
						'description' => static function () {
							return __( 'Order by title', 'wp-graphql' );
						},
					],
					'SLUG'          => [
						'value'       => 'post_name',
						'description' => static function () {
							return __( 'Order by slug', 'wp-graphql' );
						},
					],
					'MODIFIED'      => [
						'value'       => 'post_modified',
						'description' => static function () {
							return __( 'Order by last modified date', 'wp-graphql' );
						},
					],
					'DATE'          => [
						'value'       => 'post_date',
						'description' => static function () {
							return __( 'Order by publish date', 'wp-graphql' );
						},
					],
					'PARENT'        => [
						'value'       => 'post_parent',
						'description' => static function () {
							return __( 'Order by parent ID', 'wp-graphql' );
						},
					],
					'IN'            => [
						'value'       => 'post__in',
						'description' => static function () {
							return __( 'Preserve the ID order given in the IN array', 'wp-graphql' );
						},
					],
					'NAME_IN'       => [
						'value'       => 'post_name__in',
						'description' => static function () {
							return __( 'Preserve slug order given in the NAME_IN array', 'wp-graphql' );
						},
					],
					'MENU_ORDER'    => [
						'value'       => 'menu_order',
						'description' => static function () {
							return __( 'Order by the menu order value', 'wp-graphql' );
						},
					],
					'COMMENT_COUNT' => [
						'value'       => 'comment_count',
						'description' => static function () {
							return __( 'Order by the number of comments it has acquired', 'wp-graphql' );
						},
=======
				'description' => __( 'Content sorting attributes for post-type objects. Identifies which content property should be used to determine result order.', 'wp-graphql' ),
				'values'      => [
					'AUTHOR'        => [
						'value'       => 'post_author',
						'description' => __( 'Ordering by content author (typically by author name).', 'wp-graphql' ),
					],
					'COMMENT_COUNT' => [
						'value'       => 'comment_count',
						'description' => __( 'Ordering by popularity based on number of comments.', 'wp-graphql' ),
					],
					'DATE'          => [
						'value'       => 'post_date',
						'description' => __( 'Chronological ordering by publication date.', 'wp-graphql' ),
					],
					'IN'            => [
						'value'       => 'post__in',
						'description' => __( 'Maintain custom order of IDs exactly as specified in the query with the IN field.', 'wp-graphql' ),
					],
					'MENU_ORDER'    => [
						'value'       => 'menu_order',
						'description' => __( 'Ordering by manually defined sort position.', 'wp-graphql' ),
					],
					'MODIFIED'      => [
						'value'       => 'post_modified',
						'description' => __( 'Chronological ordering by modified date.', 'wp-graphql' ),
					],
					'NAME_IN'       => [
						'value'       => 'post_name__in',
						'description' => __( 'Maintain custom order of IDs exactly as specified in the query with the NAME_IN field.', 'wp-graphql' ),
					],
					'PARENT'        => [
						'value'       => 'post_parent',
						'description' => __( 'Ordering by parent-child relationship in hierarchical content.', 'wp-graphql' ),
					],
					'SLUG'          => [
						'value'       => 'post_name',
						'description' => __( 'Alphabetical ordering by URL-friendly name.', 'wp-graphql' ),
					],
					'TITLE'         => [
						'value'       => 'post_title',
						'description' => __( 'Alphabetical ordering by content title', 'wp-graphql' ),
>>>>>>> 90fa8e8f
					],
				],
			]
		);
	}
}<|MERGE_RESOLUTION|>--- conflicted
+++ resolved
@@ -13,113 +13,69 @@
 		register_graphql_enum_type(
 			'PostObjectsConnectionOrderbyEnum',
 			[
-<<<<<<< HEAD
 				'description' => static function () {
-					return __( 'Field to order the connection by', 'wp-graphql' );
+					return __( 'Content sorting attributes for post-type objects. Identifies which content property should be used to determine result order.', 'wp-graphql' );
 				},
 				'values'      => [
 					'AUTHOR'        => [
 						'value'       => 'post_author',
 						'description' => static function () {
-							return __( 'Order by author', 'wp-graphql' );
+							return __( 'Ordering by content author (typically by author name).', 'wp-graphql' );
+						},
+					],
+					'COMMENT_COUNT' => [
+						'value'       => 'comment_count',
+						'description' => static function () {
+							return __( 'Ordering by popularity based on number of comments.', 'wp-graphql' );
+						},
+					],
+					'DATE'          => [
+						'value'       => 'post_date',
+						'description' => static function () {
+							return __( 'Chronological ordering by publication date.', 'wp-graphql' );
+						},
+					],
+					'IN'            => [
+						'value'       => 'post__in',
+						'description' => static function () {
+							return __( 'Maintain custom order of IDs exactly as specified in the query with the IN field.', 'wp-graphql' );
+						},
+					],
+					'MENU_ORDER'    => [
+						'value'       => 'menu_order',
+						'description' => static function () {
+							return __( 'Ordering by manually defined sort position.', 'wp-graphql' );
+						},
+					],
+					'MODIFIED'      => [
+						'value'       => 'post_modified',
+						'description' => static function () {
+							return __( 'Chronological ordering by modified date.', 'wp-graphql' );
+						},
+					],
+					'NAME_IN'       => [
+						'value'       => 'post_name__in',
+						'description' => static function () {
+							return __( 'Maintain custom order of IDs exactly as specified in the query with the NAME_IN field.', 'wp-graphql' );
+						},
+					],
+					'PARENT'        => [
+						'value'       => 'post_parent',
+						'description' => static function () {
+							return __( 'Ordering by parent-child relationship in hierarchical content.', 'wp-graphql' );
+						},
+					],
+					'SLUG'          => [
+						'value'       => 'post_name',
+						'description' => static function () {
+							return __( 'Alphabetical ordering by URL-friendly name.', 'wp-graphql' );
 						},
 					],
 					'TITLE'         => [
 						'value'       => 'post_title',
 						'description' => static function () {
-							return __( 'Order by title', 'wp-graphql' );
+							return __( 'Alphabetical ordering by content title', 'wp-graphql' );
 						},
-					],
-					'SLUG'          => [
-						'value'       => 'post_name',
-						'description' => static function () {
-							return __( 'Order by slug', 'wp-graphql' );
-						},
-					],
-					'MODIFIED'      => [
-						'value'       => 'post_modified',
-						'description' => static function () {
-							return __( 'Order by last modified date', 'wp-graphql' );
-						},
-					],
-					'DATE'          => [
-						'value'       => 'post_date',
-						'description' => static function () {
-							return __( 'Order by publish date', 'wp-graphql' );
-						},
-					],
-					'PARENT'        => [
-						'value'       => 'post_parent',
-						'description' => static function () {
-							return __( 'Order by parent ID', 'wp-graphql' );
-						},
-					],
-					'IN'            => [
-						'value'       => 'post__in',
-						'description' => static function () {
-							return __( 'Preserve the ID order given in the IN array', 'wp-graphql' );
-						},
-					],
-					'NAME_IN'       => [
-						'value'       => 'post_name__in',
-						'description' => static function () {
-							return __( 'Preserve slug order given in the NAME_IN array', 'wp-graphql' );
-						},
-					],
-					'MENU_ORDER'    => [
-						'value'       => 'menu_order',
-						'description' => static function () {
-							return __( 'Order by the menu order value', 'wp-graphql' );
-						},
-					],
-					'COMMENT_COUNT' => [
-						'value'       => 'comment_count',
-						'description' => static function () {
-							return __( 'Order by the number of comments it has acquired', 'wp-graphql' );
-						},
-=======
-				'description' => __( 'Content sorting attributes for post-type objects. Identifies which content property should be used to determine result order.', 'wp-graphql' ),
-				'values'      => [
-					'AUTHOR'        => [
-						'value'       => 'post_author',
-						'description' => __( 'Ordering by content author (typically by author name).', 'wp-graphql' ),
-					],
-					'COMMENT_COUNT' => [
-						'value'       => 'comment_count',
-						'description' => __( 'Ordering by popularity based on number of comments.', 'wp-graphql' ),
-					],
-					'DATE'          => [
-						'value'       => 'post_date',
-						'description' => __( 'Chronological ordering by publication date.', 'wp-graphql' ),
-					],
-					'IN'            => [
-						'value'       => 'post__in',
-						'description' => __( 'Maintain custom order of IDs exactly as specified in the query with the IN field.', 'wp-graphql' ),
-					],
-					'MENU_ORDER'    => [
-						'value'       => 'menu_order',
-						'description' => __( 'Ordering by manually defined sort position.', 'wp-graphql' ),
-					],
-					'MODIFIED'      => [
-						'value'       => 'post_modified',
-						'description' => __( 'Chronological ordering by modified date.', 'wp-graphql' ),
-					],
-					'NAME_IN'       => [
-						'value'       => 'post_name__in',
-						'description' => __( 'Maintain custom order of IDs exactly as specified in the query with the NAME_IN field.', 'wp-graphql' ),
-					],
-					'PARENT'        => [
-						'value'       => 'post_parent',
-						'description' => __( 'Ordering by parent-child relationship in hierarchical content.', 'wp-graphql' ),
-					],
-					'SLUG'          => [
-						'value'       => 'post_name',
-						'description' => __( 'Alphabetical ordering by URL-friendly name.', 'wp-graphql' ),
-					],
-					'TITLE'         => [
-						'value'       => 'post_title',
-						'description' => __( 'Alphabetical ordering by content title', 'wp-graphql' ),
->>>>>>> 90fa8e8f
 					],
 				],
 			]
