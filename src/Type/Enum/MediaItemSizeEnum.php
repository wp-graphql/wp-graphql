--- conflicted
+++ resolved
@@ -9,10 +9,10 @@
 	/**
 	 * Get information about available image sizes
 	 *
-	 * @since next-version
-	 *
 	 * @param string $size Optional. The size to get information for.
 	 * @return array<string, array{width: int, height: int, crop: bool}>|null
+	 *
+	 * @since next-version
 	 */
 	protected static function get_image_sizes( $size = '' ): ?array {
 
@@ -65,63 +65,10 @@
 		 * Loop through the image_sizes
 		 */
 		foreach ( $image_sizes as $image_size => $image_size_dimensions ) {
-			switch ( $image_size ) {
-				case 'thumbnail':
-					$description = sprintf(
-						// translators: %1$s is the width of the image, %2$s is the height of the image
-						__( 'Small image preview suitable for thumbnails and listings. (%1$sx%2$s)', 'wp-graphql' ),
-						$image_size_dimensions['width'],
-						$image_size_dimensions['height']
-					);
-					break;
-				case 'medium':
-					$description = sprintf(
-						// translators: %1$s is the width of the image, %2$s is the height of the image
-						__( 'Medium image preview typically suitable for listings and detail views. (%1$sx%2$s)', 'wp-graphql' ),
-						$image_size_dimensions['width'],
-						$image_size_dimensions['height']
-					);
-					break;
-				case 'medium_large':
-					$description = sprintf(
-						// translators: %1$s is the width of the image, %2$s is the height of the image
-						__( 'Medium-to-large image preview suitable for listings and detail views. (%1$sx%2$s)', 'wp-graphql' ),
-						$image_size_dimensions['width'],
-						$image_size_dimensions['height']
-					);
-					break;
-				case 'large':
-					$description = sprintf(
-						// translators: %1$s is the width of the image, %2$s is the height of the image
-						__( 'Large image preview suitable for detail views. (%1$sx%2$s)', 'wp-graphql' ),
-						$image_size_dimensions['width'],
-						$image_size_dimensions['height']
-					);
-					break;
-				case 'full':
-					$description = __( 'Full-size image.', 'wp-graphql' );
-					break;
-				default:
-					$description = sprintf(
-						// translators: %1$s is the width of the image, %2$s is the height of the image
-						__( 'Custom Image Size. (%1$sx%2$s)', 'wp-graphql' ),
-						$image_size_dimensions['width'],
-						$image_size_dimensions['height']
-					);
-			}
-
 			$values[ WPEnumType::get_safe_name( $image_size ) ] = [
-<<<<<<< HEAD
-				'description' => static function () use ( $image_size ) {
-					return sprintf(
-						// translators: %1$s is the image size.
-						__( 'MediaItem with the %1$s size', 'wp-graphql' ),
-						$image_size
-					);
+				'description' => static function () use ( $image_size, $image_size_dimensions ) {
+					return self::get_value_description( $image_size, $image_size_dimensions );
 				},
-=======
-				'description' => $description,
->>>>>>> 90fa8e8f
 				'value'       => $image_size,
 				'dimensions'  => $image_size_dimensions,
 			];
@@ -130,15 +77,69 @@
 		register_graphql_enum_type(
 			'MediaItemSizeEnum',
 			[
-<<<<<<< HEAD
 				'description' => static function () {
-					return __( 'The size of the media item object.', 'wp-graphql' );
+					return __( 'Predefined image size variations. Represents the standard image dimensions available for media assets.', 'wp-graphql' );
 				},
-=======
-				'description' => __( 'Predefined image size variations. Represents the standard image dimensions available for media assets.', 'wp-graphql' ),
->>>>>>> 90fa8e8f
 				'values'      => $values,
 			]
 		);
 	}
+
+	/**
+	 * Get the description for a media item size
+	 *
+	 * @param string                 $image_size The size of the image.
+	 * @param array<string,bool|int> $image_size_dimensions The dimensions of the image.
+	 * @return string The description for the media item size.
+	 *
+	 * @since next-version
+	 */
+	protected static function get_value_description( string $image_size, array $image_size_dimensions ): string {
+		switch ( $image_size ) {
+			case 'thumbnail':
+				$description = sprintf(
+					// translators: %1$s is the width of the image, %2$s is the height of the image
+					__( 'Small image preview suitable for thumbnails and listings. (%1$sx%2$s)', 'wp-graphql' ),
+					$image_size_dimensions['width'],
+					$image_size_dimensions['height']
+				);
+				break;
+			case 'medium':
+				$description = sprintf(
+					// translators: %1$s is the width of the image, %2$s is the height of the image
+					__( 'Medium image preview typically suitable for listings and detail views. (%1$sx%2$s)', 'wp-graphql' ),
+					$image_size_dimensions['width'],
+					$image_size_dimensions['height']
+				);
+				break;
+			case 'medium_large':
+				$description = sprintf(
+					// translators: %1$s is the width of the image, %2$s is the height of the image
+					__( 'Medium-to-large image preview suitable for listings and detail views. (%1$sx%2$s)', 'wp-graphql' ),
+					$image_size_dimensions['width'],
+					$image_size_dimensions['height']
+				);
+				break;
+			case 'large':
+				$description = sprintf(
+					// translators: %1$s is the width of the image, %2$s is the height of the image
+					__( 'Large image preview suitable for detail views. (%1$sx%2$s)', 'wp-graphql' ),
+					$image_size_dimensions['width'],
+					$image_size_dimensions['height']
+				);
+				break;
+			case 'full':
+				$description = __( 'Full-size image.', 'wp-graphql' );
+				break;
+			default:
+				$description = sprintf(
+					// translators: %1$s is the width of the image, %2$s is the height of the image
+					__( 'Custom Image Size. (%1$sx%2$s)', 'wp-graphql' ),
+					$image_size_dimensions['width'],
+					$image_size_dimensions['height']
+				);
+		}
+
+		return $description;
+	}
 }