--- conflicted
+++ resolved
@@ -40,13 +40,9 @@
 		register_graphql_enum_type(
 			'TaxonomyEnum',
 			[
-<<<<<<< HEAD
 				'description' => static function () {
-					return __( 'Allowed taxonomies', 'wp-graphql' );
+					return __( 'Available classification systems for organizing content. Identifies the different taxonomy types that can be used for content categorization.', 'wp-graphql' );
 				},
-=======
-				'description' => __( 'Available classification systems for organizing content. Identifies the different taxonomy types that can be used for content categorization.', 'wp-graphql' ),
->>>>>>> 90fa8e8f
 				'values'      => $values,
 			]
 		);
