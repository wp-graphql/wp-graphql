--- conflicted
+++ resolved
@@ -34,14 +34,10 @@
 			register_graphql_enum_type(
 				$tax_object->graphql_single_name . 'IdType',
 				[
-<<<<<<< HEAD
-					'description' => static function () {
-						return __( 'The Type of Identifier used to fetch a single resource. Default is ID.', 'wp-graphql' );
+					'description' => static function () use ( $tax_object ) {
+						// translators: %1$s is the taxonomy name, %2$s is the taxonomy name
+						return sprintf( __( 'Identifier types for retrieving a specific %1$s. Determines which unique property (global ID, database ID, slug, etc.) is used to locate the %2$s.', 'wp-graphql' ), Utils::format_type_name( $tax_object->graphql_single_name ), Utils::format_type_name( $tax_object->graphql_single_name ) );
 					},
-=======
-					// translators: %s is the taxonomy name.
-					'description' => sprintf( __( 'Identifier types for retrieving a specific %1$s. Determines which unique property (global ID, database ID, slug, etc.) is used to locate the %2$s.', 'wp-graphql' ), Utils::format_type_name( $tax_object->graphql_single_name ), Utils::format_type_name( $tax_object->graphql_single_name ) ),
->>>>>>> 90fa8e8f
 					'values'      => self::get_values(),
 				]
 			);
