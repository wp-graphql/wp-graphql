--- conflicted
+++ resolved
@@ -42,13 +42,9 @@
 		register_graphql_enum_type(
 			'MimeTypeEnum',
 			[
-<<<<<<< HEAD
 				'description' => static function () {
-					return __( 'The MimeType of the object', 'wp-graphql' );
+					return __( 'Media file type classification based on MIME standards. Used to identify and filter media items by their format and content type.', 'wp-graphql' );
 				},
-=======
-				'description' => __( 'Media file type classification based on MIME standards. Used to identify and filter media items by their format and content type.', 'wp-graphql' ),
->>>>>>> 90fa8e8f
 				'values'      => $values,
 			]
 		);
