<?php

namespace WPGraphQL\Type\Enum;

class PostObjectFieldFormatEnum {

	/**
	 * Register the PostObjectFieldFormatEnum Type to the Schema
	 *
	 * @return void
	 */
	public static function register_type() {
		register_graphql_enum_type(
			'PostObjectFieldFormatEnum',
			[
<<<<<<< HEAD
				'description' => static function () {
					return __( 'The format of post field data.', 'wp-graphql' );
				},
				'values'      => [
					'RAW'      => [
						'name'        => 'RAW',
						'description' => static function () {
							return __( 'Provide the field value directly from database. Null on unauthenticated requests.', 'wp-graphql' );
						},
=======
				'description' => __( 'Content field rendering options. Determines whether content fields are returned as raw data or with applied formatting and transformations. Default is RENDERED.', 'wp-graphql' ),
				'values'      => [
					'RAW'      => [
						'name'        => 'RAW',
						'description' => __( 'Unprocessed content exactly as stored in the database, requires appropriate permissions.', 'wp-graphql' ),
>>>>>>> 90fa8e8f
						'value'       => 'raw',
					],
					'RENDERED' => [
						'name'        => 'RENDERED',
<<<<<<< HEAD
						'description' => static function () {
							return __( 'Provide the field value as rendered by WordPress. Default.', 'wp-graphql' );
						},
=======
						'description' => __( 'Content with all formatting and transformations applied, ready for display.', 'wp-graphql' ),
>>>>>>> 90fa8e8f
						'value'       => 'rendered',
					],
				],
			]
		);
	}
}<|MERGE_RESOLUTION|>--- conflicted
+++ resolved
@@ -13,34 +13,22 @@
 		register_graphql_enum_type(
 			'PostObjectFieldFormatEnum',
 			[
-<<<<<<< HEAD
 				'description' => static function () {
-					return __( 'The format of post field data.', 'wp-graphql' );
+					return __( 'Content field rendering options. Determines whether content fields are returned as raw data or with applied formatting and transformations. Default is RENDERED.', 'wp-graphql' );
 				},
 				'values'      => [
 					'RAW'      => [
 						'name'        => 'RAW',
 						'description' => static function () {
-							return __( 'Provide the field value directly from database. Null on unauthenticated requests.', 'wp-graphql' );
+							return __( 'Unprocessed content exactly as stored in the database, requires appropriate permissions.', 'wp-graphql' );
 						},
-=======
-				'description' => __( 'Content field rendering options. Determines whether content fields are returned as raw data or with applied formatting and transformations. Default is RENDERED.', 'wp-graphql' ),
-				'values'      => [
-					'RAW'      => [
-						'name'        => 'RAW',
-						'description' => __( 'Unprocessed content exactly as stored in the database, requires appropriate permissions.', 'wp-graphql' ),
->>>>>>> 90fa8e8f
 						'value'       => 'raw',
 					],
 					'RENDERED' => [
 						'name'        => 'RENDERED',
-<<<<<<< HEAD
 						'description' => static function () {
-							return __( 'Provide the field value as rendered by WordPress. Default.', 'wp-graphql' );
+							return __( 'Content with all formatting and transformations applied, ready for display.', 'wp-graphql' );
 						},
-=======
-						'description' => __( 'Content with all formatting and transformations applied, ready for display.', 'wp-graphql' ),
->>>>>>> 90fa8e8f
 						'value'       => 'rendered',
 					],
 				],
