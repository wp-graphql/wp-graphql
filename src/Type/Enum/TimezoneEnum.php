<?php

namespace WPGraphQL\Type\Enum;

use WPGraphQL\Type\WPEnumType;

class TimezoneEnum {

	/**
	 * Register the TimezoneEnum Type to the Schema
	 *
	 * @return void
	 */
	public static function register_type() {
		/**
		 * Logic for this taken from the `wp_timezone_choice` here:
		 * https://github.com/WordPress/WordPress/blob/c204ac4bc7972c9ca1e6b354ec8fb0851e255bc5/wp-includes/functions.php#L5191
		 */

		$enum_values = [];

		$locale           = get_locale();
		static $mo_loaded = false, $locale_loaded = null;

		$continents = [
			'Africa',
			'America',
			'Antarctica',
			'Arctic',
			'Asia',
			'Atlantic',
			'Australia',
			'Europe',
			'Indian',
			'Pacific',
		];

		// Load translations for continents and cities.
		if ( ! $mo_loaded || $locale !== $locale_loaded ) {
			$locale_loaded = $locale ? $locale : get_locale();
			$mofile        = WP_LANG_DIR . '/continents-cities-' . $locale_loaded . '.mo';
			unload_textdomain( 'continents-cities' );
			load_textdomain( 'continents-cities', $mofile );
			$mo_loaded = true;
		}

		$zonen = [];
		foreach ( timezone_identifiers_list() as $zone ) {
			$zone = explode( '/', $zone );

			if ( ! in_array( $zone[0], $continents, true ) ) {
				continue;
			}

			// This determines what gets set and translated - we don't translate Etc/* strings here, they are done later
			$exists = [
				$zone[0],
				! empty( $zone[1] ) ? $zone[1] : null,
				! empty( $zone[2] ) ? $zone[2] : null,
			];

			// phpcs:disable WordPress.WP.I18n.LowLevelTranslationFunction,WordPress.WP.I18n.NonSingularStringLiteralText
			$zonen[] = [
				'continent'   => $zone[0],
				'city'        => $exists[1] ? $zone[1] : '',
				'subcity'     => $exists[2] ? $zone[2] : '',
				't_continent' => str_replace( '_', ' ', $zone[0] ),
				't_city'      => $exists[1] ? str_replace( '_', ' ', $zone[1] ) : '',
				't_subcity'   => $exists[2] ? str_replace( '_', ' ', $zone[2] ) : '',
			];
			// phpcs:enable
		}
		usort( $zonen, '_wp_timezone_choice_usort_callback' );

		foreach ( $zonen as $zone ) {
			// Build value in an array to join later
			$value = [ $zone['continent'] ];
			if ( empty( $zone['city'] ) ) {
				// It's at the continent level (generally won't happen)
				$display = $zone['t_continent'];
			} else {
				// Add the city to the value
				$value[] = $zone['city'];
				$display = $zone['t_city'];
				if ( ! empty( $zone['subcity'] ) ) {
					// Add the subcity to the value
					$value[]  = $zone['subcity'];
					$display .= ' - ' . $zone['t_subcity'];
				}
			}
			// Build the value
			$value = join( '/', $value );

			$enum_values[ WPEnumType::get_safe_name( $value ) ] = [
				'value'       => $value,
				'description' => static function () use ( $display ) {
					return $display;
				},
			];
		}
		$offset_range = [
			- 12,
			- 11.5,
			- 11,
			- 10.5,
			- 10,
			- 9.5,
			- 9,
			- 8.5,
			- 8,
			- 7.5,
			- 7,
			- 6.5,
			- 6,
			- 5.5,
			- 5,
			- 4.5,
			- 4,
			- 3.5,
			- 3,
			- 2.5,
			- 2,
			- 1.5,
			- 1,
			- 0.5,
			0,
			0.5,
			1,
			1.5,
			2,
			2.5,
			3,
			3.5,
			4,
			4.5,
			5,
			5.5,
			5.75,
			6,
			6.5,
			7,
			7.5,
			8,
			8.5,
			8.75,
			9,
			9.5,
			10,
			10.5,
			11,
			11.5,
			12,
			12.75,
			13,
			13.75,
			14,
		];
		foreach ( $offset_range as $offset ) {
			if ( 0 <= $offset ) {
				$offset_name = '+' . $offset;
			} else {
				$offset_name = (string) $offset;
			}
			$offset_value = $offset_name;
			$offset_name  = str_replace(
				[ '.25', '.5', '.75' ],
				[
					':15',
					':30',
					':45',
				],
				$offset_name
			);
			$offset_name  = 'UTC' . $offset_name;
			$offset_value = 'UTC' . $offset_value;

			// Intentionally avoid WPEnumType::get_safe_name here for specific timezone formatting
			$enum_values[ WPEnumType::get_safe_name( $offset_name ) ] = [
				'value'       => $offset_value,
				'description' => static function () use ( $offset_name ) {
					return sprintf(
						// translators: %s is the UTC offset.
						__( 'UTC offset: %s', 'wp-graphql' ),
						$offset_name
					);
				},
			];
		}

		register_graphql_enum_type(
			'TimezoneEnum',
			[
<<<<<<< HEAD
				'description' => static function () {
					return __( 'Available timezones', 'wp-graphql' );
				},
=======
				'description' => __( 'Standardized timezone identifiers. Represents geographical time zones using standard format for date and time operations.', 'wp-graphql' ),
>>>>>>> 90fa8e8f
				'values'      => $enum_values,
			]
		);
	}
}<|MERGE_RESOLUTION|>--- conflicted
+++ resolved
@@ -190,13 +190,9 @@
 		register_graphql_enum_type(
 			'TimezoneEnum',
 			[
-<<<<<<< HEAD
 				'description' => static function () {
-					return __( 'Available timezones', 'wp-graphql' );
+					return __( 'Standardized timezone identifiers. Represents geographical time zones using standard format for date and time operations.', 'wp-graphql' );
 				},
-=======
-				'description' => __( 'Standardized timezone identifiers. Represents geographical time zones using standard format for date and time operations.', 'wp-graphql' ),
->>>>>>> 90fa8e8f
 				'values'      => $enum_values,
 			]
 		);
