--- conflicted
+++ resolved
@@ -4,10 +4,8 @@
 use GraphQL\Type\Definition\ObjectType;
 use GraphQL\Type\Definition\ResolveInfo;
 use GraphQLRelay\Relay;
-<<<<<<< HEAD
-=======
+
 use WPGraphQL\AppContext;
->>>>>>> 60c8a0ed
 use WPGraphQL\Data\DataSource;
 use WPGraphQL\Type\Comment\Connection\CommentConnectionDefinition;
 use WPGraphQL\Type\TermObject\Connection\TermObjectConnectionDefinition;
@@ -65,7 +63,7 @@
 	/**
 	 * PostObjectType constructor.
 	 *
-	 * @param array $post_type
+	 * @param string $post_type The post_type name
 	 *
 	 * @since 0.0.5
 	 */
@@ -87,6 +85,7 @@
 
 		$config = [
 			'name'        => self::$post_type_object->graphql_single_name,
+			// translators: the placeholder is the post_type of the object
 			'description' => sprintf( __( 'The %s object type', 'wp-graphql' ), self::$post_type_object->graphql_single_name ),
 			'fields'      => self::fields( self::$post_type_object ),
 			'interfaces'  => [ self::node_interface() ],
@@ -147,6 +146,7 @@
 				$fields = [
 					'id'                => [
 						'type'    => Types::non_null( Types::id() ),
+						'description' => __( 'The globally unique ID for the object', 'wp-graphql' ),
 						'resolve' => function( \WP_Post $post, $args, AppContext $context, ResolveInfo $info ) {
 							return ( ! empty( $post->post_type ) && ! empty( $post->ID ) ) ? Relay::toGlobalId( $post->post_type, $post->ID ) : null;
 						},
@@ -328,22 +328,9 @@
 						'resolve'     => function( \WP_Post $post, $args, AppContext $context, ResolveInfo $info ) {
 							return ! empty( $post->menu_order ) ? absint( $post->menu_order ) : null;
 						},
-<<<<<<< HEAD
-					),
+					],
 					'desiredSlug' => [
 						'type' => Types::string(),
-=======
-					],
-					'mimeType'          => [
-						'type'        => Types::string(),
-						'description' => esc_html__( 'If the post is an attachment or a media file, this field will carry the corresponding MIME type. This field is equivalent to the value of WP_Post->post_mime_type and the post_mime_type column in the `post_objects` database table.', 'wp-graphql' ),
-						'resolve'     => function( \WP_Post $post, $args, AppContext $context, ResolveInfo $info ) {
-							return ! empty( $post->post_mime_type ) ? $post->post_mime_type : null;
-						},
-					],
-					'desiredSlug'       => [
-						'type'        => Types::string(),
->>>>>>> 60c8a0ed
 						'description' => esc_html__( 'The desired slug of the post', 'wp-graphql' ),
 						'resolve'     => function( \WP_Post $post, $args, AppContext $context, ResolveInfo $info ) {
 							$desired_slug = get_post_meta( $post->ID, '_wp_desired_post_slug', true );
@@ -406,7 +393,7 @@
 
 			};
 
-		}
+		} // End if().
 
 		return ! empty( self::$fields[ $single_name ] ) ? self::$fields[ $single_name ] : null;
 
@@ -455,7 +442,7 @@
 			],
 			'description' => [
 				'type' => Types::string(),
-				'description' => esc_html__( 'Alternative text to display when resource is not displayed', 'wp-graphql' ),
+				'description' => esc_html__( 'Description of the image (stored as post_content)', 'wp-graphql' ),
 				'resolve' => function( \WP_Post $post, $args, $context, ResolveInfo $info ) {
 					return apply_filters( 'the_content', $post->post_content );
 				},
@@ -476,6 +463,7 @@
 			],
 			'mediaDetails' => [
 				'type' => self::media_details(),
+				'description' => __( 'Details about the mediaItem', 'wp-graphql' ),
 				'resolve' => function( \WP_Post $post, $args, $context, ResolveInfo $info ) {
 					return wp_get_attachment_metadata( $post->ID );
 				},
@@ -534,7 +522,7 @@
 					return self::prepare_fields( $fields, 'mediaDetails' );
 				},
 			]);
-		}
+		} // End if().
 
 		return ! empty( self::$media_details ) ? self::$media_details : null;
 
@@ -597,7 +585,7 @@
 					],
 				],
 			]);
-		}
+		} // End if().
 		return ! empty( self::$media_item_meta ) ? self::$media_item_meta : null;
 	}
 
@@ -638,7 +626,7 @@
 					],
 				],
 			]);
-		}
+		} // End if().
 
 		return ! empty( self::$media_sizes ) ? self::$media_sizes : null;
 
