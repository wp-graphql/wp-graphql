--- conflicted
+++ resolved
@@ -379,15 +379,6 @@
 							 * If the $arg for taxonomies is populated, use it as the $allowed_taxonomies
 							 * otherwise use the default $allowed_taxonomies passed down
 							 */
-<<<<<<< HEAD
-							$allowed_taxonomies = ! empty( $args['taxonomy'] ) ? $args['taxonomy'] : $allowed_taxonomies;
-							if ( ! empty( $allowed_taxonomies ) ) {
-								$allowed_taxonomies = is_array( $allowed_taxonomies ) ? $allowed_taxonomies : [ $allowed_taxonomies ];
-								foreach ( $allowed_taxonomies as $taxonomy ) {
-									$tax_terms = get_the_terms( $post->ID, $taxonomy );
-									if ( ! empty( $tax_terms ) && is_array( $tax_terms ) ) {
-										$terms = array_merge( $terms, $tax_terms );
-=======
 							$taxonomies = [];
 							if ( ! empty( $args['taxonomies'] ) && is_array( $args['taxonomies'] ) ) {
 								$taxonomies = $args['taxonomies'];
@@ -396,7 +387,6 @@
 								foreach( $connected_taxonomies as $taxonomy ) {
 									if ( in_array( $taxonomy, \WPGraphQL::$allowed_taxonomies ) ) {
 										$taxonomies[] = $taxonomy;
->>>>>>> 04c91686
 									}
 								}
 							}
@@ -432,15 +422,6 @@
 							 * If the $arg for taxonomies is populated, use it as the $allowed_taxonomies
 							 * otherwise use the default $allowed_taxonomies passed down
 							 */
-<<<<<<< HEAD
-							$allowed_taxonomies = ! empty( $args['taxonomy'] ) ? $args['taxonomy'] : $allowed_taxonomies;
-							if ( ! empty( $allowed_taxonomies ) ) {
-								$allowed_taxonomies = is_array( $allowed_taxonomies ) ? $allowed_taxonomies : [ $allowed_taxonomies ];
-								foreach ( $allowed_taxonomies as $taxonomy ) {
-									$tax_terms = get_the_terms( $post->ID, $taxonomy );
-									if ( ! empty( $tax_terms ) && is_array( $tax_terms ) ) {
-										$terms = array_merge( $terms, $tax_terms );
-=======
 							$taxonomies = [];
 							if ( ! empty( $args['taxonomies'] ) && is_array( $args['taxonomies'] ) ) {
 								$taxonomies = $args['taxonomies'];
@@ -449,7 +430,6 @@
 								foreach( $connected_taxonomies as $taxonomy ) {
 									if ( in_array( $taxonomy, \WPGraphQL::$allowed_taxonomies ) ) {
 										$taxonomies[] = $taxonomy;
->>>>>>> 04c91686
 									}
 								}
 							}
