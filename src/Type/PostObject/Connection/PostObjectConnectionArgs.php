<?php
namespace WPGraphQL\Type\PostObject\Connection;

use GraphQL\Type\Definition\EnumType;
use GraphQL\Type\Definition\InputObjectType;
use WPGraphQL\Type\WPEnumType;
use WPGraphQL\Type\WPInputObjectType;
use WPGraphQL\Types;

/**
 * Class PostObjectConnectionArgs
 *
 * This sets up the Query Args for post_object connections, which uses WP_Query, so this defines the allowed
 * input fields that will be passed to the WP_Query
 *
 * @package WPGraphQL\Type
 * @since   0.0.5
 */
class PostObjectConnectionArgs extends WPInputObjectType {

	/**
	 * Stores the date query object
	 *
	 * @var PostObjectConnectionArgsDateQuery obj $date_query
	 * @since  0.5.0
	 * @access private
	 */
	private static $date_query;

	/**
	 * This holds the field definitions
	 *
	 * @var array $fields
	 * @since 0.0.5
	 */
	public static $fields = [];

	/**
	 * This holds the orderby_field input object type
	 *
	 * @var array $orderby_field
	 */
	private static $orderby_field;

	/**
	 * This holds the orderby EnumType definition
	 *
	 * @var EnumType
	 */
	private static $orderby_enum;

	/**
	 * PostObjectConnectionArgs constructor.
	 * @param array $config Array of Config data for the Input Type
	 * @param string $connection The name of the connection the args belong to
	 * @since 0.0.5
	 */
	public function __construct( $config = [], $connection ) {
		$config['name'] = ucfirst( $connection ) . 'QueryArgs';
<<<<<<< HEAD
=======
		$config['queryClass'] = 'WP_Query';
>>>>>>> c790fad8
		$config['fields'] = self::fields( $connection );
		parent::__construct( $config );
	}

	/**
	 * fields
	 *
	 * This defines the fields that make up the PostObjectConnectionArgs
	 *
	 * @param string $connection The name of the connection the fields belong to
	 * @return array
	 * @since 0.0.5
	 */
	private static function fields( $connection ) {

		if ( empty( self::$fields[ $connection ] ) ) {
			$fields = [

				/**
				 * Author $args
				 *
				 * @see   : https://codex.wordpress.org/Class_Reference/WP_Query#Author_Parameters
				 * @since 0.0.5
				 */
				'author'       => [
					'type'        => Types::int(),
					'description' => __( 'The user that\'s connected as the author of the object. Use the 
							userId for the author object.', 'wp-graphql' ),
				],
				'authorName'   => [
					'type'        => Types::string(),
					'description' => __( 'Find objects connected to the author by the author\'s nicename', 'wp-graphql' ),
				],
				'authorIn'     => [
					'type'        => Types::list_of( Types::id() ),
					'description' => __( 'Find objects connected to author(s) in the array of author\'s userIds', 'wp-graphql' ),
				],
				'authorNotIn'  => [
					'type'        => Types::list_of( Types::int() ),
					'description' => __( 'Find objects NOT connected to author(s) in the array of author\'s 
							userIds', 'wp-graphql' ),
				],

				/**
				 * Category $args
				 *
				 * @see   : https://codex.wordpress.org/Class_Reference/WP_Query#Category_Parameters
				 * @since 0.0.5
				 */
				'categoryId'   => [
					'type'        => Types::int(),
					'description' => __( 'Category ID', 'wp-graphql' ),
				],
				'categoryName' => [
					'type'        => Types::string(),
					'description' => __( 'Use Category Slug', 'wp-graphql' ),
				],
				'categoryIn'   => [
					'type'        => Types::list_of( Types::int() ),
					'description' => __( 'Array of category IDs, used to display objects from one 
										category OR another', 'wp-graphql' ),
				],

				/**
				 * Tag $args
				 *
				 * @see   : https://codex.wordpress.org/Class_Reference/WP_Query#Tag_Parameters
				 * @since 0.0.5
				 */
				'tag'          => [
					'type'        => Types::string(),
					'description' => __( 'Tag Slug', 'wp-graphql' ),
				],
				'tagId'        => [
					'type'        => Types::string(),
					'description' => __( 'Use Tag ID', 'wp-graphql' ),
				],
				'tagIn'        => [
					'type'        => Types::list_of( Types::int() ),
					'description' => __( 'Array of tag IDs, used to display objects from one tag OR 
							another', 'wp-graphql' ),
				],
				'tagSlugAnd'   => [
					'type'        => Types::list_of( Types::string() ),
					'description' => __( 'Array of tag slugs, used to display objects from one tag OR 
							another', 'wp-graphql' ),
				],
				'tagSlugIn'    => [
					'type'        => Types::list_of( Types::string() ),
					'description' => __( 'Array of tag slugs, used to exclude objects in specified 
							tags', 'wp-graphql' ),
				],

				/**
				 * Search Parameter
				 *
				 * @see   : https://codex.wordpress.org/Class_Reference/WP_Query#Search_Parameter
				 * @since 0.0.5
				 */
				'search'       => [
					'name'        => 'search',
					'type'        => Types::string(),
					'description' => __( 'Show Posts based on a keyword search', 'wp-graphql' ),
				],

				/**
				 * Post & Page Parameters
				 *
				 * @see   : https://codex.wordpress.org/Class_Reference/WP_Query#Post_.26_Page_Parameters
				 * @since 0.0.5
				 */
				'id'           => [
					'type'        => Types::int(),
					'description' => __( 'Specific ID of the object', 'wp-graphql' ),
				],
				'name'         => [
					'type'        => Types::string(),
					'description' => __( 'Slug / post_name of the object', 'wp-graphql' ),
				],
				'title'        => [
					'type'        => Types::string(),
					'description' => __( 'Title of the object', 'wp-graphql' ),
				],
				'parent'       => [
					'type'        => Types::string(),
					'description' => __( 'Use ID to return only children. Use 0 to return only top-level 
							items', 'wp-graphql' ),
				],
				'parentIn'     => [
					'type'        => Types::list_of( Types::int() ),
					'description' => __( 'Specify objects whose parent is in an array', 'wp-graphql' ),
				],
				'parentNotIn'  => [
					'type'        => Types::list_of( Types::int() ),
					'description' => __( 'Specify posts whose parent is not in an array', 'wp-graphql' ),
				],
				'in'           => [
					'type'        => Types::list_of( Types::int() ),
					'description' => __( 'Array of IDs for the objects to retrieve', 'wp-graphql' ),
				],
				'notIn'        => [
					'type'        => Types::list_of( Types::int() ),
					'description' => __( 'Specify IDs NOT to retrieve. If this is used in the same query as "in", 
							it will be ignored', 'wp-graphql' ),
				],
				'nameIn'       => [
					'type'        => Types::list_of( Types::string() ),
					'description' => __( 'Specify objects to retrieve. Use slugs', 'wp-graphql' ),
				],

				/**
				 * Password parameters
				 *
				 * @see   : https://codex.wordpress.org/Class_Reference/WP_Query#Password_Parameters
				 * @since 0.0.2
				 */
				'hasPassword'  => [
					'type'        => Types::boolean(),
					'description' => __( 'True for objects with passwords; False for objects without passwords; 
							null for all objects with or without passwords', 'wp-graphql' ),
				],
				'password'     => [
					'type'        => Types::string(),
					'description' => __( 'Show posts with a specific password.', 'wp-graphql' ),
				],

				/**
				 * post_type
				 * NOTE: post_type is intentionally not supported as it's the post_type is the entity entry
				 * point for the queries
				 *
				 * @see   : https://codex.wordpress.org/Class_Reference/WP_Query#Type_Parameters
				 * @since 0.0.2
				 */

				/**
				 * Status parameters
				 *
				 * @see   : https://codex.wordpress.org/Class_Reference/WP_Query#Status_Parameters
				 * @since 0.0.2
				 */
				'status'       => [
					'type' => Types::post_status_enum(),
				],

				/**
				 * Order & Orderby parameters
				 *
				 * @see   : https://codex.wordpress.org/Class_Reference/WP_Query#Order_.26_Orderby_Parameters
				 * @since 0.0.2
				 */
				'orderby'      => [
					'type'        => Types::list_of( self::orderby_field() ),
					'description' => __( 'What paramater to use to order the objects by.', 'wp-graphql' ),
				],
				'dateQuery'    => self::date_query(),
				'mimeType'     => [
					'type'        => Types::mime_type_enum(),
					'description' => __( 'Get objects with a specific mimeType property', 'wp-graphql' ),
				],
			];

			self::$fields[ $connection ] = self::prepare_fields( $fields, ucfirst( $connection ) . 'QueryArgs' );
		}
		return ! empty( self::$fields[ $connection ] ) ? self::$fields[ $connection ] : null;
	}

	/**
	 * This returns the definition for the PostObjectConnectionArgsDateQuery
	 *
	 * @return PostObjectConnectionArgsDateQuery object
	 * @since  0.0.5
	 * @access public
	 */
	public static function date_query() {
		return self::$date_query ? : ( self::$date_query = new PostObjectConnectionArgsDateQuery() );
	}

	/**
	 * This returns the orderby field which accepts a field (enum) and an order (enum, ASC/DESC)
	 *
	 * @return InputObjectType object
	 * @access private
	 */
	private static function orderby_field() {
		if ( null === self::$orderby_field ) {

			self::$orderby_field = new WPInputObjectType( [
				'name' => 'OrderByOptions',
				'fields' => self::prepare_fields( [
					'field' => Types::non_null( self::orderby_enum() ),
					'order' => new WPEnumType( [
						'name'   => 'Order',
						'values' => [
							'ASC'  => [ 'value' => 'ASC' ],
							'DESC' => [ 'value' => 'DESC' ],
						],
					] ),
				], 'OrderByOptions' ),
			] );
		}

		return ! empty( self::$orderby_field ) ? self::$orderby_field : null;
	}

	/**
	 * orderby_enum
	 * This returns the orderby enum type for the PostObjectQueryArgs
	 *
	 * @return EnumType
	 * @since 0.0.5
	 */
	private static function orderby_enum() {

		if ( null === self::$orderby_enum ) {
			self::$orderby_enum = new WPEnumType( [
				'name'   => 'OrderBy',
				'values' => [
					'AUTHOR'     => [
						'value'       => 'post_author',
						'description' => __( 'Order by author', 'wp-graphql' ),
					],
					'TITLE'      => [
						'value'       => 'post_title',
						'description' => __( 'Order by title', 'wp-graphql' ),
					],
					'SLUG'       => [
						'value'       => 'post_name',
						'description' => __( 'Order by slug', 'wp-graphql' ),
					],
					'MODIFIED'   => [
						'value'       => 'post_modified',
						'description' => __( 'Order by last modified date', 'wp-graphql' ),
					],
					'DATE'       => [
						'value'       => 'post_date',
						'description' => __( 'Order by publish date', 'wp-graphql' ),
					],
					'PARENT'     => [
						'value'       => 'post_parent',
						'description' => __( 'Order by parent ID', 'wp-graphql' ),
					],
					'IN'         => [
						'value'       => 'post__in',
						'description' => __( 'Preserve the ID order given in the IN array', 'wp-graphql' ),
					],
					'NAME_IN'    => [
						'value'       => 'post_name__in',
						'description' => __( 'Preserve slug order given in the NAME_IN array', 'wp-graphql' ),
					],
					'MENU_ORDER' => [
						'value'       => 'menu_order',
						'description' => __( 'Order by the menu order value', 'wp-graphql' ),
					],
				],
			] );
		}
		return self::$orderby_enum;
	}

}<|MERGE_RESOLUTION|>--- conflicted
+++ resolved
@@ -57,10 +57,6 @@
 	 */
 	public function __construct( $config = [], $connection ) {
 		$config['name'] = ucfirst( $connection ) . 'QueryArgs';
-<<<<<<< HEAD
-=======
-		$config['queryClass'] = 'WP_Query';
->>>>>>> c790fad8
 		$config['fields'] = self::fields( $connection );
 		parent::__construct( $config );
 	}
@@ -87,7 +83,7 @@
 				 */
 				'author'       => [
 					'type'        => Types::int(),
-					'description' => __( 'The user that\'s connected as the author of the object. Use the 
+					'description' => __( 'The user that\'s connected as the author of the object. Use the
 							userId for the author object.', 'wp-graphql' ),
 				],
 				'authorName'   => [
@@ -100,7 +96,7 @@
 				],
 				'authorNotIn'  => [
 					'type'        => Types::list_of( Types::int() ),
-					'description' => __( 'Find objects NOT connected to author(s) in the array of author\'s 
+					'description' => __( 'Find objects NOT connected to author(s) in the array of author\'s
 							userIds', 'wp-graphql' ),
 				],
 
@@ -120,7 +116,7 @@
 				],
 				'categoryIn'   => [
 					'type'        => Types::list_of( Types::int() ),
-					'description' => __( 'Array of category IDs, used to display objects from one 
+					'description' => __( 'Array of category IDs, used to display objects from one
 										category OR another', 'wp-graphql' ),
 				],
 
@@ -140,17 +136,17 @@
 				],
 				'tagIn'        => [
 					'type'        => Types::list_of( Types::int() ),
-					'description' => __( 'Array of tag IDs, used to display objects from one tag OR 
+					'description' => __( 'Array of tag IDs, used to display objects from one tag OR
 							another', 'wp-graphql' ),
 				],
 				'tagSlugAnd'   => [
 					'type'        => Types::list_of( Types::string() ),
-					'description' => __( 'Array of tag slugs, used to display objects from one tag OR 
+					'description' => __( 'Array of tag slugs, used to display objects from one tag OR
 							another', 'wp-graphql' ),
 				],
 				'tagSlugIn'    => [
 					'type'        => Types::list_of( Types::string() ),
-					'description' => __( 'Array of tag slugs, used to exclude objects in specified 
+					'description' => __( 'Array of tag slugs, used to exclude objects in specified
 							tags', 'wp-graphql' ),
 				],
 
@@ -186,7 +182,7 @@
 				],
 				'parent'       => [
 					'type'        => Types::string(),
-					'description' => __( 'Use ID to return only children. Use 0 to return only top-level 
+					'description' => __( 'Use ID to return only children. Use 0 to return only top-level
 							items', 'wp-graphql' ),
 				],
 				'parentIn'     => [
@@ -203,7 +199,7 @@
 				],
 				'notIn'        => [
 					'type'        => Types::list_of( Types::int() ),
-					'description' => __( 'Specify IDs NOT to retrieve. If this is used in the same query as "in", 
+					'description' => __( 'Specify IDs NOT to retrieve. If this is used in the same query as "in",
 							it will be ignored', 'wp-graphql' ),
 				],
 				'nameIn'       => [
@@ -219,7 +215,7 @@
 				 */
 				'hasPassword'  => [
 					'type'        => Types::boolean(),
-					'description' => __( 'True for objects with passwords; False for objects without passwords; 
+					'description' => __( 'True for objects with passwords; False for objects without passwords;
 							null for all objects with or without passwords', 'wp-graphql' ),
 				],
 				'password'     => [
