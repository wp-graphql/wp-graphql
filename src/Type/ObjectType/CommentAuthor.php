--- conflicted
+++ resolved
@@ -61,11 +61,7 @@
 							 * If the email isn't visible, we use the comment ID to retrieve it, then use it to resolve the avatar.
 							 *
 							 * The email address is not publicly exposed, adhering to the rules of the User model.
-<<<<<<< HEAD
-							*/
-=======
 							 */
->>>>>>> 3c50c2bd
 							$comment_author_email = ! empty( $comment_author->email ) ? $comment_author->email : get_comment_author_email( $comment_author->databaseId );
 
 							if ( empty( $comment_author_email ) ) {
