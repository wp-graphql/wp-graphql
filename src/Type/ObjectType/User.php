--- conflicted
+++ resolved
@@ -2,13 +2,10 @@
 
 namespace WPGraphQL\Type\ObjectType;
 
-<<<<<<< HEAD
 use WPGraphQL\Connection\PostObjects;
-=======
 use WPGraphQL\Data\Connection\EnqueuedScriptsConnectionResolver;
 use WPGraphQL\Data\Connection\EnqueuedStylesheetConnectionResolver;
 use WPGraphQL\Data\Connection\UserRoleConnectionResolver;
->>>>>>> 4cf5c2f6
 use WPGraphQL\Data\DataSource;
 use \WPGraphQL\Model\User as UserModel;
 
@@ -31,7 +28,22 @@
 				'description' => __( 'A User object', 'wp-graphql' ),
 				'interfaces'  => [ 'Node', 'UniformResourceIdentifiable', 'Commenter', 'DatabaseIdentifier' ],
 				'connections' => [
-<<<<<<< HEAD
+					'enqueuedScripts'     => [
+						'toType'  => 'EnqueuedScript',
+						'resolve' => function ( $source, $args, $context, $info ) {
+							$resolver = new EnqueuedScriptsConnectionResolver( $source, $args, $context, $info );
+
+							return $resolver->get_connection();
+						},
+					],
+					'enqueuedStylesheets' => [
+						'toType'  => 'EnqueuedStylesheet',
+						'resolve' => function ( $source, $args, $context, $info ) {
+							$resolver = new EnqueuedStylesheetConnectionResolver( $source, $args, $context, $info );
+
+							return $resolver->get_connection();
+						},
+					],
 					'revisions' => [
 						'toType'               => 'ContentNode',
 						'connectionInterfaces' => [ 'ContentNodeConnection' ],
@@ -40,21 +52,6 @@
 						'connectionArgs'       => PostObjects::get_connection_args(),
 						'resolve'              => function ( $root, $args, $context, $info ) {
 							return DataSource::resolve_post_objects_connection( $root, $args, $context, $info, 'revision' );
-=======
-					'enqueuedScripts'     => [
-						'toType'  => 'EnqueuedScript',
-						'resolve' => function ( $source, $args, $context, $info ) {
-							$resolver = new EnqueuedScriptsConnectionResolver( $source, $args, $context, $info );
-
-							return $resolver->get_connection();
-						},
-					],
-					'enqueuedStylesheets' => [
-						'toType'  => 'EnqueuedStylesheet',
-						'resolve' => function ( $source, $args, $context, $info ) {
-							$resolver = new EnqueuedStylesheetConnectionResolver( $source, $args, $context, $info );
-
-							return $resolver->get_connection();
 						},
 					],
 					'roles'               => [
@@ -69,7 +66,6 @@
 							}
 
 							return $resolver->get_connection();
->>>>>>> 4cf5c2f6
 						},
 					],
 				],
