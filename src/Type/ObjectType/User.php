--- conflicted
+++ resolved
@@ -26,13 +26,9 @@
 		register_graphql_object_type(
 			'User',
 			[
-<<<<<<< HEAD
 				'description' => static function () {
-					return __( 'A User object', 'wp-graphql' );
+					return __( 'A registered user account. Users can be assigned roles, author content, and have various capabilities within the site.', 'wp-graphql' );
 				},
-=======
-				'description' => __( 'A registered user account. Users can be assigned roles, author content, and have various capabilities within the site.', 'wp-graphql' ),
->>>>>>> 6f25c7a7
 				'model'       => UserModel::class,
 				'interfaces'  => [ 'Node', 'UniformResourceIdentifiable', 'Commenter', 'DatabaseIdentifier' ],
 				'connections' => [
