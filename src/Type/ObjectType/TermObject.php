--- conflicted
+++ resolved
@@ -23,12 +23,8 @@
 
 		$interfaces = [ 'Node', 'DatabaseIdentifier' ];
 
-<<<<<<< HEAD
-		if ( true === $taxonomy_object->public ) {
+		if ( true === $tax_object->public ) {
 			$interfaces[] = 'TermNode';
-=======
-		if ( true === $tax_object->public ) {
->>>>>>> f600479b
 			$interfaces[] = 'UniformResourceIdentifiable';
 		}
 
