<?php

namespace WPGraphQL\Type\ObjectType;

use WPGraphQL\AppContext;
use WPGraphQL\Model\Comment as CommentModel;

/**
 * Class Comment
 *
 * @package WPGraphQL\Type\Object
 */
class Comment {

	/**
	 * Register Comment Type
	 *
	 * @return void
	 */
	public static function register_type() {
		register_graphql_object_type(
			'Comment',
			[
<<<<<<< HEAD
				'description' => static function () {
					return __( 'A Comment object', 'wp-graphql' );
				},
=======
				'description' => __( 'A response or reaction to content submitted by users. Comments are typically associated with a specific content entry.', 'wp-graphql' ),
>>>>>>> 6f25c7a7
				'model'       => CommentModel::class,
				'interfaces'  => [ 'Node', 'DatabaseIdentifier', 'UniformResourceIdentifiable' ],
				'connections' => [
					'author' => [
						'toType'      => 'Commenter',
						'description' => static function () {
							return __( 'The author of the comment', 'wp-graphql' );
						},
						'oneToOne'    => true,
						'edgeFields'  => [
							'email'     => [
								'type'        => 'String',
								'description' => static function () {
									return __( 'The email address representing the author for this particular comment', 'wp-graphql' );
								},
								'resolve'     => static function ( $edge ) {
									return $edge['source']->commentAuthorEmail ?: null;
								},
							],
							'ipAddress' => [
								'type'        => 'String',
								'description' => static function () {
									return __( 'IP address of the author at the time of making this comment. This field is equivalent to WP_Comment->comment_author_IP and the value matching the "comment_author_IP" column in SQL.', 'wp-graphql' );
								},
								'resolve'     => static function ( $edge ) {
									return $edge['source']->authorIp ?: null;
								},
							],
							'name'      => [
								'type'        => 'String',
								'description' => static function () {
									return __( 'The display name of the comment author for this particular comment', 'wp-graphql' );
								},
								'resolve'     => static function ( $edge ) {
									return $edge['source']->commentAuthor;
								},
							],
							'url'       => [
								'type'        => 'String',
								'description' => static function () {
									return __( 'The url entered for the comment author on this particular comment', 'wp-graphql' );
								},
								'resolve'     => static function ( $edge ) {
									return $edge['source']->commentAuthorUrl ?: null;
								},
							],
						],
						'resolve'     => static function ( $comment, $_args, AppContext $context ) {
							$node = null;

							// try and load the user node
							if ( ! empty( $comment->userId ) ) {
								$node = $context->get_loader( 'user' )->load( absint( $comment->userId ) );
							}

							// If no node is loaded, fallback to the
							// public comment author data
							if ( ! $node || ( true === $node->isPrivate ) ) {
								$node = ! empty( $comment->commentId ) ? $context->get_loader( 'comment_author' )->load( $comment->commentId ) : null;
							}

							return [
								'node'   => $node,
								'source' => $comment,
							];
						},
					],
				],
				'fields'      => static function () {
					return [
						'agent'            => [
							'type'        => 'String',
							'description' => static function () {
								return __( 'User agent used to post the comment. This field is equivalent to WP_Comment->comment_agent and the value matching the "comment_agent" column in SQL.', 'wp-graphql' );
							},
						],
						'approved'         => [
							'type'              => 'Boolean',
							'description'       => static function () {
								return __( 'The approval status of the comment. This field is equivalent to WP_Comment->comment_approved and the value matching the "comment_approved" column in SQL.', 'wp-graphql' );
							},
							'deprecationReason' => __( 'Deprecated in favor of the `status` field', 'wp-graphql' ),
							'resolve'           => static function ( $comment ) {
								return 'approve' === $comment->status;
							},
						],
						'authorIp'         => [
							'type'              => 'String',
							'deprecationReason' => __( 'Use the ipAddress field on the edge between the comment and author', 'wp-graphql' ),
							'description'       => static function () {
								return __( 'IP address for the author at the time of commenting. This field is equivalent to WP_Comment->comment_author_IP and the value matching the "comment_author_IP" column in SQL.', 'wp-graphql' );
							},
						],
						'commentId'        => [
							'type'              => 'Int',
							'description'       => static function () {
								return __( 'ID for the comment, unique among comments.', 'wp-graphql' );
							},
							'deprecationReason' => static function () {
								return __( 'Deprecated in favor of databaseId', 'wp-graphql' );
							},
						],
						'content'          => [
							'type'        => 'String',
							'description' => static function () {
								return __( 'Content of the comment. This field is equivalent to WP_Comment->comment_content and the value matching the "comment_content" column in SQL.', 'wp-graphql' );
							},
							'args'        => [
								'format' => [
									'type'        => 'PostObjectFieldFormatEnum',
									'description' => static function () {
										return __( 'Format of the field output', 'wp-graphql' );
									},
								],
							],
							'resolve'     => static function ( \WPGraphQL\Model\Comment $comment, $args ) {
								if ( isset( $args['format'] ) && 'raw' === $args['format'] ) {
									return isset( $comment->contentRaw ) ? $comment->contentRaw : null;
								} else {
									return isset( $comment->contentRendered ) ? $comment->contentRendered : null;
								}
							},
						],
						'date'             => [
							'type'        => 'String',
							'description' => static function () {
								return __( 'Date the comment was posted in local time. This field is equivalent to WP_Comment->date and the value matching the "date" column in SQL.', 'wp-graphql' );
							},
						],
						'dateGmt'          => [
							'type'        => 'String',
							'description' => static function () {
								return __( 'Date the comment was posted in GMT. This field is equivalent to WP_Comment->date_gmt and the value matching the "date_gmt" column in SQL.', 'wp-graphql' );
							},
						],
						'id'               => [
							'description' => static function () {
								return __( 'The globally unique identifier for the comment object', 'wp-graphql' );
							},
						],
						'isRestricted'     => [
							'type'        => 'Boolean',
							'description' => static function () {
								return __( 'Whether the object is restricted from the current viewer', 'wp-graphql' );
							},
						],
						'karma'            => [
							'type'        => 'Int',
							'description' => static function () {
								return __( 'Karma value for the comment. This field is equivalent to WP_Comment->comment_karma and the value matching the "comment_karma" column in SQL.', 'wp-graphql' );
							},
						],
						'link'             => [
							'type'        => 'String',
							'description' => static function () {
								return __( 'The permalink of the comment', 'wp-graphql' );
							},
						],
						'parentId'         => [
							'type'        => 'ID',
							'description' => static function () {
								return __( 'The globally unique identifier of the parent comment node.', 'wp-graphql' );
							},
						],
						'parentDatabaseId' => [
							'type'        => 'Int',
							'description' => static function () {
								return __( 'The database id of the parent comment node or null if it is the root comment', 'wp-graphql' );
							},
						],
						'status'           => [
							'type'        => 'CommentStatusEnum',
							'description' => static function () {
								return __( 'The approval status of the comment. This field is equivalent to WP_Comment->comment_approved and the value matching the "comment_approved" column in SQL.', 'wp-graphql' );
							},
						],
						'type'             => [
							'type'        => 'String',
							'description' => static function () {
								return __( 'Type of comment. This field is equivalent to WP_Comment->comment_type and the value matching the "comment_type" column in SQL.', 'wp-graphql' );
							},
						],
					];
				},
			]
		);
	}
}<|MERGE_RESOLUTION|>--- conflicted
+++ resolved
@@ -21,13 +21,9 @@
 		register_graphql_object_type(
 			'Comment',
 			[
-<<<<<<< HEAD
 				'description' => static function () {
-					return __( 'A Comment object', 'wp-graphql' );
+					return __( 'A response or reaction to content submitted by users. Comments are typically associated with a specific content entry.', 'wp-graphql' );
 				},
-=======
-				'description' => __( 'A response or reaction to content submitted by users. Comments are typically associated with a specific content entry.', 'wp-graphql' ),
->>>>>>> 6f25c7a7
 				'model'       => CommentModel::class,
 				'interfaces'  => [ 'Node', 'DatabaseIdentifier', 'UniformResourceIdentifiable' ],
 				'connections' => [
