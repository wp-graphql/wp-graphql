<?php

namespace WPGraphQL\Type\ObjectType;

use WPGraphQL\Model\Menu as MenuModel;

class Menu {

	/**
	 * Register the Menu object type
	 *
	 * @return void
	 */
	public static function register_type() {
		register_graphql_object_type(
			'Menu',
			[
<<<<<<< HEAD
				'description' => static function () {
					return __( 'Menus are the containers for navigation items. Menus can be assigned to menu locations, which are typically registered by the active theme.', 'wp-graphql' );
				},
=======
				'description' => __( 'Collections of navigation links. Menus can be assigned to designated locations and used to build site navigation structures.', 'wp-graphql' ),
>>>>>>> 6f25c7a7
				'interfaces'  => [ 'Node', 'DatabaseIdentifier' ],
				'model'       => MenuModel::class,
				'fields'      => static function () {
					return [
						'id'           => [
							'description' => static function () {
								return __( 'The globally unique identifier of the nav menu object.', 'wp-graphql' );
							},
						],
						'count'        => [
							'type'        => 'Int',
							'description' => static function () {
								return __( 'The number of items in the menu', 'wp-graphql' );
							},
						],
						'menuId'       => [
							'type'              => 'Int',
							'description'       => static function () {
								return __( 'WP ID of the nav menu.', 'wp-graphql' );
							},
							'deprecationReason' => static function () {
								return __( 'Deprecated in favor of the databaseId field', 'wp-graphql' );
							},
						],
						'name'         => [
							'type'        => 'String',
							'description' => static function () {
								return __( 'Display name of the menu. Equivalent to WP_Term->name.', 'wp-graphql' );
							},
						],
						'slug'         => [
							'type'        => 'String',
							'description' => static function () {
								return __( 'The url friendly name of the menu. Equivalent to WP_Term->slug', 'wp-graphql' );
							},
						],
						'isRestricted' => [
							'type'        => 'Boolean',
							'description' => static function () {
								return __( 'Whether the object is restricted from the current viewer', 'wp-graphql' );
							},
						],
						'locations'    => [
							'type'        => [
								'list_of' => 'MenuLocationEnum',
							],
							'description' => static function () {
								return __( 'The locations a menu is assigned to', 'wp-graphql' );
							},
						],
					];
				},
			]
		);
	}
}<|MERGE_RESOLUTION|>--- conflicted
+++ resolved
@@ -15,13 +15,9 @@
 		register_graphql_object_type(
 			'Menu',
 			[
-<<<<<<< HEAD
 				'description' => static function () {
-					return __( 'Menus are the containers for navigation items. Menus can be assigned to menu locations, which are typically registered by the active theme.', 'wp-graphql' );
+					return __( 'Collections of navigation links. Menus can be assigned to designated locations and used to build site navigation structures.', 'wp-graphql' );
 				},
-=======
-				'description' => __( 'Collections of navigation links. Menus can be assigned to designated locations and used to build site navigation structures.', 'wp-graphql' ),
->>>>>>> 6f25c7a7
 				'interfaces'  => [ 'Node', 'DatabaseIdentifier' ],
 				'model'       => MenuModel::class,
 				'fields'      => static function () {
