--- conflicted
+++ resolved
@@ -111,18 +111,21 @@
 	 *
 	 * @return string
 	 */
-<<<<<<< HEAD
 	private function field_arg_type_to_string( $type ) {
 		$output = '';
-		if ( is_string( $type ) ) {
+		if ( empty( $type ) ) {
+			return $output;
+		} elseif ( is_string( $type ) ) {
 			$output = $type;
-		} elseif ( is_array( $type ) && 2 === count( $type ) ) {
-			switch ( $type[0] ) {
+		} elseif ( is_array( $type ) ) {
+			$modifier = array_keys( $type )[0];
+			$type     = $type[ $modifier ];
+			switch ( $modifier ) {
 				case 'list_of':
-					$output = '[' . $this->field_arg_type_to_string( $type[1] ) . ']';
+					$output = '[' . $this->field_arg_type_to_string( $type ) . ']';
 					break;
 				case 'non_null':
-					$output = '!' . $this->field_arg_type_to_string( $type[1] );
+					$output = '!' . $this->field_arg_type_to_string( $type );
 					break;
 			}
 		}
@@ -130,30 +133,6 @@
 		return $output;
 	}
 
-=======
-private function field_arg_type_to_string( $type ) {
-	$output = '';
-	if ( empty( $type ) ) {
-		return $output;
-	} elseif ( is_string( $type ) ) {
-		$output = $type;
-	} elseif ( is_array( $type ) ) {
-		$modifier = array_keys($type)[0];
-		$type = $type[ $modifier ];
-		switch ( $modifier ) {
-			case 'list_of':
-				$output = '[' . $this->field_arg_type_to_string( $type ) . ']';
-				break;
-			case 'non_null':
-				$output = '!' . $this->field_arg_type_to_string( $type );
-				break;
-		}
-	}
-
-	return $output;
-}
-
->>>>>>> cc87110a
 	/**
 	 * Returns the fields for a Type, applying any missing fields defined on interfaces implemented on the type
 	 *
@@ -221,24 +200,14 @@
 				$field_args = $interface_fields[ $field_name ]['args'];
 
 				foreach ( $new_field['args'] as $arg_name => $arg_definition ) {
-<<<<<<< HEAD
-					$new_field_arg_type = $arg_definition['type'];
-=======
 					$new_field_arg_type = $this->field_arg_type_to_string( $arg_definition['type'] );
->>>>>>> cc87110a
 					if ( empty( $field_args[ $arg_name ] ) ) {
 						$field_args[ $arg_name ] = $arg_definition;
 						continue;
 					}
 
-<<<<<<< HEAD
-					$interface_field_arg = $field_args[ $arg_name ];
-
-					if ( empty( $interface_field_arg['type'] ) || $interface_field_arg['type'] !== $new_field_arg_type ) {
-=======
-					$interface_arg_type  = $field_args[ $arg_name ]['type']();
+					$interface_arg_type = $field_args[ $arg_name ]['type']();
 					if ( ! empty( $new_field_arg_type ) && $interface_arg_type !== $new_field_arg_type ) {
->>>>>>> cc87110a
 						graphql_debug(
 							sprintf(
 								/* translators: 1: Object type name, 2: Field name, 3: Argument name, 4: Expected argument type, 5: Actual argument type. */
@@ -249,24 +218,15 @@
 								$config['name'],
 								$field_name,
 								$arg_name,
-<<<<<<< HEAD
-								$this->field_arg_type_to_string( $interface_field_arg['type'] ),
-								$this->field_arg_type_to_string( $new_field_arg_type )
-=======
 								$interface_arg_type,
 								$new_field_arg_type,
->>>>>>> cc87110a
 							)
 						);
 						continue;
 					}
 
 					// Set the field args to the new field args.
-<<<<<<< HEAD
-					$field_args[ $arg_name ] = $arg_definition;
-=======
 					$field_args[ $arg_name ] = array_merge( $field_args[ $arg_name ], $arg_definition );
->>>>>>> cc87110a
 				}
 
 				$new_field['args'] = array_merge( $interface_fields[ $field_name ]['args'], $new_field['args'] );
