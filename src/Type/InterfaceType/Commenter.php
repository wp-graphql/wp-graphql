--- conflicted
+++ resolved
@@ -23,13 +23,9 @@
 		register_graphql_interface_type(
 			'Commenter',
 			[
-<<<<<<< HEAD
 				'description' => static function () {
-					return __( 'The author of a comment', 'wp-graphql' );
+					return __( 'A user or guest who has submitted a comment. Provides identification and contact information for the comment author.', 'wp-graphql' );
 				},
-=======
-				'description' => __( 'A user or guest who has submitted a comment. Provides identification and contact information for the comment author.', 'wp-graphql' ),
->>>>>>> 6f25c7a7
 				'interfaces'  => [ 'Node', 'DatabaseIdentifier' ],
 				'resolveType' => static function ( $comment_author ) use ( $type_registry ) {
 					if ( $comment_author instanceof User ) {
