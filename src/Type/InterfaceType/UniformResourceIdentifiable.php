<?php

namespace WPGraphQL\Type\InterfaceType;

use WPGraphQL\Model\Comment;
use WPGraphQL\Model\Post;
use WPGraphQL\Model\PostType;
use WPGraphQL\Model\Term;
use WPGraphQL\Model\User;
use WPGraphQL\Registry\TypeRegistry;

class UniformResourceIdentifiable {

	/**
	 * Registers the UniformResourceIdentifiable Interface to the Schema.
	 *
	 * @param \WPGraphQL\Registry\TypeRegistry $type_registry
	 * @return void
	 */
	public static function register_type( TypeRegistry $type_registry ) {
		register_graphql_interface_type(
			'UniformResourceIdentifiable',
			[
				'interfaces'  => [ 'Node' ],
				'description' => __( 'Any node that has a URI', 'wp-graphql' ),
				'fields'      => [
					'uri'           => [
						'type'        => 'String',
						'description' => __( 'The unique resource identifier path', 'wp-graphql' ),
					],
					'id'            => [
						'type'        => [ 'non_null' => 'ID' ],
						'description' => __( 'The globally unique ID for the object', 'wp-graphql' ),
					],
					'isContentNode' => [
						'type'        => [ 'non_null' => 'Boolean' ],
						'description' => __( 'Whether the node is a Content Node', 'wp-graphql' ),
						'resolve'     => static function ( $node ) {
							return $node instanceof Post;
						},
					],
					'isTermNode'    => [
						'type'        => [ 'non_null' => 'Boolean' ],
						'description' => __( 'Whether the node is a Term', 'wp-graphql' ),
						'resolve'     => static function ( $node ) {
							return $node instanceof Term;
						},
					],
<<<<<<< HEAD
					'isFrontPage'   => [
						'type'        => [ 'non_null' => 'Bool' ],
						'description' => __( 'Whether the node represents the front page.', 'wp-graphql' ),
						'resolve'     => static function ( $node, $args, $context, $info ) {
							return isset( $node->isFrontPage ) && (bool) $node->isFrontPage;
						},
					],
					'isPostsPage'   => [
						'type'        => [ 'non_null' => 'Bool' ],
						'description' => __( 'Whether  the node represents the blog page.', 'wp-graphql' ),
						'resolve'     => static function ( $node, $args, $context, $info ) {
							return isset( $node->isPostsPage ) && (bool) $node->isPostsPage;
=======
					'isComment'     => [
						'type'        => [ 'non_null' => 'Boolean' ],
						'description' => __( 'Whether the node is a Comment', 'wp-graphql' ),
						'resolve'     => static function ( $node ) {
							return $node instanceof Comment;
>>>>>>> 54d03523
						},
					],
				],
				'resolveType' => static function ( $node ) use ( $type_registry ) {
					switch ( true ) {
						case $node instanceof Post:
							/** @var \WP_Post_Type $post_type_object */
							$post_type_object = get_post_type_object( $node->post_type );
							$type             = $type_registry->get_type( $post_type_object->graphql_single_name );
							break;
						case $node instanceof Term:
							/** @var \WP_Taxonomy $tax_object */
							$tax_object = get_taxonomy( $node->taxonomyName );
							$type       = $type_registry->get_type( $tax_object->graphql_single_name );
							break;
						case $node instanceof User:
							$type = $type_registry->get_type( 'User' );
							break;
						case $node instanceof PostType:
							$type = $type_registry->get_type( 'ContentType' );
							break;
						case $node instanceof Comment:
							$type = $type_registry->get_type( 'Comment' );
							break;
						default:
							$type = null;
					}

					return $type;
				},
			]
		);
	}
}<|MERGE_RESOLUTION|>--- conflicted
+++ resolved
@@ -46,7 +46,6 @@
 							return $node instanceof Term;
 						},
 					],
-<<<<<<< HEAD
 					'isFrontPage'   => [
 						'type'        => [ 'non_null' => 'Bool' ],
 						'description' => __( 'Whether the node represents the front page.', 'wp-graphql' ),
@@ -59,13 +58,13 @@
 						'description' => __( 'Whether  the node represents the blog page.', 'wp-graphql' ),
 						'resolve'     => static function ( $node, $args, $context, $info ) {
 							return isset( $node->isPostsPage ) && (bool) $node->isPostsPage;
-=======
+            },
+          ],
 					'isComment'     => [
 						'type'        => [ 'non_null' => 'Boolean' ],
 						'description' => __( 'Whether the node is a Comment', 'wp-graphql' ),
 						'resolve'     => static function ( $node ) {
 							return $node instanceof Comment;
->>>>>>> 54d03523
 						},
 					],
 				],
