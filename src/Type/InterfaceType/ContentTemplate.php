--- conflicted
+++ resolved
@@ -15,9 +15,8 @@
 		register_graphql_interface_type(
 			'ContentTemplate',
 			[
-<<<<<<< HEAD
 				'description' => static function () {
-					return __( 'The template assigned to a node of content', 'wp-graphql' );
+					return __( 'A layout pattern that can help inform how content might be structured and displayed. Templates can define specialized layouts for different types of content.', 'wp-graphql' );
 				},
 				'fields'      => static function () {
 					return [
@@ -29,15 +28,6 @@
 						],
 					];
 				},
-=======
-				'description' => __( 'A layout pattern that can help inform how content might be structured and displayed. Templates can define specialized layouts for different types of content.', 'wp-graphql' ),
-				'fields'      => [
-					'templateName' => [
-						'type'        => 'String',
-						'description' => __( 'The name of the template', 'wp-graphql' ),
-					],
-				],
->>>>>>> 6f25c7a7
 				'resolveType' => static function ( $value ) {
 					return isset( $value['__typename'] ) ? $value['__typename'] : 'DefaultTemplate';
 				},
