<?php

namespace WPGraphQL\Type\InterfaceType;

<<<<<<< HEAD
use Exception;
use WPGraphQL\Registry\TypeRegistry;

=======
>>>>>>> b02d8dbc
class ContentTemplate {

	/**
	 * Register the ContentTemplate Interface
	 *
	 * @return void
	 * @throws Exception
	 */
	public static function register_type() {
		register_graphql_interface_type(
			'ContentTemplate',
			[
				'description' => __( 'The template assigned to a node of content', 'wp-graphql' ),
				'fields'      => [
					'templateName' => [
						'type'        => 'String',
						'description' => __( 'The name of the template', 'wp-graphql' ),
					],
				],
				'resolveType' => function( $value ) {
					return isset( $value['__typename'] ) ? $value['__typename'] : 'DefaultTemplate';
				},
			]
		);
	}
}<|MERGE_RESOLUTION|>--- conflicted
+++ resolved
@@ -2,12 +2,6 @@
 
 namespace WPGraphQL\Type\InterfaceType;
 
-<<<<<<< HEAD
-use Exception;
-use WPGraphQL\Registry\TypeRegistry;
-
-=======
->>>>>>> b02d8dbc
 class ContentTemplate {
 
 	/**
