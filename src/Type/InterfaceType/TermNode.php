--- conflicted
+++ resolved
@@ -39,13 +39,9 @@
 						},
 					],
 				],
-<<<<<<< HEAD
 				'description' => static function () {
-					return __( 'Terms are nodes within a Taxonomy, used to group and relate other nodes.', 'wp-graphql' );
+					return __( 'Base interface for taxonomy terms such as categories and tags. Terms are used to organize and classify content.', 'wp-graphql' );
 				},
-=======
-				'description' => __( 'Base interface for taxonomy terms such as categories and tags. Terms are used to organize and classify content.', 'wp-graphql' ),
->>>>>>> 6f25c7a7
 				'resolveType' => static function ( $term ) use ( $type_registry ) {
 
 					/**
