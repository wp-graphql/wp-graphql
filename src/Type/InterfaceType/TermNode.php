--- conflicted
+++ resolved
@@ -63,7 +63,6 @@
 
 					return ! empty( $type ) ? $type : null;
 				},
-<<<<<<< HEAD
 				'fields'      => static function () {
 					return [
 						'databaseId'     => [
@@ -72,7 +71,7 @@
 								return __( 'Identifies the primary key from the database.', 'wp-graphql' );
 							},
 							'resolve'     => static function ( Term $term ) {
-								return absint( $term->term_id );
+								return absint( $term->databaseId );
 							},
 						],
 						'count'          => [
@@ -131,53 +130,6 @@
 						],
 					];
 				},
-=======
-				'fields'      => [
-					'databaseId'     => [
-						'type'        => [ 'non_null' => 'Int' ],
-						'description' => __( 'Identifies the primary key from the database.', 'wp-graphql' ),
-						'resolve'     => static function ( Term $term ) {
-							return absint( $term->databaseId );
-						},
-					],
-					'count'          => [
-						'type'        => 'Int',
-						'description' => __( 'The number of objects connected to the object', 'wp-graphql' ),
-					],
-					'description'    => [
-						'type'        => 'String',
-						'description' => __( 'The description of the object', 'wp-graphql' ),
-					],
-					'name'           => [
-						'type'        => 'String',
-						'description' => __( 'The human friendly name of the object.', 'wp-graphql' ),
-					],
-					'slug'           => [
-						'type'        => 'String',
-						'description' => __( 'An alphanumeric identifier for the object unique to its type.', 'wp-graphql' ),
-					],
-					'termGroupId'    => [
-						'type'        => 'Int',
-						'description' => __( 'The ID of the term group that this term object belongs to', 'wp-graphql' ),
-					],
-					'termTaxonomyId' => [
-						'type'        => 'Int',
-						'description' => __( 'The taxonomy ID that the object is associated with', 'wp-graphql' ),
-					],
-					'taxonomyName'   => [
-						'type'        => 'String',
-						'description' => __( 'The name of the taxonomy that the object is associated with', 'wp-graphql' ),
-					],
-					'isRestricted'   => [
-						'type'        => 'Boolean',
-						'description' => __( 'Whether the object is restricted from the current viewer', 'wp-graphql' ),
-					],
-					'link'           => [
-						'type'        => 'String',
-						'description' => __( 'The link to the term', 'wp-graphql' ),
-					],
-				],
->>>>>>> 2466c3b7
 			]
 		);
 	}
