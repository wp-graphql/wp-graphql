--- conflicted
+++ resolved
@@ -16,9 +16,8 @@
 			'NodeWithContentEditor',
 			[
 				'interfaces'  => [ 'Node' ],
-<<<<<<< HEAD
 				'description' => static function () {
-					return __( 'A node that supports the content editor', 'wp-graphql' );
+					return __( 'Content that has a main body field which can contain formatted text and media. Provides access to both raw (with appropriate permissions) and rendered versions of the content.', 'wp-graphql' );
 				},
 				'fields'      => static function () {
 					return [
@@ -34,17 +33,6 @@
 										return __( 'Format of the field output', 'wp-graphql' );
 									},
 								],
-=======
-				'description' => __( 'Content that has a main body field which can contain formatted text and media. Provides access to both raw (with appropriate permissions) and rendered versions of the content.', 'wp-graphql' ),
-				'fields'      => [
-					'content' => [
-						'type'        => 'String',
-						'description' => __( 'The content of the post.', 'wp-graphql' ),
-						'args'        => [
-							'format' => [
-								'type'        => 'PostObjectFieldFormatEnum',
-								'description' => __( 'Format of the field output', 'wp-graphql' ),
->>>>>>> 6f25c7a7
 							],
 							'resolve'     => static function ( $source, $args ) {
 								if ( isset( $args['format'] ) && 'raw' === $args['format'] ) {
