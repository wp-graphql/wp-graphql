--- conflicted
+++ resolved
@@ -18,9 +18,8 @@
 		register_graphql_interface_type(
 			'DatabaseIdentifier',
 			[
-<<<<<<< HEAD
 				'description' => static function () {
-					return __( 'Object that can be identified with a Database ID', 'wp-graphql' );
+					return __( 'An object that has a unique numeric identifier in the database. Provides consistent access to the database ID across different object types.', 'wp-graphql' );
 				},
 				'fields'      => static function () {
 					return [
@@ -32,15 +31,6 @@
 						],
 					];
 				},
-=======
-				'description' => __( 'An object that has a unique numeric identifier in the database. Provides consistent access to the database ID across different object types.', 'wp-graphql' ),
-				'fields'      => [
-					'databaseId' => [
-						'type'        => [ 'non_null' => 'Int' ],
-						'description' => __( 'The unique identifier stored in the database', 'wp-graphql' ),
-					],
-				],
->>>>>>> 6f25c7a7
 			]
 		);
 	}
