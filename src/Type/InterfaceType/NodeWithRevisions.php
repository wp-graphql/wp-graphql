<?php
namespace WPGraphQL\Type\InterfaceType;

use WPGraphQL\Registry\TypeRegistry;

class NodeWithRevisions {

	/**
	 * Registers the NodeWithRevisions Type to the Schema
	 *
	 * @param \WPGraphQL\Registry\TypeRegistry $type_registry
	 *
	 * @return void
	 */
	public static function register_type( TypeRegistry $type_registry ) {
		register_graphql_interface_type(
			'NodeWithRevisions',
			[
				'interfaces'  => [ 'Node' ],
<<<<<<< HEAD
				'description' => static function () {
					return __( 'A node that can have revisions', 'wp-graphql' );
				},
				'fields'      => static function () {
					return [
						'isRevision' => [
							'type'        => 'Boolean',
							'description' => static function () {
								return __( 'True if the node is a revision of another node', 'wp-graphql' );
							},
						],
					];
				},
=======
				'description' => __( 'Content that maintains a history of changes. Provides access to previous versions of the content and the ability to restore earlier revisions.', 'wp-graphql' ),
				'fields'      => [
					'isRevision' => [
						'type'        => 'Boolean',
						'description' => __( 'True if the node is a revision of another node', 'wp-graphql' ),
					],
				],
>>>>>>> 6f25c7a7
			]
		);
	}
}<|MERGE_RESOLUTION|>--- conflicted
+++ resolved
@@ -17,9 +17,8 @@
 			'NodeWithRevisions',
 			[
 				'interfaces'  => [ 'Node' ],
-<<<<<<< HEAD
 				'description' => static function () {
-					return __( 'A node that can have revisions', 'wp-graphql' );
+					return __( 'Content that maintains a history of changes. Provides access to previous versions of the content and the ability to restore earlier revisions.', 'wp-graphql' );
 				},
 				'fields'      => static function () {
 					return [
@@ -31,15 +30,6 @@
 						],
 					];
 				},
-=======
-				'description' => __( 'Content that maintains a history of changes. Provides access to previous versions of the content and the ability to restore earlier revisions.', 'wp-graphql' ),
-				'fields'      => [
-					'isRevision' => [
-						'type'        => 'Boolean',
-						'description' => __( 'True if the node is a revision of another node', 'wp-graphql' ),
-					],
-				],
->>>>>>> 6f25c7a7
 			]
 		);
 	}
