--- conflicted
+++ resolved
@@ -22,13 +22,9 @@
 		register_graphql_interface_type(
 			'HierarchicalNode',
 			[
-<<<<<<< HEAD
 				'description' => static function () {
-					return __( 'Node with hierarchical (parent/child) relationships', 'wp-graphql' );
+					return __( 'Content that can exist in a parent-child structure. Provides fields for navigating up (parent) and down (children) through the hierarchy.', 'wp-graphql' );
 				},
-=======
-				'description' => __( 'Content that can exist in a parent-child structure. Provides fields for navigating up (parent) and down (children) through the hierarchy.', 'wp-graphql' ),
->>>>>>> 6f25c7a7
 				'interfaces'  => [
 					'Node',
 					'DatabaseIdentifier',
