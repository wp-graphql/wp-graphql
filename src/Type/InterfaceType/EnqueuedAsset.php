<?php
namespace WPGraphQL\Type\InterfaceType;

use WPGraphQL\Registry\TypeRegistry;

/**
 * Class EnqueuedAsset
 *
 * @package WPGraphQL\Type
 */
class EnqueuedAsset {

	/**
	 * Register the Enqueued Script Type
	 *
	 * @param \WPGraphQL\Registry\TypeRegistry $type_registry The WPGraphQL Type Registry
	 *
	 * @return void
	 */
	public static function register_type( TypeRegistry $type_registry ) {
		register_graphql_interface_type(
			'EnqueuedAsset',
			[
<<<<<<< HEAD
				'description' => static function () {
					return __( 'Asset enqueued by the CMS', 'wp-graphql' );
				},
=======
				'description' => __( 'A script or stylesheet resource that should be loaded by the client. Contains information about the resource\'s location, dependencies, and loading behavior.', 'wp-graphql' ),
>>>>>>> 6f25c7a7
				'resolveType' => static function ( $asset ) use ( $type_registry ) {

					/**
					 * The resolveType callback is used at runtime to determine what Type an object
					 * implementing the EnqueuedAsset Interface should be resolved as.
					 *
					 * You can filter this centrally using the "graphql_wp_interface_type_config" filter
					 * to override if you need something other than a Post object to be resolved via the
					 * $post->post_type attribute.
					 */
					$type = null;

					if ( isset( $asset['type'] ) ) {
						$type = $type_registry->get_type( $asset['type'] );
					}

					return ! empty( $type ) ? $type : null;
				},
				'fields'      => static function () {
					return [
						'args'         => [
							'type'              => 'Boolean',
							'description'       => static function () {
								return __( 'Deprecated', 'wp-graphql' );
							},
							'deprecationReason' => static function () {
								return __( 'Use `EnqueuedAsset.media` instead.', 'wp-graphql' );
							},
						],
						'after'        => [
							'type'        => [ 'list_of' => 'String' ],
							'description' => static function () {
								return __( 'The inline code to be run after the asset is loaded.', 'wp-graphql' );
							},
							'resolve'     => static function ( \_WP_Dependency $asset ) {
								if ( empty( $asset->extra['after'] ) ) {
									return null;
								}

								$after_scripts = array_map(
									static function ( $after ) {
										return is_string( $after ) ? $after : null;
									},
									$asset->extra['after']
								);

								return array_filter( $after_scripts );
							},
						],
						'before'       => [
							'type'        => [ 'list_of' => 'String' ],
							'description' => static function () {
								return __( 'The inline code to be run before the asset is loaded.', 'wp-graphql' );
							},
							'resolve'     => static function ( \_WP_Dependency $asset ) {
								if ( empty( $asset->extra['before'] ) ) {
									return null;
								}

								$before_scripts = array_map(
									static function ( $before ) {
										return is_string( $before ) ? $before : null;
									},
									$asset->extra['before']
								);

								return array_filter( $before_scripts );
							},
						],
						'conditional'  => [
							'type'        => 'String',
							'description' => static function () {
								return __( 'The HTML conditional comment for the enqueued asset. E.g. IE 6, lte IE 7, etc', 'wp-graphql' );
							},
							'resolve'     => static function ( \_WP_Dependency $asset ) {
								if ( ! isset( $asset->extra['conditional'] ) || ! is_string( $asset->extra['conditional'] ) ) {
									return null;
								}

								return $asset->extra['conditional'];
							},
						],
						'dependencies' => [
							'type'        => [ 'list_of' => 'EnqueuedAsset' ],
							'description' => static function () {
								return __( 'Dependencies needed to use this asset', 'wp-graphql' );
							},
						],
						'id'           => [
							'type'        => [ 'non_null' => 'ID' ],
							'description' => static function () {
								return __( 'The ID of the enqueued asset', 'wp-graphql' );
							},
						],
						'handle'       => [
							'type'        => 'String',
							'description' => static function () {
								return __( 'The handle of the enqueued asset', 'wp-graphql' );
							},
						],
						'src'          => [
							'type'        => 'String',
							'description' => static function () {
								return __( 'The source of the asset', 'wp-graphql' );
							},
							'resolve'     => static function ( \_WP_Dependency $stylesheet ) {
								return ! empty( $stylesheet->src ) && is_string( $stylesheet->src ) ? $stylesheet->src : null;
							},
						],
						'version'      => [
							'type'        => 'String',
							'description' => static function () {
								return __( 'The version of the enqueued asset', 'wp-graphql' );
							},
						],
						'extra'        => [
							'type'              => 'String',
							'description'       => static function () {
								return __( 'Extra information needed for the script', 'wp-graphql' );
							},
							'deprecationReason' => static function () {
								return __( 'Use `EnqueuedScript.extraData` instead.', 'wp-graphql' );
							},
							'resolve'           => static function ( $asset ) {
								return isset( $asset->extra['data'] ) ? $asset->extra['data'] : null;
							},
						],
						'group'        => [
							'type'        => 'Int',
							'description' => static function () {
								return __( 'The loading group to which this asset belongs.', 'wp-graphql' );
							},
							'resolve'     => static function ( $asset ) {
								return isset( $asset->extra['group'] ) ? (int) $asset->extra['group'] : null;
							},
						],
					];
				},
			]
		);
	}
}<|MERGE_RESOLUTION|>--- conflicted
+++ resolved
@@ -21,13 +21,9 @@
 		register_graphql_interface_type(
 			'EnqueuedAsset',
 			[
-<<<<<<< HEAD
 				'description' => static function () {
-					return __( 'Asset enqueued by the CMS', 'wp-graphql' );
+					return __( 'A script or stylesheet resource that should be loaded by the client. Contains information about the resource\'s location, dependencies, and loading behavior.', 'wp-graphql' );
 				},
-=======
-				'description' => __( 'A script or stylesheet resource that should be loaded by the client. Contains information about the resource\'s location, dependencies, and loading behavior.', 'wp-graphql' ),
->>>>>>> 6f25c7a7
 				'resolveType' => static function ( $asset ) use ( $type_registry ) {
 
 					/**
