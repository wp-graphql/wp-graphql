--- conflicted
+++ resolved
@@ -16,9 +16,8 @@
 		register_graphql_interface_type(
 			'Connection',
 			[
-<<<<<<< HEAD
 				'description' => static function () {
-					return __( 'A plural connection from one Node Type in the Graph to another Node Type, with support for relational data via "edges".', 'wp-graphql' );
+					return __( 'A paginated relationship between objects. Supports cursor-based pagination with edges containing relationship metadata and nodes containing the related objects.', 'wp-graphql' );
 				},
 				'fields'      => static function () {
 					return [
@@ -42,23 +41,6 @@
 						],
 					];
 				},
-=======
-				'description' => __( 'A paginated relationship between objects. Supports cursor-based pagination with edges containing relationship metadata and nodes containing the related objects.', 'wp-graphql' ),
-				'fields'      => [
-					'pageInfo' => [
-						'type'        => [ 'non_null' => 'PageInfo' ],
-						'description' => __( 'Information about pagination in a connection.', 'wp-graphql' ),
-					],
-					'edges'    => [
-						'type'        => [ 'non_null' => [ 'list_of' => [ 'non_null' => 'Edge' ] ] ],
-						'description' => __( 'A list of edges (relational context) between connected nodes', 'wp-graphql' ),
-					],
-					'nodes'    => [
-						'type'        => [ 'non_null' => [ 'list_of' => [ 'non_null' => 'Node' ] ] ],
-						'description' => __( 'A list of connected nodes', 'wp-graphql' ),
-					],
-				],
->>>>>>> 6f25c7a7
 			]
 		);
 	}
