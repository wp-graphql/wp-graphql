--- conflicted
+++ resolved
@@ -16,9 +16,8 @@
 		register_graphql_interface_type(
 			'Edge',
 			[
-<<<<<<< HEAD
 				'description' => static function () {
-					return __( 'Relational context between connected nodes', 'wp-graphql' );
+					return __( 'Represents a connection between two objects. Contains both the related object (node) and metadata about the relationship (cursor).', 'wp-graphql' );
 				},
 				'fields'      => static function () {
 					return [
@@ -36,19 +35,6 @@
 						],
 					];
 				},
-=======
-				'description' => __( 'Represents a connection between two objects. Contains both the related object (node) and metadata about the relationship (cursor).', 'wp-graphql' ),
-				'fields'      => [
-					'cursor' => [
-						'type'        => 'String',
-						'description' => __( 'Opaque reference to the nodes position in the connection. Value can be used with pagination args.', 'wp-graphql' ),
-					],
-					'node'   => [
-						'type'        => [ 'non_null' => 'Node' ],
-						'description' => __( 'The connected node', 'wp-graphql' ),
-					],
-				],
->>>>>>> 6f25c7a7
 			]
 		);
 	}
