<?php
namespace WPGraphQL\Mutation;

use Exception;
use GraphQL\Error\UserError;
use GraphQL\Type\Definition\ResolveInfo;
use GraphQLRelay\Relay;
use WP_Post_Type;
use WPGraphQL\AppContext;
use WPGraphQL\Data\PostObjectMutation;
use WPGraphQL\Utils\Utils;

class PostObjectUpdate {
	/**
	 * Registers the PostObjectUpdate mutation.
	 *
	 * @param WP_Post_Type $post_type_object The post type of the mutation.
	 *
	 * @return void
	 * @throws Exception
	 */
	public static function register_mutation( WP_Post_Type $post_type_object ) {
		$mutation_name = 'update' . ucwords( $post_type_object->graphql_single_name );

		register_graphql_mutation(
			$mutation_name,
			[
				'inputFields'         => self::get_input_fields( $post_type_object ),
				'outputFields'        => self::get_output_fields( $post_type_object ),
				'mutateAndGetPayload' => self::mutate_and_get_payload( $post_type_object, $mutation_name ),
			]
		);
	}

	/**
	 * Defines the mutation input field configuration.
	 *
	 * @param WP_Post_Type $post_type_object   The post type of the mutation.
	 *
	 * @return array
	 */
	public static function get_input_fields( $post_type_object ) {
		return array_merge(
			PostObjectCreate::get_input_fields( $post_type_object ),
			[
				'id'             => [
					'type'        => [
						'non_null' => 'ID',
					],
					// translators: the placeholder is the name of the type of post object being updated
					'description' => sprintf( __( 'The ID of the %1$s object', 'wp-graphql' ), $post_type_object->graphql_single_name ),
				],
				'ignoreEditLock' => [
<<<<<<< HEAD
					'type'        => 'Boolean',
					'description' => __( 'Override the edit lock when another user is editting the post', 'wp-graphq' ),
=======
					'type' => 'Boolean',
					'description' => __( 'Override the edit lock when another user is editing the post', 'wp-graphql' ),
>>>>>>> 9655c9cf
				],
				]
		);
	}

	/**
	 * Defines the mutation output field configuration.
	 *
	 * @param WP_Post_Type $post_type_object   The post type of the mutation.
	 *
	 * @return array
	 */
	public static function get_output_fields( $post_type_object ) {
		return PostObjectCreate::get_output_fields( $post_type_object );
	}

	/**
	 * Defines the mutation data modification closure.
	 *
	 * @param WP_Post_Type $post_type_object   The post type of the mutation.
	 * @param string        $mutation_name      The mutation name.
	 *
	 * @return callable
	 */
	public static function mutate_and_get_payload( $post_type_object, $mutation_name ) {
		return function ( $input, AppContext $context, ResolveInfo $info ) use ( $post_type_object, $mutation_name ) {
			// Get the database ID for the comment.
			$post_id       = Utils::get_database_id_from_id( $input['id'] );
			$existing_post = ! empty( $post_id ) ? get_post( $post_id ) : null;

			/**
			 * If there's no existing post, throw an exception
			 */
			if ( null === $existing_post ) {
				// translators: the placeholder is the name of the type of post being updated
				throw new UserError( sprintf( __( 'No %1$s could be found to update', 'wp-graphql' ), $post_type_object->graphql_single_name ) );
			}

			if ( $post_type_object->name !== $existing_post->post_type ) {
				// translators: The first placeholder is an ID and the second placeholder is the name of the post type being edited
				throw new UserError( sprintf( __( 'The id %1$d is not of the type "%2$s"', 'wp-graphql' ), $post_id, $post_type_object->name ) );
			}

			/**
			 * Stop now if a user isn't allowed to edit posts
			 */
			if ( ! isset( $post_type_object->cap->edit_posts ) || ! current_user_can( $post_type_object->cap->edit_posts ) ) {
				// translators: the $post_type_object->graphql_single_name placeholder is the name of the object being mutated
				throw new UserError( sprintf( __( 'Sorry, you are not allowed to update a %1$s', 'wp-graphql' ), $post_type_object->graphql_single_name ) );
			}

			/**
			 * If the existing post was authored by another author, ensure the requesting user has permission to edit it
			 */
			if ( get_current_user_id() !== (int) $existing_post->post_author && ( ! isset( $post_type_object->cap->edit_others_posts ) || true !== current_user_can( $post_type_object->cap->edit_others_posts ) ) ) {
				// translators: the $post_type_object->graphql_single_name placeholder is the name of the object being mutated
				throw new UserError( sprintf( __( 'Sorry, you are not allowed to update another author\'s %1$s', 'wp-graphql' ), $post_type_object->graphql_single_name ) );
			}

			$author_id = absint( $existing_post->post_author );

			/**
			 * If the mutation is setting the author to be someone other than the user making the request
			 * make sure they have permission to edit others posts
			 */
			if ( ! empty( $input['authorId'] ) ) {
				// Ensure authorId is a valid databaseId.
				$input['authorId'] = Utils::get_database_id_from_id( $input['authorId'] );
				// Use the new author for checks.
				$author_id = $input['authorId'];
			}

			/**
			 * Check to see if the existing_media_item author matches the current user,
			 * if not they need to be able to edit others posts to proceed
			 */
			if ( get_current_user_id() !== $author_id && ( ! isset( $post_type_object->cap->edit_others_posts ) || ! current_user_can( $post_type_object->cap->edit_others_posts ) ) ) {
				// translators: the $post_type_object->graphql_single_name placeholder is the name of the object being mutated
				throw new UserError( sprintf( __( 'Sorry, you are not allowed to update %1$s as this user.', 'wp-graphql' ), $post_type_object->graphql_plural_name ) );
			}

			// If post is locked and the override is not specified, do not allow the edit
			$locked_user_id = PostObjectMutation::check_edit_lock( $post_id, $input );
			if ( false !== $locked_user_id ) {
				$user = get_userdata( $locked_user_id );
				/* translators: %s: User's display name. */
				throw new UserError( sprintf( __( 'You cannot update this item. %s is currently editing.', 'wp-graphql' ), esc_html( $user->display_name ) ) );
			}

			/**
			 * @todo: when we add support for making posts sticky, we should check permissions to make sure users can make posts sticky
			 * @see : https://github.com/WordPress/WordPress/blob/e357195ce303017d517aff944644a7a1232926f7/wp-includes/rest-api/endpoints/class-wp-rest-posts-controller.php#L640-L642
			 */

			/**
			 * @todo: when we add support for assigning terms to posts, we should check permissions to make sure they can assign terms
			 * @see : https://github.com/WordPress/WordPress/blob/e357195ce303017d517aff944644a7a1232926f7/wp-includes/rest-api/endpoints/class-wp-rest-posts-controller.php#L644-L646
			 */

			/**
			 * Insert the post object and get the ID
			 */
			$post_args       = PostObjectMutation::prepare_post_object( $input, $post_type_object, $mutation_name );
			$post_args['ID'] = $post_id;

			$clean_args = wp_slash( (array) $post_args );

			if ( ! is_array( $clean_args ) || empty( $clean_args ) ) {
				throw new UserError( __( 'The object failed to update.', 'wp-graphql' ) );
			}

			/**
			 * Insert the post and retrieve the ID
			 */
			$updated_post_id = wp_update_post( $clean_args, true );

			/**
			 * Throw an exception if the post failed to update
			 */
			if ( is_wp_error( $updated_post_id ) ) {
				$error_message = $updated_post_id->get_error_message();
				if ( ! empty( $error_message ) ) {
					throw new UserError( esc_html( $error_message ) );
				}

				throw new UserError( __( 'The object failed to update but no error was provided', 'wp-graphql' ) );
			}

			/**
			 * Fires after a single term is created or updated via a GraphQL mutation
			 *
			 * The dynamic portion of the hook name, `$taxonomy->name` refers to the taxonomy of the term being mutated
			 *
			 * @param int    $post_id       Inserted post ID
			 * @param WP_Post_Type $post_type_object The Post Type object for the post being mutated
			 * @param array  $args          The args used to insert the term
			 * @param string $mutation_name The name of the mutation being performed
			 */
			do_action( 'graphql_insert_post_object', absint( $post_id ), $post_type_object, $post_args, $mutation_name );

			/**
			 * Fires after a single term is created or updated via a GraphQL mutation
			 *
			 * The dynamic portion of the hook name, `$taxonomy->name` refers to the taxonomy of the term being mutated
			 *
			 * @param int    $post_id       Inserted post ID
			 * @param array  $args          The args used to insert the term
			 * @param string $mutation_name The name of the mutation being performed
			 */
			do_action( "graphql_insert_{$post_type_object->name}", absint( $post_id ), $post_args, $mutation_name );

			/**
			 * This updates additional data not part of the posts table (postmeta, terms, other relations, etc)
			 *
			 * The input for the postObjectMutation will be passed, along with the $new_post_id for the
			 * postObject that was updated so that relations can be set, meta can be updated, etc.
			 */
			PostObjectMutation::update_additional_post_object_data( (int) $post_id, $input, $post_type_object, $mutation_name, $context, $info );

			/**
			 * Return the payload
			 */
			return [
				'postObjectId' => $post_id,
			];
		};
	}
}<|MERGE_RESOLUTION|>--- conflicted
+++ resolved
@@ -51,13 +51,8 @@
 					'description' => sprintf( __( 'The ID of the %1$s object', 'wp-graphql' ), $post_type_object->graphql_single_name ),
 				],
 				'ignoreEditLock' => [
-<<<<<<< HEAD
-					'type'        => 'Boolean',
-					'description' => __( 'Override the edit lock when another user is editting the post', 'wp-graphq' ),
-=======
 					'type' => 'Boolean',
 					'description' => __( 'Override the edit lock when another user is editing the post', 'wp-graphql' ),
->>>>>>> 9655c9cf
 				],
 				]
 		);
