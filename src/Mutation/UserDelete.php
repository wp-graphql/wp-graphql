<?php
namespace WPGraphQL\Mutation;

use GraphQL\Error\UserError;
use GraphQLRelay\Relay;
use WPGraphQL\Model\User;

class UserDelete {
    /**
     * Registers the CommentCreate mutation.
     */
    public static function register_mutation() {
        register_graphql_mutation( 'deleteUser', [
            'inputFields'         => self::get_input_fields(),
            'outputFields'        => self::get_output_fields(),
            'mutateAndGetPayload' => self::mutate_and_get_payload(),
        ] );
    }

<<<<<<< HEAD
						return ( ! empty( $deleted->ID ) ) ? Relay::toGlobalId( 'user', $deleted->ID ) : null;
					},
				],
				'user'      => [
					'type'        => 'User',
					'description' => __( 'The user object for the user you are trying to delete', 'wp-graphql' ),
					'resolve'     => function ( $payload ) {
						$user_obj = new User( $payload['userObject'] );
						$user_obj->init();
						return $user_obj;
					},
				],
			],
			'mutateAndGetPayload' => function ( $input ) {
=======
    /**
     * Defines the mutation input field configuration.
     *
     * @return array
     */
    public static function get_input_fields() {
        return [
            'id'         => [
                'type'        => [
                    'non_null' => 'ID',
                ],
                'description' => __( 'The ID of the user you want to delete', 'wp-graphql' ),
            ],
            'reassignId' => [
                'type'        => 'ID',
                'description' => __( 'Reassign posts and links to new User ID.', 'wp-graphql' ),
            ],
        ];
    }

    /**
     * Defines the mutation output field configuration.
     *
     * @return array
     */
    public static function get_output_fields() {
        return [
            'deletedId' => [
                'type'        => 'ID',
                'description' => __( 'The ID of the user that you just deleted', 'wp-graphql' ),
                'resolve'     => function ( $payload ) {
                    $deleted = (object) $payload['userObject'];
>>>>>>> 1eef4d42

                    return ( ! empty( $deleted->ID ) ) ? Relay::toGlobalId( 'user', $deleted->ID ) : null;
                },
            ],
            'user'      => [
                'type'        => 'User',
                'description' => __( 'The deleted user object', 'wp-graphql' ),
                'resolve'     => function ( $payload ) {
                    $deleted = (object) $payload['userObject'];

                    return ( ! empty( $deleted ) ) ? $deleted : null;
                },
            ],
        ];
    }

    /**
     * Defines the mutation data modification closure.
     *
     * @return callable
     */
    public static function mutate_and_get_payload() {
        return function ( $input ) {
            /**
             * Get the ID from the global ID
             */
            $id_parts = Relay::fromGlobalId( $input['id'] );

            if ( ! current_user_can( 'delete_users' ) ) {
                throw new UserError( __( 'Sorry, you are not allowed to delete users.', 'wp-graphql' ) );
            }

            /**
             * Retrieve the user object before it's deleted
             */
            $user_before_delete = get_user_by( 'id', absint( $id_parts['id'] ) );

            /**
             * Throw an error if the user we are trying to delete doesn't exist
             */
            if ( false === $user_before_delete ) {
                throw new UserError( __( 'Could not find an existing user to delete', 'wp-graphql' ) );
            }

            /**
             * Get the DB id for the user to reassign posts to from the relay ID.
             */
            $reassign_id_parts = ( ! empty( $input['reassignId'] ) ) ? Relay::fromGlobalId( $input['reassignId'] ) : null;
            $reassign_id       = ( ! empty( $reassign_id_parts ) ) ? absint( $reassign_id_parts['id'] ) : null;

            /**
             * If the wp_delete_user doesn't exist yet, load the file in which it is
             * registered so it is available in this context. I think we need to
             * load this manually here because WordPress only uses this
             * function on the user edit screen normally.
             */
            if ( ! function_exists( 'wp_delete_user' ) ) {
                require_once( ABSPATH . 'wp-admin/includes/user.php' );
            }

            if ( is_multisite() ) {
                $deleted_user = wpmu_delete_user( absint( $id_parts['id'] ) );
            } else {
                $deleted_user = wp_delete_user( absint( $id_parts['id'] ), $reassign_id );
            }

            if ( true !== $deleted_user ) {
                throw new UserError( __( 'Could not delete the user.', 'wp-grapgql' ) );
            }

            return [
                'userObject' => $user_before_delete,
            ];
        };
    }
}<|MERGE_RESOLUTION|>--- conflicted
+++ resolved
@@ -17,22 +17,6 @@
         ] );
     }
 
-<<<<<<< HEAD
-						return ( ! empty( $deleted->ID ) ) ? Relay::toGlobalId( 'user', $deleted->ID ) : null;
-					},
-				],
-				'user'      => [
-					'type'        => 'User',
-					'description' => __( 'The user object for the user you are trying to delete', 'wp-graphql' ),
-					'resolve'     => function ( $payload ) {
-						$user_obj = new User( $payload['userObject'] );
-						$user_obj->init();
-						return $user_obj;
-					},
-				],
-			],
-			'mutateAndGetPayload' => function ( $input ) {
-=======
     /**
      * Defines the mutation input field configuration.
      *
@@ -65,7 +49,6 @@
                 'description' => __( 'The ID of the user that you just deleted', 'wp-graphql' ),
                 'resolve'     => function ( $payload ) {
                     $deleted = (object) $payload['userObject'];
->>>>>>> 1eef4d42
 
                     return ( ! empty( $deleted->ID ) ) ? Relay::toGlobalId( 'user', $deleted->ID ) : null;
                 },
@@ -74,9 +57,10 @@
                 'type'        => 'User',
                 'description' => __( 'The deleted user object', 'wp-graphql' ),
                 'resolve'     => function ( $payload ) {
-                    $deleted = (object) $payload['userObject'];
-
-                    return ( ! empty( $deleted ) ) ? $deleted : null;
+                    $deleted_user = $payload['userObject'];
+                    $user = new User( $deleted_user );
+                    $user->init();
+					return $user;
                 },
             ],
         ];
