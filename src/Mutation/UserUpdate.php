--- conflicted
+++ resolved
@@ -6,35 +6,8 @@
 use GraphQLRelay\Relay;
 use WPGraphQL\AppContext;
 use WPGraphQL\Data\UserMutation;
-use WPGraphQL\Model\User;
 
 class UserUpdate {
-<<<<<<< HEAD
-	public static function register_mutation() {
-		register_graphql_mutation( 'updateUser', [
-			'inputFields' => array_merge( [
-				'id' => [
-					'type'        => [
-						'non_null' => 'ID',
-					],
-					// translators: the placeholder is the name of the type of post object being updated
-					'description' => __( 'The ID of the user', 'wp-graphql' ),
-				],
-			], UserCreate::get_input_fields() ),
-			'outputFields' => [
-				'user' => [
-					'type'        => 'User',
-					'description' => __( 'The updated user', 'wp-graphql' ),
-					'resolve'     => function ( $payload ) {
-						$user = get_user_by( 'ID', $payload['userId'] );
-						$user_obj = new User( $user );
-						$user_obj->init();
-						return $user_obj;
-					},
-				],
-			],
-			'mutateAndGetPayload' => function ( $input, AppContext $context, ResolveInfo $info ) {
-=======
     /**
      * Registers the CommentCreate mutation.
      */
@@ -45,7 +18,6 @@
             'mutateAndGetPayload' => self::mutate_and_get_payload(),
         ] );
     }
->>>>>>> 1eef4d42
 
     /**
      * Defines the mutation input field configuration.
