--- conflicted
+++ resolved
@@ -130,11 +130,7 @@
 
 		// Plugin version.
 		if ( ! defined( 'WPGRAPHQL_VERSION' ) ) {
-<<<<<<< HEAD
-			define( 'WPGRAPHQL_VERSION', '1.13.8' );
-=======
 			define( 'WPGRAPHQL_VERSION', '1.13.9' );
->>>>>>> 24e4ced1
 		}
 
 		// Plugin Folder Path.
