--- conflicted
+++ resolved
@@ -21,7 +21,8 @@
  *
  * @package WPGraphQL
  */
-final class WPGraphQL {
+final class WPGraphQL
+{
 
 	/**
 	 * Stores the instance of the WPGraphQL class
@@ -72,12 +73,13 @@
 	 * @return \WPGraphQL - The one true WPGraphQL
 	 * @since  0.0.1
 	 */
-	public static function instance() {
-
-		if ( ! isset( self::$instance ) || ! ( self::$instance instanceof self ) ) {
+	public static function instance()
+	{
+
+		if (!isset(self::$instance) || !(self::$instance instanceof self)) {
 			self::$instance = new self();
 			self::$instance->setup_constants();
-			if ( self::$instance->includes() ) {
+			if (self::$instance->includes()) {
 				self::$instance->actions();
 				self::$instance->filters();
 			}
@@ -97,10 +99,11 @@
 	 * @return void
 	 * @since  0.0.1
 	 */
-	public function __clone() {
+	public function __clone()
+	{
 
 		// Cloning instances of the class is forbidden.
-		_doing_it_wrong( __FUNCTION__, esc_html__( 'The WPGraphQL class should not be cloned.', 'wp-graphql' ), '0.0.1' );
+		_doing_it_wrong(__FUNCTION__, esc_html__('The WPGraphQL class should not be cloned.', 'wp-graphql'), '0.0.1');
 
 	}
 
@@ -110,10 +113,11 @@
 	 * @return void
 	 * @since  0.0.1
 	 */
-	public function __wakeup() {
+	public function __wakeup()
+	{
 
 		// De-serializing instances of the class is forbidden.
-		_doing_it_wrong( __FUNCTION__, esc_html__( 'De-serializing instances of the WPGraphQL class is not allowed', 'wp-graphql' ), '0.0.1' );
+		_doing_it_wrong(__FUNCTION__, esc_html__('De-serializing instances of the WPGraphQL class is not allowed', 'wp-graphql'), '0.0.1');
 
 	}
 
@@ -123,38 +127,35 @@
 	 * @return void
 	 * @since  0.0.1
 	 */
-	private function setup_constants() {
+	private function setup_constants()
+	{
 
 		// Set main file path.
-		$main_file_path = dirname( __DIR__ ) . '/wp-graphql.php';
+		$main_file_path = dirname(__DIR__) . '/wp-graphql.php';
 
 		// Plugin version.
-		if ( ! defined( 'WPGRAPHQL_VERSION' ) ) {
-<<<<<<< HEAD
-			define( 'WPGRAPHQL_VERSION', '1.14.0' );
-=======
-			define( 'WPGRAPHQL_VERSION', '1.13.9' );
->>>>>>> 552f1479
+		if (!defined('WPGRAPHQL_VERSION')) {
+			define('WPGRAPHQL_VERSION', '1.14.0');
 		}
 
 		// Plugin Folder Path.
-		if ( ! defined( 'WPGRAPHQL_PLUGIN_DIR' ) ) {
-			define( 'WPGRAPHQL_PLUGIN_DIR', plugin_dir_path( $main_file_path ) );
+		if (!defined('WPGRAPHQL_PLUGIN_DIR')) {
+			define('WPGRAPHQL_PLUGIN_DIR', plugin_dir_path($main_file_path));
 		}
 
 		// Plugin Root File.
-		if ( ! defined( 'WPGRAPHQL_PLUGIN_FILE' ) ) {
-			define( 'WPGRAPHQL_PLUGIN_FILE', $main_file_path );
+		if (!defined('WPGRAPHQL_PLUGIN_FILE')) {
+			define('WPGRAPHQL_PLUGIN_FILE', $main_file_path);
 		}
 
 		// Whether to autoload the files or not.
-		if ( ! defined( 'WPGRAPHQL_AUTOLOAD' ) ) {
-			define( 'WPGRAPHQL_AUTOLOAD', true );
+		if (!defined('WPGRAPHQL_AUTOLOAD')) {
+			define('WPGRAPHQL_AUTOLOAD', true);
 		}
 
 		// The minimum version of PHP this plugin requires to work properly
-		if ( ! defined( 'GRAPHQL_MIN_PHP_VERSION' ) ) {
-			define( 'GRAPHQL_MIN_PHP_VERSION', '7.1' );
+		if (!defined('GRAPHQL_MIN_PHP_VERSION')) {
+			define('GRAPHQL_MIN_PHP_VERSION', '7.1');
 		}
 
 	}
@@ -166,7 +167,8 @@
 	 * @return bool
 	 * @since  0.0.1
 	 */
-	private function includes() {
+	private function includes()
+	{
 
 		/**
 		 * WPGRAPHQL_AUTOLOAD can be set to "false" to prevent the autoloader from running.
@@ -177,9 +179,9 @@
 		 * The codeception tests are an example of an environment where adding the autoloader again causes issues
 		 * so this is set to false for tests.
 		 */
-		if ( defined( 'WPGRAPHQL_AUTOLOAD' ) && true === WPGRAPHQL_AUTOLOAD ) {
-
-			if ( file_exists( WPGRAPHQL_PLUGIN_DIR . 'vendor/autoload.php' ) ) {
+		if (defined('WPGRAPHQL_AUTOLOAD') && true === WPGRAPHQL_AUTOLOAD) {
+
+			if (file_exists(WPGRAPHQL_PLUGIN_DIR . 'vendor/autoload.php')) {
 				// Autoload Required Classes.
 				require_once WPGRAPHQL_PLUGIN_DIR . 'vendor/autoload.php';
 			}
@@ -187,13 +189,13 @@
 			// If GraphQL class doesn't exist, then dependencies cannot be
 			// detected. This likely means the user cloned the repo from Github
 			// but did not run `composer install`
-			if ( ! class_exists( 'GraphQL\GraphQL' ) ) {
+			if (!class_exists('GraphQL\GraphQL')) {
 
 				add_action(
 					'admin_notices',
 					function () {
 
-						if ( ! current_user_can( 'manage_options' ) ) {
+						if (!current_user_can('manage_options')) {
 							return;
 						}
 
@@ -201,7 +203,7 @@
 							'<div class="notice notice-error">' .
 							'<p>%s</p>' .
 							'</div>',
-							esc_html__( 'WPGraphQL appears to have been installed without it\'s dependencies. It will not work properly until dependencies are installed. This likely means you have cloned WPGraphQL from Github and need to run the command `composer install`.', 'wp-graphql' )
+							esc_html__('WPGraphQL appears to have been installed without it\'s dependencies. It will not work properly until dependencies are installed. This likely means you have cloned WPGraphQL from Github and need to run the command `composer install`.', 'wp-graphql')
 						);
 					}
 				);
@@ -221,14 +223,16 @@
 	 *
 	 * @return void
 	 */
-	public static function set_is_graphql_request( $is_graphql_request = false ) {
+	public static function set_is_graphql_request($is_graphql_request = false)
+	{
 		self::$is_graphql_request = $is_graphql_request;
 	}
 
 	/**
 	 * @return bool
 	 */
-	public static function is_graphql_request() {
+	public static function is_graphql_request()
+	{
 		return self::$is_graphql_request;
 	}
 
@@ -238,7 +242,8 @@
 	 *
 	 * @return void
 	 */
-	private function actions() {
+	private function actions()
+	{
 
 		/**
 		 * Init WPGraphQL after themes have been setup,
@@ -259,21 +264,21 @@
 				 *
 				 * @param \WPGraphQL $instance The instance of the WPGraphQL class
 				 */
-				do_action( 'graphql_init', $instance );
+				do_action('graphql_init', $instance);
 			}
 		);
 
 		// Initialize the plugin url constant
 		// see: https://developer.wordpress.org/reference/functions/plugins_url/#more-information
-		add_action( 'init', [ $this, 'setup_plugin_url' ] );
+		add_action('init', [$this, 'setup_plugin_url']);
 
 		// Prevent WPGraphQL Insights from running
-		remove_action( 'init', '\WPGraphQL\Extensions\graphql_insights_init' );
+		remove_action('init', '\WPGraphQL\Extensions\graphql_insights_init');
 
 		/**
 		 * Flush permalinks if the registered GraphQL endpoint has not yet been registered.
 		 */
-		add_action( 'wp_loaded', [ $this, 'maybe_flush_permalinks' ] );
+		add_action('wp_loaded', [$this, 'maybe_flush_permalinks']);
 
 		/**
 		 * Hook in before fields resolve to check field permissions
@@ -289,21 +294,21 @@
 		);
 
 		// Determine what to show in graphql
-		add_action( 'init_graphql_request', 'register_initial_settings', 10 );
+		add_action('init_graphql_request', 'register_initial_settings', 10);
 
 		// Throw an exception
-		add_action( 'do_graphql_request', [ $this, 'min_php_version_check' ] );
+		add_action('do_graphql_request', [$this, 'min_php_version_check']);
 
 		// Initialize Admin functionality
-		add_action( 'after_setup_theme', [ $this, 'init_admin' ] );
-
-		add_action( 'init_graphql_request', function () {
+		add_action('after_setup_theme', [$this, 'init_admin']);
+
+		add_action('init_graphql_request', function () {
 			$tracing = new \WPGraphQL\Utils\Tracing();
 			$tracing->init();
 
 			$query_log = new \WPGraphQL\Utils\QueryLog();
 			$query_log->init();
-		} );
+		});
 
 	}
 
@@ -316,10 +321,11 @@
 	 * @return void
 	 * @throws \Exception
 	 */
-	public function min_php_version_check() {
-
-		if ( defined( 'GRAPHQL_MIN_PHP_VERSION' ) && version_compare( PHP_VERSION, GRAPHQL_MIN_PHP_VERSION, '<' ) ) {
-			throw new \Exception( sprintf( __( 'The server\'s current PHP version %1$s is lower than the WPGraphQL minimum required version: %2$s', 'wp-graphql' ), PHP_VERSION, GRAPHQL_MIN_PHP_VERSION ) );
+	public function min_php_version_check()
+	{
+
+		if (defined('GRAPHQL_MIN_PHP_VERSION') && version_compare(PHP_VERSION, GRAPHQL_MIN_PHP_VERSION, '<')) {
+			throw new \Exception(sprintf(__('The server\'s current PHP version %1$s is lower than the WPGraphQL minimum required version: %2$s', 'wp-graphql'), PHP_VERSION, GRAPHQL_MIN_PHP_VERSION));
 		}
 
 	}
@@ -329,11 +335,12 @@
 	 *
 	 * @return void
 	 */
-	public function setup_plugin_url() {
+	public function setup_plugin_url()
+	{
 
 		// Plugin Folder URL.
-		if ( ! defined( 'WPGRAPHQL_PLUGIN_URL' ) ) {
-			define( 'WPGRAPHQL_PLUGIN_URL', plugin_dir_url( dirname( __DIR__ ) . '/wp-graphql.php' ) );
+		if (!defined('WPGRAPHQL_PLUGIN_URL')) {
+			define('WPGRAPHQL_PLUGIN_URL', plugin_dir_url(dirname(__DIR__) . '/wp-graphql.php'));
 		}
 
 	}
@@ -343,7 +350,8 @@
 	 *
 	 * @return void
 	 */
-	public function setup_types() {
+	public function setup_types()
+	{
 
 		/**
 		 * Setup the settings, post_types and taxonomies to show_in_graphql
@@ -356,9 +364,10 @@
 	 *
 	 * @return void
 	 */
-	public function maybe_flush_permalinks() {
-		$rules = get_option( 'rewrite_rules' );
-		if ( ! isset( $rules[ graphql_get_endpoint() . '/?$' ] ) ) {
+	public function maybe_flush_permalinks()
+	{
+		$rules = get_option('rewrite_rules');
+		if (!isset($rules[graphql_get_endpoint() . '/?$'])) {
 			flush_rewrite_rules(); // phpcs:ignore WordPressVIPMinimum.Functions.RestrictedFunctions.flush_rewrite_rules_flush_rewrite_rules
 		}
 	}
@@ -368,7 +377,8 @@
 	 *
 	 * @return void
 	 */
-	private function filters() {
+	private function filters()
+	{
 
 		// Filter the post_types and taxonomies to show in the GraphQL Schema
 		$this->setup_types();
@@ -376,7 +386,8 @@
 		/**
 		 * Instrument the Schema to provide Resolve Hooks and sanitize Schema output
 		 */
-		add_filter( 'graphql_get_type',
+		add_filter(
+			'graphql_get_type',
 			[
 				InstrumentSchema::class,
 				'instrument_resolvers',
@@ -386,10 +397,10 @@
 		);
 
 		// Filter how metadata is retrieved during GraphQL requests
-		add_filter( 'get_post_metadata', [
+		add_filter('get_post_metadata', [
 			Preview::class,
 			'filter_post_meta_for_previews',
-		], 10, 4 );
+		], 10, 4);
 
 		/**
 		 * Adds back compat support for the `graphql_object_type_interfaces` filter which was renamed
@@ -397,9 +408,9 @@
 		 *
 		 * @deprecated
 		 */
-		add_filter( 'graphql_type_interfaces', function ( $interfaces, $config, $type ) {
-
-			if ( $type instanceof WPObjectType ) {
+		add_filter('graphql_type_interfaces', function ($interfaces, $config, $type) {
+
+			if ($type instanceof WPObjectType) {
 				/**
 				 * Filters the interfaces applied to an object type
 				 *
@@ -407,12 +418,12 @@
 				 * @param array                              $config     The config for the Object Type
 				 * @param mixed|\WPGraphQL\Type\WPInterfaceType|\WPGraphQL\Type\WPObjectType $type The Type instance
 				 */
-				return apply_filters_deprecated( 'graphql_object_type_interfaces', [ $interfaces, $config, $type ], '1.4.1', 'graphql_type_interfaces' );
+				return apply_filters_deprecated('graphql_object_type_interfaces', [$interfaces, $config, $type], '1.4.1', 'graphql_type_interfaces');
 			}
 
 			return $interfaces;
 
-		}, 10, 3 );
+		}, 10, 3);
 
 	}
 
@@ -421,7 +432,8 @@
 	 *
 	 * @return void
 	 */
-	public function init_admin() {
+	public function init_admin()
+	{
 		$admin = new Admin();
 		$admin->init();
 	}
@@ -432,13 +444,14 @@
 	 * @return void
 	 * @since  0.0.2
 	 */
-	public static function show_in_graphql() {
-		add_filter( 'register_post_type_args', [ __CLASS__, 'setup_default_post_types' ], 10, 2 );
-		add_filter( 'register_taxonomy_args', [ __CLASS__, 'setup_default_taxonomies' ], 10, 2 );
+	public static function show_in_graphql()
+	{
+		add_filter('register_post_type_args', [__CLASS__, 'setup_default_post_types'], 10, 2);
+		add_filter('register_taxonomy_args', [__CLASS__, 'setup_default_taxonomies'], 10, 2);
 
 		// Run late so the user can filter the args themselves.
-		add_filter( 'register_post_type_args', [ __CLASS__, 'register_graphql_post_type_args' ], 99, 2 );
-		add_filter( 'register_taxonomy_args', [ __CLASS__, 'register_graphql_taxonomy_args' ], 99, 2 );
+		add_filter('register_post_type_args', [__CLASS__, 'register_graphql_post_type_args'], 99, 2);
+		add_filter('register_taxonomy_args', [__CLASS__, 'register_graphql_taxonomy_args'], 99, 2);
 	}
 
 	/**
@@ -449,18 +462,19 @@
 	 *
 	 * @return array
 	 */
-	public static function setup_default_post_types( $args, $post_type ) {
+	public static function setup_default_post_types($args, $post_type)
+	{
 		// Adds GraphQL support for attachments.
-		if ( 'attachment' === $post_type ) {
-			$args['show_in_graphql']     = true;
+		if ('attachment' === $post_type) {
+			$args['show_in_graphql'] = true;
 			$args['graphql_single_name'] = 'mediaItem';
 			$args['graphql_plural_name'] = 'mediaItems';
-		} elseif ( 'page' === $post_type ) { // Adds GraphQL support for pages.
-			$args['show_in_graphql']     = true;
+		} elseif ('page' === $post_type) { // Adds GraphQL support for pages.
+			$args['show_in_graphql'] = true;
 			$args['graphql_single_name'] = 'page';
 			$args['graphql_plural_name'] = 'pages';
-		} elseif ( 'post' === $post_type ) { // Adds GraphQL support for posts.
-			$args['show_in_graphql']     = true;
+		} elseif ('post' === $post_type) { // Adds GraphQL support for posts.
+			$args['show_in_graphql'] = true;
 			$args['graphql_single_name'] = 'post';
 			$args['graphql_plural_name'] = 'posts';
 		}
@@ -477,18 +491,19 @@
 	 * @return array
 	 * @since 1.12.0
 	 */
-	public static function setup_default_taxonomies( $args, $taxonomy ) {
+	public static function setup_default_taxonomies($args, $taxonomy)
+	{
 		// Adds GraphQL support for categories.
-		if ( 'category' === $taxonomy ) {
-			$args['show_in_graphql']     = true;
+		if ('category' === $taxonomy) {
+			$args['show_in_graphql'] = true;
 			$args['graphql_single_name'] = 'category';
 			$args['graphql_plural_name'] = 'categories';
-		} elseif ( 'post_tag' === $taxonomy ) { // Adds GraphQL support for tags.
-			$args['show_in_graphql']     = true;
+		} elseif ('post_tag' === $taxonomy) { // Adds GraphQL support for tags.
+			$args['show_in_graphql'] = true;
 			$args['graphql_single_name'] = 'tag';
 			$args['graphql_plural_name'] = 'tags';
-		} elseif ( 'post_format' === $taxonomy ) { // Adds GraphQL support for post formats.
-			$args['show_in_graphql']     = true;
+		} elseif ('post_format' === $taxonomy) { // Adds GraphQL support for post formats.
+			$args['show_in_graphql'] = true;
 			$args['graphql_single_name'] = 'postFormat';
 			$args['graphql_plural_name'] = 'postFormats';
 		}
@@ -506,9 +521,10 @@
 	 * @throws \Exception
 	 * @since 1.12.0
 	 */
-	public static function register_graphql_post_type_args( array $args, string $post_type_name ) {
+	public static function register_graphql_post_type_args(array $args, string $post_type_name)
+	{
 		// Bail early if the post type is hidden from the WPGraphQL schema.
-		if ( empty( $args['show_in_graphql'] ) ) {
+		if (empty($args['show_in_graphql'])) {
 			return $args;
 		}
 
@@ -520,9 +536,9 @@
 		 * @param array  $args           The graphql specific args for the post type
 		 * @param string $post_type_name The name of the post type being registered
 		 */
-		$graphql_args = apply_filters( 'register_graphql_post_type_args', $graphql_args, $post_type_name );
-
-		return wp_parse_args( $args, $graphql_args );
+		$graphql_args = apply_filters('register_graphql_post_type_args', $graphql_args, $post_type_name);
+
+		return wp_parse_args($args, $graphql_args);
 
 	}
 
@@ -536,9 +552,10 @@
 	 * @throws \Exception
 	 * @since 1.12.0
 	 */
-	public static function register_graphql_taxonomy_args( array $args, string $taxonomy_name ) {
+	public static function register_graphql_taxonomy_args(array $args, string $taxonomy_name)
+	{
 		// Bail early if the taxonomy  is hidden from the WPGraphQL schema.
-		if ( empty( $args['show_in_graphql'] ) ) {
+		if (empty($args['show_in_graphql'])) {
 			return $args;
 		}
 
@@ -550,9 +567,9 @@
 		 * @param array  $args          The graphql specific args for the taxonomy
 		 * @param string $taxonomy_name The name of the taxonomy being registered
 		 */
-		$graphql_args = apply_filters( 'register_graphql_taxonomy_args', $graphql_args, $taxonomy_name );
-
-		return wp_parse_args( $args, $graphql_args );
+		$graphql_args = apply_filters('register_graphql_taxonomy_args', $graphql_args, $taxonomy_name);
+
+		return wp_parse_args($args, $graphql_args);
 
 	}
 
@@ -561,25 +578,26 @@
 	 *
 	 * @since 1.12.0
 	 */
-	public static function get_default_graphql_type_args() : array {
+	public static function get_default_graphql_type_args(): array
+	{
 
 		return [
 			// The "kind" of GraphQL type to register. Can be `interface`, `object`, or `union`.
-			'graphql_kind'                     => 'object',
+			'graphql_kind' => 'object',
 			// The callback used to resolve the type. Only used if `graphql_kind` is an `interface` or `union`.
-			'graphql_resolve_type'             => null,
+			'graphql_resolve_type' => null,
 			// An array of custom interfaces the type should implement.
-			'graphql_interfaces'               => [],
+			'graphql_interfaces' => [],
 			// An array of default interfaces the type should exclude.
-			'graphql_exclude_interfaces'       => [],
+			'graphql_exclude_interfaces' => [],
 			// An array of custom connections the type should implement.
-			'graphql_connections'              => [],
+			'graphql_connections' => [],
 			// An array of default connection field names the type should exclude.
-			'graphql_exclude_connections'      => [],
+			'graphql_exclude_connections' => [],
 			// An array of possible type the union can resolve to. Only used if `graphql_kind` is a `union`.
-			'graphql_union_types'              => [],
+			'graphql_union_types' => [],
 			// Whether to register default connections to the schema.
-			'graphql_register_root_field'      => true,
+			'graphql_register_root_field' => true,
 			'graphql_register_root_connection' => true,
 		];
 	}
@@ -597,38 +615,39 @@
 	 * @since  0.0.4
 	 * @since  1.8.1 adds $output as first param, and stores post type objects in class property.
 	 */
-	public static function get_allowed_post_types( $output = 'names', $args = [] ) {
+	public static function get_allowed_post_types($output = 'names', $args = [])
+	{
 		// Support deprecated param order.
-		if ( is_array( $output ) ) {
-			_deprecated_argument( __METHOD__, '1.8.1', '$args should be passed as the second parameter.' );
-			$args   = $output;
+		if (is_array($output)) {
+			_deprecated_argument(__METHOD__, '1.8.1', '$args should be passed as the second parameter.');
+			$args = $output;
 			$output = 'names';
 		}
 
 		// Initialize array of allowed post type objects.
-		if ( empty( self::$allowed_post_types ) ) {
+		if (empty(self::$allowed_post_types)) {
 			/**
 			 * Get all post types objects.
 			 *
 			 * @var \WP_Post_Type[] $post_type_objects
 			 */
 			$post_type_objects = get_post_types(
-				[ 'show_in_graphql' => true ],
+				['show_in_graphql' => true],
 				'objects'
 			);
 
 			$post_type_names = [];
 
-			foreach ( $post_type_objects as $post_type_object ) {
+			foreach ($post_type_objects as $post_type_object) {
 				/**
 				 * Validate that the post_types have a graphql_single_name and graphql_plural_name
 				 */
-				if ( empty( $post_type_object->graphql_single_name ) || empty( $post_type_object->graphql_plural_name ) ) {
+				if (empty($post_type_object->graphql_single_name) || empty($post_type_object->graphql_plural_name)) {
 					throw new UserError(
 						sprintf(
-						/* translators: %s will replaced with the registered type */
-							__( 'The %s post_type isn\'t configured properly to show in GraphQL. It needs a "graphql_single_name" and a "graphql_plural_name"', 'wp-graphql' ),
-							$post_type_object->name
+							/* translators: %s will replaced with the registered type */
+							__('The %s post_type isn\'t configured properly to show in GraphQL. It needs a "graphql_single_name" and a "graphql_plural_name"', 'wp-graphql'),
+								$post_type_object->name
 						)
 					);
 				}
@@ -649,18 +668,18 @@
 			 *
 			 * @since 0.0.2
 			 */
-			$allowed_post_type_names = apply_filters( 'graphql_post_entities_allowed_post_types', $post_type_names, $post_type_objects );
+			$allowed_post_type_names = apply_filters('graphql_post_entities_allowed_post_types', $post_type_names, $post_type_objects);
 
 			// Filter the post type objects if the list of allowed types have changed.
-			if ( $post_type_names !== $allowed_post_type_names ) {
+			if ($post_type_names !== $allowed_post_type_names) {
 				// Maybe they're just out of order.
-				sort( $post_type_names );
-				sort( $allowed_post_type_names );
-
-				if ( $post_type_names !== $allowed_post_type_names ) {
-					$post_type_objects = array_filter( $post_type_objects, function ( $obj ) use ( $allowed_post_type_names ) {
-						return in_array( $obj->name, $allowed_post_type_names, true );
-					} );
+				sort($post_type_names);
+				sort($allowed_post_type_names);
+
+				if ($post_type_names !== $allowed_post_type_names) {
+					$post_type_objects = array_filter($post_type_objects, function ($obj) use ($allowed_post_type_names) {
+						return in_array($obj->name, $allowed_post_type_names, true);
+					});
 				}
 			}
 
@@ -672,10 +691,10 @@
 		/**
 		 * Filter the list of allowed post types either by the provided args or to only return an array of names.
 		 */
-		if ( ! empty( $args ) || 'names' === $output ) {
+		if (!empty($args) || 'names' === $output) {
 			$field = 'names' === $output ? 'name' : false;
 
-			$post_types = wp_filter_object_list( $post_types, $args, 'and', $field );
+			$post_types = wp_filter_object_list($post_types, $args, 'and', $field);
 		}
 
 		return $post_types;
@@ -693,32 +712,33 @@
 	 * @return array
 	 * @since  0.0.4
 	 */
-	public static function get_allowed_taxonomies( $output = 'names', $args = [] ) {
+	public static function get_allowed_taxonomies($output = 'names', $args = [])
+	{
 
 		// Initialize array of allowed post type objects.
-		if ( empty( self::$allowed_taxonomies ) ) {
+		if (empty(self::$allowed_taxonomies)) {
 			/**
 			 * Get all post types objects.
 			 *
 			 * @var \WP_Taxonomy[] $tax_objects
 			 */
 			$tax_objects = get_taxonomies(
-				[ 'show_in_graphql' => true ],
+				['show_in_graphql' => true],
 				'objects'
 			);
 
 			$tax_names = [];
 
-			foreach ( $tax_objects as $tax_object ) {
+			foreach ($tax_objects as $tax_object) {
 				/**
 				 * Validate that the taxonomies have a graphql_single_name and graphql_plural_name
 				 */
-				if ( empty( $tax_object->graphql_single_name ) || empty( $tax_object->graphql_plural_name ) ) {
+				if (empty($tax_object->graphql_single_name) || empty($tax_object->graphql_plural_name)) {
 					throw new UserError(
 						sprintf(
-						/* translators: %s will replaced with the registered taxonomty */
-							__( 'The %s taxonomy isn\'t configured properly to show in GraphQL. It needs a "graphql_single_name" and a "graphql_plural_name"', 'wp-graphql' ),
-							$tax_object->name
+							/* translators: %s will replaced with the registered taxonomty */
+							__('The %s taxonomy isn\'t configured properly to show in GraphQL. It needs a "graphql_single_name" and a "graphql_plural_name"', 'wp-graphql'),
+								$tax_object->name
 						)
 					);
 				}
@@ -739,18 +759,18 @@
 			 *
 			 * @since 0.0.2
 			 */
-			$allowed_tax_names = apply_filters( 'graphql_term_entities_allowed_taxonomies', $tax_names, $tax_objects );
+			$allowed_tax_names = apply_filters('graphql_term_entities_allowed_taxonomies', $tax_names, $tax_objects);
 
 			// Filter the taxonomy objects if the list of allowed types have changed.
-			if ( $tax_names !== $allowed_tax_names ) {
+			if ($tax_names !== $allowed_tax_names) {
 				// Maybe they're just out of order.
-				sort( $tax_names );
-				sort( $allowed_tax_names );
-
-				if ( $tax_names !== $allowed_tax_names ) {
-					$tax_objects = array_filter( $tax_objects, function ( $obj ) use ( $allowed_tax_names ) {
-						return in_array( $obj->name, $allowed_tax_names, true );
-					} );
+				sort($tax_names);
+				sort($allowed_tax_names);
+
+				if ($tax_names !== $allowed_tax_names) {
+					$tax_objects = array_filter($tax_objects, function ($obj) use ($allowed_tax_names) {
+						return in_array($obj->name, $allowed_tax_names, true);
+					});
 				}
 			}
 
@@ -761,10 +781,10 @@
 		/**
 		 * Filter the list of allowed taxonomies either by the provided args or to only return an array of names.
 		 */
-		if ( ! empty( $args ) || 'names' === $output ) {
+		if (!empty($args) || 'names' === $output) {
 			$field = 'names' === $output ? 'name' : false;
 
-			$taxonomies = wp_filter_object_list( $taxonomies, $args, 'and', $field );
+			$taxonomies = wp_filter_object_list($taxonomies, $args, 'and', $field);
 		}
 
 		return $taxonomies;
@@ -775,9 +795,10 @@
 	 *
 	 * @return void
 	 */
-	public static function clear_schema() {
-		self::$type_registry      = null;
-		self::$schema             = null;
+	public static function clear_schema()
+	{
+		self::$type_registry = null;
+		self::$schema = null;
 		self::$allowed_post_types = null;
 		self::$allowed_taxonomies = null;
 	}
@@ -790,34 +811,35 @@
 	 *
 	 * @throws \Exception
 	 */
-	public static function get_schema() {
-
-		if ( null === self::$schema ) {
+	public static function get_schema()
+	{
+
+		if (null === self::$schema) {
 
 			$schema_registry = new SchemaRegistry();
-			$schema          = $schema_registry->get_schema();
+			$schema = $schema_registry->get_schema();
 
 			/**
 			 * Generate & Filter the schema.
 			 *
 			 * @param \WPGraphQL\WPSchema $schema The executable Schema that GraphQL executes against
 			 * @param \WPGraphQL\AppContext $app_context Object The AppContext object containing all of the
- * information about the context we know at this point
+			 * information about the context we know at this point
 			 *
 			 * @since 0.0.5
 			 */
-			self::$schema = apply_filters( 'graphql_schema', $schema, self::get_app_context() );
+			self::$schema = apply_filters('graphql_schema', $schema, self::get_app_context());
 		}
 
 		/**
 		 * Fire an action when the Schema is returned
 		 */
-		do_action( 'graphql_get_schema', self::$schema );
+		do_action('graphql_get_schema', self::$schema);
 
 		/**
 		 * Return the Schema after applying filters
 		 */
-		return ! empty( self::$schema ) ? self::$schema : null;
+		return !empty(self::$schema) ? self::$schema : null;
 	}
 
 	/**
@@ -825,18 +847,19 @@
 	 *
 	 * @return bool
 	 */
-	public static function debug(): bool {
-		if ( defined( 'GRAPHQL_DEBUG' ) ) {
+	public static function debug(): bool
+	{
+		if (defined('GRAPHQL_DEBUG')) {
 			$enabled = (bool) GRAPHQL_DEBUG;
 		} else {
-			$enabled = get_graphql_setting( 'debug_mode_enabled', 'off' );
+			$enabled = get_graphql_setting('debug_mode_enabled', 'off');
 			$enabled = 'on' === $enabled;
 		}
 
 		/**
 		 * @param bool $enabled Whether GraphQL Debug is enabled or not
 		 */
-		return (bool) apply_filters( 'graphql_debug_enabled', $enabled );
+		return (bool) apply_filters('graphql_debug_enabled', $enabled);
 	}
 
 	/**
@@ -847,9 +870,10 @@
 	 *
 	 * @throws \Exception
 	 */
-	public static function get_type_registry() {
-
-		if ( null === self::$type_registry ) {
+	public static function get_type_registry()
+	{
+
+		if (null === self::$type_registry) {
 
 			$type_registry = new TypeRegistry();
 
@@ -858,22 +882,22 @@
 			 *
 			 * @param \WPGraphQL\Registry\TypeRegistry $type_registry The TypeRegistry for the API
 			 * @param \WPGraphQL\AppContext $app_context Object The AppContext object containing all of the
- * information about the context we know at this point
+			 * information about the context we know at this point
 			 *
 			 * @since 0.0.5
 			 */
-			self::$type_registry = apply_filters( 'graphql_type_registry', $type_registry, self::get_app_context() );
+			self::$type_registry = apply_filters('graphql_type_registry', $type_registry, self::get_app_context());
 		}
 
 		/**
 		 * Fire an action when the Type Registry is returned
 		 */
-		do_action( 'graphql_get_type_registry', self::$type_registry );
+		do_action('graphql_get_type_registry', self::$type_registry);
 
 		/**
 		 * Return the Schema after applying filters
 		 */
-		return ! empty( self::$type_registry ) ? self::$type_registry : null;
+		return !empty(self::$type_registry) ? self::$type_registry : null;
 
 	}
 
@@ -882,10 +906,11 @@
 	 *
 	 * @return null|string
 	 */
-	public static function get_static_schema() {
+	public static function get_static_schema()
+	{
 		$schema = null;
-		if ( file_exists( WPGRAPHQL_PLUGIN_DIR . 'schema.graphql' ) && ! empty( file_get_contents( WPGRAPHQL_PLUGIN_DIR . 'schema.graphql' ) ) ) { // phpcs:ignore
-			$schema = file_get_contents( WPGRAPHQL_PLUGIN_DIR . 'schema.graphql' ); // phpcs:ignore
+		if (file_exists(WPGRAPHQL_PLUGIN_DIR . 'schema.graphql') && !empty(file_get_contents(WPGRAPHQL_PLUGIN_DIR . 'schema.graphql'))) { // phpcs:ignore
+			$schema = file_get_contents(WPGRAPHQL_PLUGIN_DIR . 'schema.graphql'); // phpcs:ignore
 		}
 
 		return $schema;
@@ -896,17 +921,18 @@
 	 *
 	 * @return \WPGraphQL\AppContext
 	 */
-	public static function get_app_context() {
+	public static function get_app_context()
+	{
 
 		/**
 		 * Configure the app_context which gets passed down to all the resolvers.
 		 *
 		 * @since 0.0.4
 		 */
-		$app_context           = new AppContext();
-		$app_context->viewer   = wp_get_current_user();
-		$app_context->root_url = get_bloginfo( 'url' );
-		$app_context->request  = ! empty( $_REQUEST ) ? $_REQUEST : null; // phpcs:ignore
+		$app_context = new AppContext();
+		$app_context->viewer = wp_get_current_user();
+		$app_context->root_url = get_bloginfo('url');
+		$app_context->request = !empty($_REQUEST) ? $_REQUEST : null; // phpcs:ignore
 
 		return $app_context;
 	}
