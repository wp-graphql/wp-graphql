--- conflicted
+++ resolved
@@ -82,11 +82,7 @@
 			_doing_it_wrong(
 				__METHOD__,
 				esc_html__( 'Registered experiments have not been set. Make sure not to call this function before the `graphql_experiments_registered` hook.', 'wp-graphql' ),
-<<<<<<< HEAD
-				'@since next-version'
-=======
 				'2.5.0'
->>>>>>> 8c2b2b07
 			);
 
 			return [];
@@ -105,11 +101,7 @@
 			_doing_it_wrong(
 				__METHOD__,
 				esc_html__( 'Experiments have not been loaded. Make sure not to call this function before the `graphql_experiments_loaded` hook.', 'wp-graphql' ),
-<<<<<<< HEAD
-				'@since next-version'
-=======
 				'2.5.0'
->>>>>>> 8c2b2b07
 			);
 
 			return [];
@@ -128,11 +120,7 @@
 			_doing_it_wrong(
 				__METHOD__,
 				esc_html__( 'Active experiments have not been loaded. Make sure not to call this function before the `graphql_experiments_loaded` hook.', 'wp-graphql' ),
-<<<<<<< HEAD
-				'@since next-version'
-=======
 				'2.5.0'
->>>>>>> 8c2b2b07
 			);
 
 			return [];
