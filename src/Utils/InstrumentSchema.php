<?php

namespace WPGraphQL\Utils;

use Exception;
use GraphQL\Error\UserError;
use GraphQL\Executor\Executor;
use GraphQL\Type\Definition\FieldDefinition;
use GraphQL\Type\Definition\InterfaceType;
use GraphQL\Type\Definition\ObjectType;
use GraphQL\Type\Definition\ResolveInfo;
use WPGraphQL\AppContext;
use WPGraphQL\WPSchema;

/**
 * Class InstrumentSchema
 *
 * @package WPGraphQL\Data
 */
class InstrumentSchema {

	/**
	 * Cache post for the resolvers so we can call the setup_postdata only when the actual
	 * source post changes
	 *
	 * @var mixed The WP_Post object, or null
	 */
	private static $cached_post = null;

	/**
	 * @param WPSchema $schema Instance of the Schema.
	 *
	 * @return WPSchema
	 */
	public static function instrument_schema( WPSchema $schema ): WPSchema {

		$new_types = [];
		$types     = $schema->getTypeMap();

		if ( ! empty( $types ) && is_array( $types ) ) {
			foreach ( $types as $type_name => $type_object ) {
				if ( $type_object instanceof ObjectType || $type_object instanceof InterfaceType ) {
					$fields                            = $type_object->getFields();
					$new_fields                        = self::wrap_fields( $fields, $type_name );
					$new_type_object                   = $type_object;
					$new_type_object->name             = ucfirst( esc_html( $type_object->name ) );
					$new_type_object->description      = ! empty( $type_object->description ) ? esc_html( $type_object->description ) : '';
					$new_type_object->config['fields'] = $new_fields;
					$new_types[ $type_name ]           = $new_type_object;
				}
			}
		}

		if ( ! empty( $new_types ) && is_array( $new_types ) ) {
			$schema->config->types = array_merge( $types, $new_types );
		}

		return $schema;

	}

	/**
	 * Wrap Fields
	 *
	 * This wraps fields to provide sanitization on fields output by introspection queries
	 * (description/deprecation reason) and provides hooks to resolvers.
	 *
	 * @param array  $fields    The fields configured for a Type
	 * @param string $type_name The Type name
	 *
	 * @return mixed
	 */
	protected static function wrap_fields( array $fields, string $type_name ) {

		if ( empty( $fields ) || ! is_array( $fields ) ) {
			return $fields;
		}

		foreach ( $fields as $field_key => $field ) {

			/**
			 * Filter the field definition
			 *
			 * @param FieldDefinition $field     The field definition
			 * @param string                                   $type_name The name of the Type the field belongs to
			 */
			$field = apply_filters( 'graphql_field_definition', $field, $type_name );

			if ( ! $field instanceof FieldDefinition ) {
				return $field;
			}

			/**
			 * Get the fields resolve function
			 *
			 * @since 0.0.1
			 */
			$field_resolver = is_callable( $field->resolveFn ) ? $field->resolveFn : null;

			/**
			 * Sanitize the description and deprecation reason
			 */
			$field->description       = ! empty( $field->description ) && is_string( $field->description ) ? esc_html( $field->description ) : '';
			$field->deprecationReason = ! empty( $field->deprecationReason ) && is_string( $field->description ) ? esc_html( $field->deprecationReason ) : null;

			/**
			 * Replace the existing field resolve method with a new function that captures data about
			 * the resolver to be stored in the resolver_report
			 *
			 * @param mixed       $source  The source passed down the Resolve Tree
			 * @param array       $args    The args for the field
			 * @param AppContext  $context The AppContext passed down the ResolveTree
			 * @param ResolveInfo $info    The ResolveInfo passed down the ResolveTree
			 *
			 * @return mixed
			 * @throws Exception
			 * @since 0.0.1
			 */
			$field->resolveFn = static function( $source, array $args, AppContext $context, ResolveInfo $info ) use ( $field_resolver, $type_name, $field_key, $field ) {

				/**
				 * Setup the global post to the current post (if a post)
				 * This ensures that functions like get_the_content() work correctly
				 * so graphql queries can be used in the loop without issues.
				 */
				if ( is_a( $source, 'WP_Post' ) && self::$cached_post !== $source ) {
					self::$cached_post = $source;
					$GLOBALS['post']   = $source;
					setup_postdata( $source );
				}

				/**
				 * Fire an action BEFORE the field resolves
				 *
				 * @param mixed           $source         The source passed down the Resolve Tree
				 * @param array           $args           The args for the field
				 * @param AppContext      $context        The AppContext passed down the ResolveTree
				 * @param ResolveInfo     $info           The ResolveInfo passed down the ResolveTree
				 * @param callable        $field_resolver The Resolve function for the field
				 * @param string          $type_name      The name of the type the fields belong to
				 * @param string          $field_key      The name of the field
				 * @param FieldDefinition $field          The Field Definition for the resolving field
				 */
				do_action( 'graphql_before_resolve_field', $source, $args, $context, $info, $field_resolver, $type_name, $field_key, $field );

				/**
				 * Create unique custom "nil" value which is different from the build-in PHP null, false etc.
				 * When this custom "nil" is returned we can know that the filter did not try to preresolve
				 * the field because it does not equal with anything but itself.
				 */
				$nil = new \stdClass();

				/**
				 * When this filter return anything other than the $nil it will be used as the resolved value
				 * and the execution of the actual resolved is skipped. This filter can be used to implement
				 * field level caches or for efficiently hiding data by returning null.
				 *
				 * @param mixed           $nil            Unique nil value
				 * @param mixed           $source         The source passed down the Resolve Tree
				 * @param array           $args           The args for the field
				 * @param AppContext      $context        The AppContext passed down the ResolveTree
				 * @param ResolveInfo     $info           The ResolveInfo passed down the ResolveTree
				 * @param string          $type_name      The name of the type the fields belong to
				 * @param string          $field_key      The name of the field
				 * @param FieldDefinition $field          The Field Definition for the resolving field
				 * @param mixed           $field_resolver The default field resolver
				 */
				$result = apply_filters( 'graphql_pre_resolve_field', $nil, $source, $args, $context, $info, $type_name, $field_key, $field, $field_resolver );

				/**
				 * Check if the field pre-resolved
				 */
				if ( $nil === $result ) {
					/**
					 * If the current field doesn't have a resolve function, use the defaultFieldResolver,
					 * otherwise use the $field_resolver
					 */
					if ( null === $field_resolver || ! is_callable( $field_resolver ) ) {
						$result = Executor::defaultFieldResolver( $source, $args, $context, $info );
					} else {
						$result = $field_resolver( $source, $args, $context, $info );
					}
				}

				/**
				 * Fire an action before the field resolves
				 *
				 * @param mixed           $result         The result of the field resolution
				 * @param mixed           $source         The source passed down the Resolve Tree
				 * @param array           $args           The args for the field
				 * @param AppContext      $context        The AppContext passed down the ResolveTree
				 * @param ResolveInfo     $info           The ResolveInfo passed down the ResolveTree
				 * @param string          $type_name      The name of the type the fields belong to
				 * @param string          $field_key      The name of the field
				 * @param FieldDefinition $field          The Field Definition for the resolving field
				 * @param mixed           $field_resolver The default field resolver
				 */
				$result = apply_filters( 'graphql_resolve_field', $result, $source, $args, $context, $info, $type_name, $field_key, $field, $field_resolver );

				/**
				 * Fire an action AFTER the field resolves
				 *
				 * @param mixed           $source    The source passed down the Resolve Tree
				 * @param array           $args      The args for the field
				 * @param AppContext      $context   The AppContext passed down the ResolveTree
				 * @param ResolveInfo     $info      The ResolveInfo passed down the ResolveTree
				 * @param string          $type_name The name of the type the fields belong to
				 * @param string          $field_key The name of the field
				 * @param FieldDefinition $field     The Field Definition for the resolving field
				 * @param mixed           $result    The result of the field resolver
				 */
				do_action( 'graphql_after_resolve_field', $source, $args, $context, $info, $field_resolver, $type_name, $field_key, $field, $result );

				return $result;

			};
		}

		/**
		 * Return the fields
		 */
		return $fields;

	}

	/**
	 * Check field permissions when resolving.
	 *
	 * This takes into account auth params defined in the Schema
	 *
	 * @param mixed                 $source         The source passed down the Resolve Tree
	 * @param array                 $args           The args for the field
	 * @param AppContext            $context        The AppContext passed down the ResolveTree
	 * @param ResolveInfo           $info           The ResolveInfo passed down the ResolveTree
	 * @param mixed|callable|string $field_resolver The Resolve function for the field
	 * @param string                $type_name      The name of the type the fields belong to
	 * @param string                $field_key      The name of the field
	 * @param FieldDefinition       $field          The Field Definition for the resolving field
	 *
	 * @return bool|mixed
	 */
	public static function check_field_permissions( $source, array $args, AppContext $context, ResolveInfo $info, $field_resolver, string $type_name, string $field_key, FieldDefinition $field ) {

		if ( ! $field instanceof FieldDefinition ) {
			return true;
		}

		if ( ! isset( $field->config['auth'] ) || ! is_array( $field->config['auth'] ) ) {
			return true;
		}

		/**
		 * Set the default auth error message
		 */
		$default_auth_error_message = __( 'You do not have permission to view this', 'wp-graphql' );
		$default_auth_error_message = apply_filters( 'graphql_field_resolver_auth_error_message', $default_auth_error_message, $field );

		/**
		 * Retrieve permissions error message.
		 */
		$auth_error = isset( $field->config['auth']['errorMessage'] ) && ! empty( $field->config['auth']['errorMessage'] )
			? $field->config['auth']['errorMessage']
			: $default_auth_error_message;

<<<<<<< HEAD
			/**
			 * If the field has a custom auth callback configured,
			 * execute the callback before continuing resolution
			 */
			if ( ! empty( $field->config['auth']['callback'] ) && is_callable( $field->config['auth']['callback'] ) ) {

				$authorized = call_user_func( $field->config['auth']['callback'], $field, $field_key, $source, $args, $context, $info, $field_resolver );

				// If callback returns explicit false throw.
				if ( false === $authorized ) {
					throw new UserError( $auth_error );
				}
=======
		/**
		 * If the user is authenticated, and the field has a custom auth callback configured
		 * execute the callback before continuing resolution
		 */
		if ( isset( $field->config['auth']['callback'] ) && is_callable( $field->config['auth']['callback'] ) ) {
>>>>>>> c0c8aeb5

			$authorized = call_user_func( $field->config['auth']['callback'], $field, $field_key, $source, $args, $context, $info, $field_resolver );

			// If callback returns explicit false throw.
			if ( false === $authorized ) {
				throw new UserError( $auth_error );
			}

			return $authorized;
		}

		/**
		 * If the schema for the field is configured to "isPrivate" or has "auth" configured,
		 * make sure the user is authenticated before resolving the field
		 */
		if ( isset( $field->config['isPrivate'] ) && true === $field->config['isPrivate'] && empty( get_current_user_id() ) ) {
			throw new UserError( $auth_error );
		}

		/**
		 * If the user is authenticated and the field has "allowedCaps" configured,
		 * ensure the user has at least one of the allowedCaps before resolving
		 */
		if ( isset( $field->config['auth']['allowedCaps'] ) && is_array( $field->config['auth']['allowedCaps'] ) ) {
			$caps = ! empty( wp_get_current_user()->allcaps ) ? wp_get_current_user()->allcaps : [];
			if ( empty( array_intersect( array_keys( $caps ), array_values( $field->config['auth']['allowedCaps'] ) ) ) ) {
				throw new UserError( $auth_error );
			}
		}

		/**
		 * If the user is authenticated and the field has "allowedRoles" configured,
		 * ensure the user has at least one of the allowedRoles before resolving
		 */
		if ( isset( $field->config['auth']['allowedRoles'] ) && is_array( $field->config['auth']['allowedRoles'] ) ) {
			$roles         = ! empty( wp_get_current_user()->roles ) ? wp_get_current_user()->roles : [];
			$allowed_roles = array_values( $field->config['auth']['allowedRoles'] );
			if ( empty( array_intersect( array_values( $roles ), array_values( $allowed_roles ) ) ) ) {
				throw new UserError( $auth_error );
			}
		}

	}

}<|MERGE_RESOLUTION|>--- conflicted
+++ resolved
@@ -262,26 +262,11 @@
 			? $field->config['auth']['errorMessage']
 			: $default_auth_error_message;
 
-<<<<<<< HEAD
-			/**
-			 * If the field has a custom auth callback configured,
-			 * execute the callback before continuing resolution
-			 */
-			if ( ! empty( $field->config['auth']['callback'] ) && is_callable( $field->config['auth']['callback'] ) ) {
-
-				$authorized = call_user_func( $field->config['auth']['callback'], $field, $field_key, $source, $args, $context, $info, $field_resolver );
-
-				// If callback returns explicit false throw.
-				if ( false === $authorized ) {
-					throw new UserError( $auth_error );
-				}
-=======
 		/**
 		 * If the user is authenticated, and the field has a custom auth callback configured
 		 * execute the callback before continuing resolution
 		 */
 		if ( isset( $field->config['auth']['callback'] ) && is_callable( $field->config['auth']['callback'] ) ) {
->>>>>>> c0c8aeb5
 
 			$authorized = call_user_func( $field->config['auth']['callback'], $field, $field_key, $source, $args, $context, $info, $field_resolver );
 
