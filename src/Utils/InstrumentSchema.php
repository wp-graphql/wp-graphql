--- conflicted
+++ resolved
@@ -260,17 +260,13 @@
 				: apply_filters( 'graphql_field_resolver_auth_error_message', $default_auth_error_message, $field );
 
 			/**
-<<<<<<< HEAD
 			 * If the user is authenticated, and the field has a custom auth callback configured
-=======
-			 * If the field has a custom auth callback configured,
->>>>>>> 8301fdde
 			 * execute the callback before continuing resolution
 			 */
 			if ( ! empty( $field->config['auth']['callback'] ) && is_callable( $field->config['auth']['callback'] ) ) {
 
 				$authorized = call_user_func( $field->config['auth']['callback'], $field, $field_key, $source, $args, $context, $info, $field_resolver );
-				
+
 				// If callback returns explicit false throw.
 				if ( false === $authorized ) {
 					throw new UserError( $auth_error );
