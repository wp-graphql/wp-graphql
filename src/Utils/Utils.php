<?php

namespace WPGraphQL\Utils;

use GraphQLRelay\Relay;
use WPGraphQL\Model\Model;

class Utils {

	/**
	 * Maps new input query args and sanitizes the input
	 *
	 * @param mixed|array|string $args The raw query args from the GraphQL query
	 * @param mixed|array|string $map  The mapping of where each of the args should go
	 *
	 * @return array
	 * @since  0.5.0
	 */
	public static function map_input( $args, $map ) {

		if ( ! is_array( $args ) || ! is_array( $map ) ) {
			return [];
		}

		$query_args = [];

		foreach ( $args as $arg => $value ) {

			if ( is_array( $value ) && ! empty( $value ) ) {
				$value = array_map(
					function ( $value ) {
						if ( is_string( $value ) ) {
							$value = sanitize_text_field( $value );
						}

						return $value;
					},
					$value
				);
			} elseif ( is_string( $value ) ) {
				$value = sanitize_text_field( $value );
			}

			if ( array_key_exists( $arg, $map ) ) {
				$query_args[ $map[ $arg ] ] = $value;
			} else {
				$query_args[ $arg ] = $value;
			}
		}

		return $query_args;

	}

	/**
	 * Checks the post_date_gmt or modified_gmt and prepare any post or
	 * modified date for single post output.
	 *
	 * @param string $date_gmt GMT publication time.
	 * @param mixed|string|null $date Optional. Local publication time. Default null.
	 *
	 * @return string|null ISO8601/RFC3339 formatted datetime.
	 * @since 4.7.0
	 */
	public static function prepare_date_response( string $date_gmt, $date = null ) {
		// Use the date if passed.
		if ( isset( $date ) ) {
			return mysql_to_rfc3339( $date );
		}
		// Return null if $date_gmt is empty/zeros.
		if ( '0000-00-00 00:00:00' === $date_gmt ) {
			return null;
		}

		// Return the formatted datetime.
		return mysql_to_rfc3339( $date_gmt );
	}

	/**
	 * Given a field name, formats it for GraphQL
	 *
	 * @param string $field_name The field name to format
	 *
	 * @return string
	 */
	public static function format_field_name( string $field_name ) {

		$replaced = preg_replace( '[^a-zA-Z0-9 -]', '_', $field_name );

		// If any values were replaced, use the replaced string as the new field name
		if ( ! empty( $replaced ) ) {
			$field_name = $replaced;
		}

		$field_name = lcfirst( $field_name );
		$field_name = lcfirst( str_replace( '_', ' ', ucwords( $field_name, '_' ) ) );
		$field_name = lcfirst( str_replace( '-', ' ', ucwords( $field_name, '_' ) ) );
		$field_name = lcfirst( str_replace( ' ', '', ucwords( $field_name, ' ' ) ) );

		return $field_name;
	}

	/**
	 * Given a type name, formats it for GraphQL
	 *
	 * @param string $type_name The type name to format
	 *
	 * @return string
	 */
	public static function format_type_name( $type_name ) {
		return ucfirst( self::format_field_name( $type_name ) );
	}

	/**
	 * Helper function that defines the allowed HTML to use on the Settings pages
	 *
	 * @return array
	 */
	public static function get_allowed_wp_kses_html() {
		$allowed_atts = [
			'align'      => [],
			'class'      => [],
			'type'       => [],
			'id'         => [],
			'dir'        => [],
			'lang'       => [],
			'style'      => [],
			'xml:lang'   => [],
			'src'        => [],
			'alt'        => [],
			'href'       => [],
			'rel'        => [],
			'rev'        => [],
			'target'     => [],
			'novalidate' => [],
			'value'      => [],
			'name'       => [],
			'tabindex'   => [],
			'action'     => [],
			'method'     => [],
			'for'        => [],
			'width'      => [],
			'height'     => [],
			'data'       => [],
			'title'      => [],
			'checked'    => [],
			'disabled'   => [],
            'selected'   => [],
		];

		return [
			'form'     => $allowed_atts,
			'label'    => $allowed_atts,
			'input'    => $allowed_atts,
			'textarea' => $allowed_atts,
			'iframe'   => $allowed_atts,
			'script'   => $allowed_atts,
			'select'   => $allowed_atts,
<<<<<<< HEAD
            'option'   => $allowed_atts,
=======
			'option'   => $allowed_atts,
>>>>>>> c0b3ad2f
			'style'    => $allowed_atts,
			'strong'   => $allowed_atts,
			'small'    => $allowed_atts,
			'table'    => $allowed_atts,
			'span'     => $allowed_atts,
			'abbr'     => $allowed_atts,
			'code'     => $allowed_atts,
			'pre'      => $allowed_atts,
			'div'      => $allowed_atts,
			'img'      => $allowed_atts,
			'h1'       => $allowed_atts,
			'h2'       => $allowed_atts,
			'h3'       => $allowed_atts,
			'h4'       => $allowed_atts,
			'h5'       => $allowed_atts,
			'h6'       => $allowed_atts,
			'ol'       => $allowed_atts,
			'ul'       => $allowed_atts,
			'li'       => $allowed_atts,
			'em'       => $allowed_atts,
			'hr'       => $allowed_atts,
			'br'       => $allowed_atts,
			'tr'       => $allowed_atts,
			'td'       => $allowed_atts,
			'p'        => $allowed_atts,
			'a'        => $allowed_atts,
			'b'        => $allowed_atts,
			'i'        => $allowed_atts,
		];
	}

	/**
	 * Helper function to get the WordPress database ID from a GraphQL ID type input.
	 *
	 * Returns false if not a valid ID.
	 *
	 * @param int|string $id The ID from the input args. Can be either the database ID (as either a string or int) or the global Relay ID.
	 *
	 * @return int|false
	 */
	public static function get_database_id_from_id( $id ) {
		// If we already have the database ID, send it back as an integer.
		if ( is_numeric( $id ) ) {
			return absint( $id );
		}

		$id_parts = Relay::fromGlobalId( $id );

		return ! empty( $id_parts['id'] ) && is_numeric( $id_parts['id'] ) ? absint( $id_parts['id'] ) : false;
	}
}<|MERGE_RESOLUTION|>--- conflicted
+++ resolved
@@ -156,11 +156,7 @@
 			'iframe'   => $allowed_atts,
 			'script'   => $allowed_atts,
 			'select'   => $allowed_atts,
-<<<<<<< HEAD
-            'option'   => $allowed_atts,
-=======
 			'option'   => $allowed_atts,
->>>>>>> c0b3ad2f
 			'style'    => $allowed_atts,
 			'strong'   => $allowed_atts,
 			'small'    => $allowed_atts,
