--- conflicted
+++ resolved
@@ -395,17 +395,12 @@
 		$type_info = new TypeInfo( $schema );
 
 		$visitor = [
-<<<<<<< HEAD
 			'enter' => static function ( $node, $key, $parent, $path, $ancestors ) use ( $type_info, &$type_map, $schema ) {
-=======
-			'enter' => function ( Node $node, $key, $parent, $path, $ancestors ) use ( $type_info, &$type_map, $schema ) {
-
 				$parent_type = $type_info->getParentType();
 
 				if ( 'Field' !== $node->kind ) {
 					Visitor::skipNode();
 				}
->>>>>>> dc116d6e
 
 				$type_info->enter( $node );
 				$field_def = $type_info->getFieldDef();
