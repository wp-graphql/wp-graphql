--- conflicted
+++ resolved
@@ -98,16 +98,12 @@
 	protected $graphql_keys = [];
 
 	/**
-<<<<<<< HEAD
+	 * @var array Track all Types that were queried as a list
+	 */
+	protected $queried_list_types = [];
+
+	/**
 	 * @param \WPGraphQL\Request $request The GraphQL request being executed
-=======
-	 * @var array Track all Types that were queried as a list
-	 */
-	protected $queried_list_types = [];
-
-	/**
-	 * @param Request $request The GraphQL request being executed
->>>>>>> 4961e3a6
 	 */
 	public function __construct( Request $request ) {
 		$this->request       = $request;
