--- conflicted
+++ resolved
@@ -189,7 +189,6 @@
 				'uri'                      => function () {
 					$link = $this->link;
 
-<<<<<<< HEAD
 					$maybe_url = wp_parse_url( $link );
 
 					// If this isn't a URL, we can assume it's been filtered and just return the link value.
@@ -199,8 +198,6 @@
 
 					// Replace the home_url in the link in order to return a relative uri.
 					// For subdirectory multisites, this replaces the home_url which includes the subdirectory.
-=======
->>>>>>> d639d805
 					return ! empty( $link ) ? str_ireplace( home_url(), '', $link ) : null;
 				},
 			];
