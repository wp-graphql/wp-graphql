<?php
/**
 * Model - PostObject
 *
 * @package WPGraphQL\Model
 */

namespace WPGraphQL\Model;

use Exception;
use GraphQLRelay\Relay;
use WP_Post;
use WP_Post_Type;
use WP_Query;
use WPGraphQL\Utils\Utils;

/**
 * Class Post - Models data for the Post object type
 *
 * @property int     $ID
 * @property string  $post_author
 * @property string  $id
 * @property string  $post_type
 * @property string  $authorId
 * @property string  $authorDatabaseId
 * @property int     $databaseId
 * @property string  $date
 * @property string  $dateGmt
 * @property string  $contentRendered
 * @property string  $contentRaw
 * @property string  $titleRendered
 * @property string  $titleRaw
 * @property string  $excerptRendered
 * @property string  $excerptRaw
 * @property string  $post_status
 * @property string  $status
 * @property string  $commentStatus
 * @property string  $pingStatus
 * @property string  $slug
 * @property array   $template
 * @property boolean $isFrontPage
 * @property boolean $isPrivacyPage
 * @property boolean $isPostsPage
 * @property boolean $isPreview
 * @property boolean $isRevision
 * @property boolean $isSticky
 * @property string  $toPing
 * @property string  $pinged
 * @property string  $modified
 * @property string  $modifiedGmt
 * @property string  $parentId
 * @property int     $parentDatabaseId
 * @property int     $editLastId
 * @property array   $editLock
 * @property string  $enclosure
 * @property string  $guid
 * @property int     $menuOrder
 * @property string  $link
 * @property string  $uri
 * @property int     $commentCount
 * @property string  $featuredImageId
 * @property int     $featuredImageDatabaseId
 * @property string  $pageTemplate
 * @property int     $previewRevisionDatabaseId
 *
 * @property string  $captionRaw
 * @property string  $captionRendered
 * @property string  $altText
 * @property string  $descriptionRaw
 * @property string  $descriptionRendered
 * @property string  $mediaType
 * @property string  $sourceUrl
 * @property string  $mimeType
 * @property array   $mediaDetails
 *
 * @package WPGraphQL\Model
 */
class Post extends Model {

	/**
	 * Stores the incoming post data
	 *
	 * @var \WP_Post $data
	 */
	protected $data;

	/**
	 * Store the global post to reset during model tear down
	 *
	 * @var \WP_Post
	 */
	protected $global_post;

	/**
	 * Stores the incoming post type object for the post being modeled
	 *
	 * @var null|\WP_Post_Type $post_type_object
	 */
	protected $post_type_object;

	/**
	 * Store the instance of the WP_Query
	 *
	 * @var \WP_Query
	 */
	protected $wp_query;

	/**
	 * Post constructor.
	 *
	 * @param \WP_Post $post The incoming WP_Post object that needs modeling.
	 *
	 * @return void
	 * @throws \Exception
	 */
	public function __construct( WP_Post $post ) {

		/**
		 * Set the data as the Post object
		 */
		$this->data             = $post;
		$this->post_type_object = get_post_type_object( $post->post_type );

		/**
		 * If the post type is 'revision', we need to get the post_type_object
		 * of the parent post type to determine capabilities from
		 */
		if ( 'revision' === $post->post_type && ! empty( $post->post_parent ) ) {
			$parent = get_post( absint( $post->post_parent ) );
			if ( ! empty( $parent ) ) {
				$this->post_type_object = get_post_type_object( $parent->post_type );
			}
		}

		/**
		 * Mimic core functionality for templates, as seen here:
		 * https://github.com/WordPress/WordPress/blob/6fd8080e7ee7599b36d4528f72a8ced612130b8c/wp-includes/template-loader.php#L56
		 */
		if ( 'attachment' === $this->data->post_type ) {
			remove_filter( 'the_content', 'prepend_attachment' );
		}

		$allowed_restricted_fields = [
			'databaseId',
			'enqueuedScriptsQueue',
			'enqueuedStylesheetsQueue',
			'id',
			'isRestricted',
			'link',
			'post_status',
			'post_type',
			'slug',
			'status',
			'titleRendered',
			'uri',
			'isPostsPage',
			'isFrontPage',
			'isPrivacyPage',
		];

		if ( isset( $this->post_type_object->graphql_single_name ) ) {
			$allowed_restricted_fields[] = $this->post_type_object->graphql_single_name . 'Id';
		}

		$restricted_cap = $this->get_restricted_cap();

		parent::__construct( $restricted_cap, $allowed_restricted_fields, (int) $post->post_author );

	}

	/**
	 * Setup the global data for the model to have proper context when resolving
	 *
	 * @return void
	 */
	public function setup() {

		global $wp_query, $post;

		/**
		 * Store the global post before overriding
		 */
		$this->global_post = $post;

		/**
		 * Set the resolving post to the global $post. That way any filters that
		 * might be applied when resolving fields can rely on global post and
		 * post data being set up.
		 */
		if ( $this->data instanceof WP_Post ) {

			$id        = $this->data->ID;
			$post_type = $this->data->post_type;
			$post_name = $this->data->post_name;
			$data      = $this->data;

			if ( 'revision' === $this->data->post_type ) {
				$id     = $this->data->post_parent;
				$parent = get_post( $this->data->post_parent );
				if ( empty( $parent ) ) {
					$this->fields = [];
					return;
				}
				$post_type = $parent->post_type;
				$post_name = $parent->post_name;
				$data      = $parent;
			}

			/**
			 * Clear out existing postdata
			 */
			$wp_query->reset_postdata();

			/**
			 * Parse the query to tell WordPress how to
			 * setup global state
			 */
			if ( 'post' === $post_type ) {
				$wp_query->parse_query(
					[
						'page' => '',
						'p'    => $id,
					]
				);
			} elseif ( 'page' === $post_type ) {
				$wp_query->parse_query(
					[
						'page'     => '',
						'pagename' => $post_name,
					]
				);
			} elseif ( 'attachment' === $post_type ) {
				$wp_query->parse_query(
					[
						'attachment' => $post_name,
					]
				);
			} else {
				$wp_query->parse_query(
					[
						$post_type  => $post_name,
						'post_type' => $post_type,
						'name'      => $post_name,
					]
				);
			}

			$wp_query->setup_postdata( $data );
			$GLOBALS['post']             = $data; // phpcs:ignore WordPress.WP.GlobalVariablesOverride
			$wp_query->queried_object    = get_post( $this->data->ID );
			$wp_query->queried_object_id = $this->data->ID;

		}
	}

	/**
	 * Retrieve the cap to check if the data should be restricted for the post
	 *
	 * @return string
	 */
	protected function get_restricted_cap() {
		if ( ! empty( $this->data->post_password ) ) {
			return isset( $this->post_type_object->cap->edit_others_posts ) ? $this->post_type_object->cap->edit_others_posts : 'edit_others_posts';
		}

		switch ( $this->data->post_status ) {
			case 'trash':
				$cap = isset( $this->post_type_object->cap->edit_posts ) ? $this->post_type_object->cap->edit_posts : 'edit_posts';
				break;
			case 'draft':
			case 'future':
			case 'pending':
				$cap = isset( $this->post_type_object->cap->edit_others_posts ) ? $this->post_type_object->cap->edit_others_posts : 'edit_others_posts';
				break;
			default:
				$cap = '';
				break;
		}

		return $cap;

	}

	/**
	 * Determine if the model is private
	 *
	 * @return bool
	 */
	public function is_private() {

		/**
		 * If the post is of post_type "revision", we need to access the parent of the Post
		 * so that we can check access rights of the parent post. Revision access is inherit
		 * to the Parent it is a revision of.
		 */
		if ( 'revision' === $this->data->post_type ) {

			// Get the post
			$parent_post = get_post( $this->data->post_parent );

			// If the parent post doesn't exist, the revision should be considered private
			if ( ! $parent_post instanceof WP_Post ) {
				return true;
			}

			// Determine if the revision is private using capabilities relative to the parent
			return $this->is_post_private( $parent_post );

		}

		/**
		 * Media Items (attachments) are all public. Once uploaded to the media library
		 * they are exposed with a public URL on the site.
		 *
		 * The WP REST API sets media items to private if they don't have a `post_parent` set, but
		 * this has broken production apps, because media items can be uploaded directly to the
		 * media library and published as a featured image, published inline within content, or
		 * within a Gutenberg block, etc, but then a consumer tries to ask for data of a published
		 * image and REST returns nothing because the media item is treated as private.
		 *
		 * Currently, we're treating all media items as public because there's nothing explicit in
		 * how WP Core handles privacy of media library items. By default they're publicly exposed.
		 */
		if ( 'attachment' === $this->data->post_type ) {
			return false;
		}

		/**
		 * Published content is public, not private
		 */
		if ( 'publish' === $this->data->post_status && $this->post_type_object && ( true === $this->post_type_object->public || true === $this->post_type_object->publicly_queryable ) ) {
			return false;
		}

		return $this->is_post_private( $this->data );
	}

	/**
	 * Method for determining if the data should be considered private or not
	 *
	 * @param \WP_Post $post_object The object of the post we need to verify permissions for
	 *
	 * @return bool
	 */
	protected function is_post_private( $post_object = null ) {

		$post_type_object = $this->post_type_object;

		if ( ! $post_type_object ) {
			return true;
		}

		if ( ! $post_object ) {
			$post_object = $this->data;
		}

		/**
		 * If the status is NOT publish and the user does NOT have capabilities to edit posts,
		 * consider the post private.
		 */
		if ( ! isset( $post_type_object->cap->edit_posts ) || ! current_user_can( $post_type_object->cap->edit_posts ) ) {
			return true;
		}

		/**
		 * If the owner of the content is the current user
		 */
		if ( ( true === $this->owner_matches_current_user() ) && 'revision' !== $post_object->post_type ) {
			return false;
		}

		/**
		 * If the post_type isn't (not registered) or is not allowed in WPGraphQL,
		 * mark the post as private
		 */

		if ( empty( $post_type_object->name ) || ! in_array( $post_type_object->name, \WPGraphQL::get_allowed_post_types(), true ) ) {
			return true;
		}

		if ( 'private' === $this->data->post_status && ( ! isset( $post_type_object->cap->read_private_posts ) || ! current_user_can( $post_type_object->cap->read_private_posts ) ) ) {
			return true;
		}

		if ( 'revision' === $this->data->post_type || 'auto-draft' === $this->data->post_status ) {
			$parent = get_post( (int) $this->data->post_parent );

			if ( empty( $parent ) ) {
				return true;
			}

			$parent_post_type_obj = $post_type_object;

			if ( 'private' === $parent->post_status ) {
				$cap = isset( $parent_post_type_obj->cap->read_private_posts ) ? $parent_post_type_obj->cap->read_private_posts : 'read_private_posts';
			} else {
				$cap = isset( $parent_post_type_obj->cap->edit_post ) ? $parent_post_type_obj->cap->edit_post : 'edit_post';
			}

			if ( ! current_user_can( $cap, $parent->ID ) ) {
				return true;
			}
		}

		return false;

	}

	/**
	 * Initialize the Post object
	 *
	 * @return void
	 */
	protected function init() {

		if ( empty( $this->fields ) ) {

			$this->fields = [
				'ID'                        => function () {
					return $this->data->ID;
				},
				'post_author'               => function () {
					if ( $this->isPreview ) {
						$parent_post = get_post( $this->parentDatabaseId );
						if ( empty( $parent_post ) ) {
							return null;
						}

						return (int) $parent_post->post_author;
					}

					return ! empty( $this->data->post_author ) ? $this->data->post_author : null;
				},
				'id'                        => function () {
					return ( ! empty( $this->data->post_type ) && ! empty( $this->databaseId ) ) ? Relay::toGlobalId( 'post', (string) $this->databaseId ) : null;
				},
				'databaseId'                => function () {
					return ! empty( $this->data->ID ) ? absint( $this->data->ID ) : null;
				},
				'post_type'                 => function () {
					return ! empty( $this->data->post_type ) ? $this->data->post_type : null;
				},
				'authorId'                  => function () {

					if ( true === $this->isPreview ) {
						$parent_post = get_post( $this->data->post_parent );
						if ( empty( $parent_post ) ) {
							return null;
						}
						$id = (int) $parent_post->post_author;

					} else {
						$id = ! empty( $this->data->post_author ) ? (int) $this->data->post_author : null;
					}

					return Relay::toGlobalId( 'user', (string) $id );
				},
				'authorDatabaseId'          => function () {
					if ( true === $this->isPreview ) {
						$parent_post = get_post( $this->data->post_parent );
						if ( empty( $parent_post ) ) {
							return null;
						}

						return $parent_post->post_author;
					}

					return ! empty( $this->data->post_author ) ? (int) $this->data->post_author : null;

				},
				'date'                      => function () {
					return ! empty( $this->data->post_date ) && '0000-00-00 00:00:00' !== $this->data->post_date ? Utils::prepare_date_response( $this->data->post_date_gmt, $this->data->post_date ) : null;
				},
				'dateGmt'                   => function () {
					return ! empty( $this->data->post_date_gmt ) ? Utils::prepare_date_response( $this->data->post_date_gmt ) : null;
				},
				'contentRendered'           => function () {
					$content = ! empty( $this->data->post_content ) ? $this->data->post_content : null;

					return ! empty( $content ) ? $this->html_entity_decode( apply_filters( 'the_content', $content ), 'contentRendered', false ) : null;
				},
				'pageTemplate'              => function () {
					$slug = get_page_template_slug( $this->data->ID );

					return ! empty( $slug ) ? $slug : null;
				},
				'contentRaw'                => [
					'callback'   => function () {
						return ! empty( $this->data->post_content ) ? $this->data->post_content : null;
					},
					'capability' => isset( $this->post_type_object->cap->edit_posts ) ? $this->post_type_object->cap->edit_posts : 'edit_posts',
				],
				'titleRendered'             => function () {
					$id    = ! empty( $this->data->ID ) ? $this->data->ID : null;
					$title = ! empty( $this->data->post_title ) ? $this->data->post_title : null;

					return $this->html_entity_decode( apply_filters( 'the_title', $title, $id ), 'titleRendered', true );
				},
				'titleRaw'                  => [
					'callback'   => function () {
						return ! empty( $this->data->post_title ) ? $this->data->post_title : null;
					},
					'capability' => isset( $this->post_type_object->cap->edit_posts ) ? $this->post_type_object->cap->edit_posts : 'edit_posts',
				],
<<<<<<< HEAD
				'excerptRendered'           => function() {
					$excerpt = ! empty( $this->data->post_excerpt ) ? $this->data->post_excerpt : '';
=======
				'excerptRendered'           => function () {
					$excerpt = ! empty( $this->data->post_excerpt ) ? $this->data->post_excerpt : null;
>>>>>>> 57e697bf
					$excerpt = apply_filters( 'get_the_excerpt', $excerpt, $this->data );

					return $this->html_entity_decode( apply_filters( 'the_excerpt', $excerpt ), 'excerptRendered' );
				},
				'excerptRaw'                => [
					'callback'   => function () {
						return ! empty( $this->data->post_excerpt ) ? $this->data->post_excerpt : null;
					},
					'capability' => isset( $this->post_type_object->cap->edit_posts ) ? $this->post_type_object->cap->edit_posts : 'edit_posts',
				],
				'post_status'               => function () {
					return ! empty( $this->data->post_status ) ? $this->data->post_status : null;
				},
				'status'                    => function () {
					return ! empty( $this->data->post_status ) ? $this->data->post_status : null;
				},
				'commentStatus'             => function () {
					return ! empty( $this->data->comment_status ) ? $this->data->comment_status : null;
				},
				'pingStatus'                => function () {
					return ! empty( $this->data->ping_status ) ? $this->data->ping_status : null;
				},
				'slug'                      => function () {
					return ! empty( $this->data->post_name ) ? urldecode( $this->data->post_name ) : null;
				},
				'template'                  => function () {

					$registered_templates = wp_get_theme()->get_page_templates( null, $this->data->post_type );

					$template = [
						'__typename'   => 'DefaultTemplate',
						'templateName' => 'Default',
					];

					if ( true === $this->isPreview ) {

						$parent_post = get_post( $this->parentDatabaseId );

						if ( empty( $parent_post ) ) {
							return $template;
						}

						$registered_templates = wp_get_theme()->get_page_templates( $parent_post );

						if ( empty( $registered_templates ) ) {
							return $template;
						}
						$set_template  = get_post_meta( $this->parentDatabaseId, '_wp_page_template', true );
						$template_name = get_page_template_slug( $this->parentDatabaseId );

						if ( empty( $set_template ) ) {
							$set_template = get_post_meta( $this->data->ID, '_wp_page_template', true );
						}

						if ( empty( $template_name ) ) {
							$template_name = get_page_template_slug( $this->data->ID );
						}

						$template_name = ! empty( $template_name ) ? $template_name : 'Default';

					} else {
						if ( empty( $registered_templates ) ) {
							return $template;
						}
						$post_type     = $this->data->post_type;
						$set_template  = get_post_meta( $this->data->ID, '_wp_page_template', true );
						$template_name = get_page_template_slug( $this->data->ID );

						$template_name = ! empty( $template_name ) ? $template_name : 'Default';
					}

					if ( ! empty( $registered_templates[ $set_template ] ) ) {
						$name          = ucwords( $registered_templates[ $set_template ] );
						$replaced_name = preg_replace( '/[^\w]/', '', $name );

						if ( ! empty( $replaced_name ) ) {
							$name = $replaced_name;
						}
						if ( preg_match( '/^\d/', $name ) || false === strpos( strtolower( $name ), 'template' ) ) {
							$name = 'Template_' . $name;
						}

						$template = [
							'__typename'   => $name,
							'templateName' => ucwords( $registered_templates[ $set_template ] ),
						];
					}

					return $template;
				},
				'isFrontPage'               => function () {
					if ( 'page' !== $this->data->post_type || 'page' !== get_option( 'show_on_front' ) ) {
						return false;
					}
					if ( absint( get_option( 'page_on_front', 0 ) ) === $this->data->ID ) {
						return true;
					}

					return false;
				},
				'isPrivacyPage'             => function () {
					if ( 'page' !== $this->data->post_type ) {
						return false;
					}
					if ( absint( get_option( 'wp_page_for_privacy_policy', 0 ) ) === $this->data->ID ) {
						return true;
					}

					return false;
				},
				'isPostsPage'               => function () {
					if ( 'page' !== $this->data->post_type ) {
						return false;
					}
					if ( 'posts' !== get_option( 'show_on_front', 'posts' ) && absint( get_option( 'page_for_posts', 0 ) ) === $this->data->ID ) {
						return true;
					}

					return false;
				},
				'toPing'                    => function () {
					$to_ping = get_to_ping( $this->databaseId );

					return ! empty( $to_ping ) ? implode( ',', (array) $to_ping ) : null;
				},
				'pinged'                    => function () {
					$punged = get_pung( $this->databaseId );

					return ! empty( implode( ',', (array) $punged ) ) ? $punged : null;
				},
				'modified'                  => function () {
					return ! empty( $this->data->post_modified ) && '0000-00-00 00:00:00' !== $this->data->post_modified ? Utils::prepare_date_response( $this->data->post_modified ) : null;
				},
				'modifiedGmt'               => function () {
					return ! empty( $this->data->post_modified_gmt ) ? Utils::prepare_date_response( $this->data->post_modified_gmt ) : null;
				},
				'parentId'                  => function () {
					return ( ! empty( $this->data->post_type ) && ! empty( $this->data->post_parent ) ) ? Relay::toGlobalId( 'post', (string) $this->data->post_parent ) : null;
				},
				'parentDatabaseId'          => function () {
					return ! empty( $this->data->post_parent ) ? absint( $this->data->post_parent ) : null;
				},
				'editLastId'                => function () {
					$edit_last = get_post_meta( $this->data->ID, '_edit_last', true );

					return ! empty( $edit_last ) ? absint( $edit_last ) : null;
				},
				'editLock'                  => function () {

					require_once ABSPATH . 'wp-admin/includes/post.php';
					if ( ! wp_check_post_lock( $this->data->ID ) ) {
						return null;
					}

					$edit_lock       = get_post_meta( $this->data->ID, '_edit_lock', true );
					$edit_lock_parts = ! empty( $edit_lock ) ? explode( ':', $edit_lock ) : null;

					return ! empty( $edit_lock_parts ) ? $edit_lock_parts : null;
				},
				'enclosure'                 => function () {
					$enclosure = get_post_meta( $this->data->ID, 'enclosure', true );

					return ! empty( $enclosure ) ? $enclosure : null;
				},
				'guid'                      => function () {
					return ! empty( $this->data->guid ) ? $this->data->guid : null;
				},
				'menuOrder'                 => function () {
					return ! empty( $this->data->menu_order ) ? absint( $this->data->menu_order ) : null;
				},
				'link'                      => function () {
					$link = get_permalink( $this->data->ID );

					if ( $this->isPreview ) {
						$link = get_preview_post_link( $this->parentDatabaseId );
					} elseif ( $this->isRevision ) {
						$link = get_permalink( $this->data->ID );
					}

					return ! empty( $link ) ? urldecode( $link ) : null;
				},
				'uri'                       => function () {
					$uri = $this->link;

					if ( true === $this->isFrontPage ) {
						return '/';
					}

					// if the page is set as the posts page
					// the page node itself is not identifiable
					// by URI. Instead, the uri would return the
					// Post content type as that uri
					// represents the blog archive instead of a page
					if ( true === $this->isPostsPage ) {
						return null;
					}

					return ! empty( $uri ) ? str_ireplace( home_url(), '', $uri ) : null;
				},
				'commentCount'              => function () {
					return ! empty( $this->data->comment_count ) ? absint( $this->data->comment_count ) : null;
				},
				'featuredImageId'           => function () {
					return ! empty( $this->featuredImageDatabaseId ) ? Relay::toGlobalId( 'post', (string) $this->featuredImageDatabaseId ) : null;
				},
				'featuredImageDatabaseId'   => function () {

					if ( $this->isRevision ) {
						$id = $this->parentDatabaseId;
					} else {
						$id = $this->data->ID;
					}

					$thumbnail_id = get_post_thumbnail_id( $id );

					return ! empty( $thumbnail_id ) ? absint( $thumbnail_id ) : null;
				},
				'password'                  => [
					'callback'   => function () {
						return ! empty( $this->data->post_password ) ? $this->data->post_password : null;
					},
					'capability' => isset( $this->post_type_object->cap->edit_others_posts ) ?: 'edit_others_posts',
				],
				'enqueuedScriptsQueue'      => static function () {
					global $wp_scripts;
					do_action( 'wp_enqueue_scripts' );
					$queue = $wp_scripts->queue;
					$wp_scripts->reset();
					$wp_scripts->queue = [];

					return $queue;
				},
				'enqueuedStylesheetsQueue'  => static function () {
					global $wp_styles;
					do_action( 'wp_enqueue_scripts' );
					$queue = $wp_styles->queue;
					$wp_styles->reset();
					$wp_styles->queue = [];

					return $queue;
				},
				'isRevision'                => function () {
					return 'revision' === $this->data->post_type;
				},
				'previewRevisionDatabaseId' => [
					'callback'   => function () {
						$revisions = wp_get_post_revisions(
							$this->data->ID,
							[
								'posts_per_page' => 1,
								'fields'         => 'ids',
								'check_enabled'  => false,
							]
						);

						return is_array( $revisions ) && ! empty( $revisions ) ? array_values( $revisions )[0] : null;
					},
					'capability' => isset( $this->post_type_object->cap->edit_posts ) ? $this->post_type_object->cap->edit_posts : 'edit_posts',
				],
				'previewRevisionId'         => function () {
					return ! empty( $this->previewRevisionDatabaseId ) ? Relay::toGlobalId( 'post', (string) $this->previewRevisionDatabaseId ) : null;
				},
				'isPreview'                 => function () {
					if ( $this->isRevision ) {
						$revisions = wp_get_post_revisions(
							$this->parentDatabaseId,
							[
								'posts_per_page' => 1,
								'fields'         => 'ids',
								'check_enabled'  => false,
							]
						);

						if ( in_array( $this->data->ID, array_values( $revisions ), true ) ) {
							return true;
						}
					}

					if ( ! post_type_supports( $this->data->post_type, 'revisions' ) && 'draft' === $this->data->post_status ) {
						return true;
					}

					return false;
				},
				'isSticky'                  => function () {
					return is_sticky( $this->databaseId );
				},
			];

			if ( 'attachment' === $this->data->post_type ) {
				$attachment_fields = [
					'captionRendered'     => function () {
						$caption = apply_filters( 'the_excerpt', apply_filters( 'get_the_excerpt', $this->data->post_excerpt, $this->data ) );

						return ! empty( $caption ) ? $caption : null;
					},
					'captionRaw'          => [
						'callback'   => function () {
							return ! empty( $this->data->post_excerpt ) ? $this->data->post_excerpt : null;
						},
						'capability' => isset( $this->post_type_object->cap->edit_posts ) ? $this->post_type_object->cap->edit_posts : 'edit_posts',
					],
					'altText'             => function () {
						return get_post_meta( $this->data->ID, '_wp_attachment_image_alt', true );
					},
					'descriptionRendered' => function () {
						return ! empty( $this->data->post_content ) ? apply_filters( 'the_content', $this->data->post_content ) : null;
					},
					'descriptionRaw'      => [
						'callback'   => function () {
							return ! empty( $this->data->post_content ) ? $this->data->post_content : null;
						},
						'capability' => isset( $this->post_type_object->cap->edit_posts ) ? $this->post_type_object->cap->edit_posts : 'edit_posts',
					],
					'mediaType'           => function () {
						return wp_attachment_is_image( $this->data->ID ) ? 'image' : 'file';
					},
					'mediaItemUrl'        => function () {
						return wp_get_attachment_url( $this->data->ID );
					},
					'sourceUrl'           => function () {
						$source_url = wp_get_attachment_image_src( $this->data->ID, 'full' );

						return ! empty( $source_url ) ? $source_url[0] : null;
					},
					'sourceUrlsBySize'    => function () {
						/**
						 * This returns an empty array on the VIP Go platform.
						 */
						$sizes = get_intermediate_image_sizes(); // phpcs:ignore WordPressVIPMinimum.Functions.RestrictedFunctions.get_intermediate_image_sizes_get_intermediate_image_sizes
						$urls  = [];
						if ( ! empty( $sizes ) && is_array( $sizes ) ) {
							foreach ( $sizes as $size ) {
								$img_src       = wp_get_attachment_image_src( $this->data->ID, $size );
								$urls[ $size ] = ! empty( $img_src ) ? $img_src[0] : null;
							}
						}

						return $urls;
					},
					'mimeType'            => function () {
						return ! empty( $this->data->post_mime_type ) ? $this->data->post_mime_type : null;
					},
					'mediaDetails'        => function () {
						$media_details = wp_get_attachment_metadata( $this->data->ID );
						if ( ! empty( $media_details ) ) {
							$media_details['ID'] = $this->data->ID;

							return $media_details;
						}

						return null;
					},
				];

				$this->fields = array_merge( $this->fields, $attachment_fields );
			}

			/**
			 * Set the {post_type}Id field to the Model.
			 */
			if ( isset( $this->post_type_object ) && isset( $this->post_type_object->graphql_single_name ) ) {
				$type_id                  = $this->post_type_object->graphql_single_name . 'Id';
				$this->fields[ $type_id ] = function () {
					return absint( $this->data->ID );
				};
			};

		}

	}

}<|MERGE_RESOLUTION|>--- conflicted
+++ resolved
@@ -502,13 +502,8 @@
 					},
 					'capability' => isset( $this->post_type_object->cap->edit_posts ) ? $this->post_type_object->cap->edit_posts : 'edit_posts',
 				],
-<<<<<<< HEAD
 				'excerptRendered'           => function() {
 					$excerpt = ! empty( $this->data->post_excerpt ) ? $this->data->post_excerpt : '';
-=======
-				'excerptRendered'           => function () {
-					$excerpt = ! empty( $this->data->post_excerpt ) ? $this->data->post_excerpt : null;
->>>>>>> 57e697bf
 					$excerpt = apply_filters( 'get_the_excerpt', $excerpt, $this->data );
 
 					return $this->html_entity_decode( apply_filters( 'the_excerpt', $excerpt ), 'excerptRendered' );
