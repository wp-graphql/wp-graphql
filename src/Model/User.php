<?php

namespace WPGraphQL\Model;

use Exception;
use GraphQLRelay\Relay;
use WP_Post;
use WP_User;
<<<<<<< HEAD
=======
use WPGraphQL;
use WPGraphQL\Utils\Utils;
>>>>>>> 58efd768

/**
 * Class User - Models the data for the User object type
 *
 * @property string $id
 * @property int    $databaseId
 * @property array  $capabilities
 * @property string $capKey
 * @property array  $roles
 * @property string $email
 * @property string $firstName
 * @property string $lastName
 * @property array  $extraCapabilities
 * @property string $description
 * @property string $username
 * @property string $name
 * @property string $registeredDate
 * @property string $nickname
 * @property string $url
 * @property string $slug
 * @property string $nicename
 * @property string $locale
 * @property int    $userId
 * @property string $uri
 * @property string $enqueuedScriptsQueue
 * @property string $enqueuedStylesheetsQueue
 *
 * @package WPGraphQL\Model
 */
class User extends Model {

	/**
	 * Stores the WP_User object for the incoming data
	 *
	 * @var WP_User $data
	 */
	protected $data;

	/**
	 * The Global Post at time of Model generation
	 *
	 * @var WP_Post
	 */
	protected $global_post;

	/**
	 * The global authordata at time of Model generation
	 *
	 * @var WP_User
	 */
	protected $global_authordata;

	/**
	 * User constructor.
	 *
	 * @param WP_User $user The incoming WP_User object that needs modeling
	 *
	 * @return void
	 * @throws Exception
	 */
	public function __construct( WP_User $user ) {

		// Explicitly remove the user_pass early on so it doesn't show up in filters/hooks
		$user->user_pass = '';
		$this->data      = $user;

		$allowed_restricted_fields = [
			'isRestricted',
			'id',
			'userId',
			'databaseId',
			'name',
			'firstName',
			'lastName',
			'description',
			'slug',
			'uri',
			'enqueuedScriptsQueue',
			'enqueuedStylesheetsQueue',
		];

		parent::__construct( 'list_users', $allowed_restricted_fields, $user->ID );

	}

	/**
	 * Setup the global data for the model to have proper context when resolving
	 *
	 * @return void
	 */
	public function setup() {

		global $wp_query, $post, $authordata;

		// Store variables for resetting at tear down
		$this->global_post       = $post;
		$this->global_authordata = $authordata;

		if ( ! empty( $this->data ) ) {

			// Reset postdata
			$wp_query->reset_postdata();

			// Parse the query to setup global state
			$wp_query->parse_query(
				[
					'author_name' => $this->data->user_nicename,
				]
			);

			// Setup globals
			$wp_query->is_author         = true;
			$GLOBALS['authordata']       = $this->data;
			$wp_query->queried_object    = get_user_by( 'id', $this->data->ID );
			$wp_query->queried_object_id = $this->data->ID;
		}

	}

	/**
	 * Reset global state after the model fields
	 * have been generated
	 *
	 * @return void
	 */
	public function tear_down() {
		$GLOBALS['authordata'] = $this->global_authordata;
		$GLOBALS['post']       = $this->global_post;
		wp_reset_postdata();
	}

	/**
	 * Method for determining if the data should be considered private or not
	 *
	 * @return bool
	 */
	protected function is_private() {
		/**
		 * If the user has permissions to list users.
		 */
		if ( current_user_can( $this->restricted_cap ) ) {
			return false;
		}

		/**
		 * If the owner of the content is the current user
		 */
		if ( true === $this->owner_matches_current_user() ) {
			return false;
		}
		// @phpstan-ignore-next-line
		return $this->data->is_private ?? true;
	}

	/**
	 * Initialize the User object
	 *
	 * @return void
	 */
	protected function init() {

		if ( empty( $this->fields ) ) {
			$this->fields = [
				'id'                       => function () {
					return ( ! empty( $this->data->ID ) ) ? Relay::toGlobalId( 'user', (string) $this->data->ID ) : null;
				},
				'databaseId'               => function () {
					return $this->userId;
				},
				'capabilities'             => function () {
					if ( ! empty( $this->data->allcaps ) ) {

						/**
						 * Reformat the array of capabilities from the user object so that it is a true
						 * ListOf type
						 */
						$capabilities = array_keys(
							array_filter(
								$this->data->allcaps,
								function ( $cap ) {
									return true === $cap;
								}
							)
						);

					}

					return ! empty( $capabilities ) ? $capabilities : null;

				},
				'capKey'                   => function () {
					return ! empty( $this->data->cap_key ) ? $this->data->cap_key : null;
				},
				'roles'                    => function () {
					return ! empty( $this->data->roles ) ? $this->data->roles : null;
				},
				'email'                    => function () {
					return ! empty( $this->data->user_email ) ? $this->data->user_email : null;
				},
				'firstName'                => function () {
					return ! empty( $this->data->first_name ) ? $this->data->first_name : null;
				},
				'lastName'                 => function () {
					return ! empty( $this->data->last_name ) ? $this->data->last_name : null;
				},
				'extraCapabilities'        => function () {
					return ! empty( $this->data->allcaps ) ? array_keys( $this->data->allcaps ) : null;
				},
				'description'              => function () {
					return ! empty( $this->data->description ) ? $this->data->description : null;
				},
				'username'                 => function () {
					return ! empty( $this->data->user_login ) ? $this->data->user_login : null;
				},
				'name'                     => function () {
					return ! empty( $this->data->display_name ) ? $this->data->display_name : null;
				},
				'registeredDate'           => function () {
					$timestamp = ! empty( $this->data->user_registered ) ? strtotime( $this->data->user_registered ) : null;
					return ! empty( $timestamp ) ? gmdate( 'c', $timestamp ) : null;
				},
				'nickname'                 => function () {
					return ! empty( $this->data->nickname ) ? $this->data->nickname : null;
				},
				'url'                      => function () {
					return ! empty( $this->data->user_url ) ? $this->data->user_url : null;
				},
				'slug'                     => function () {
					return ! empty( $this->data->user_nicename ) ? $this->data->user_nicename : null;
				},
				'nicename'                 => function () {
					return ! empty( $this->data->user_nicename ) ? $this->data->user_nicename : null;
				},
				'locale'                   => function () {
					$user_locale = get_user_locale( $this->data );

					return ! empty( $user_locale ) ? $user_locale : null;
				},
				'userId'                   => ! empty( $this->data->ID ) ? absint( $this->data->ID ) : null,
				'uri'                      => function () {
					$user_profile_url = get_author_posts_url( $this->data->ID );

					return Utils::get_relative_uri( $user_profile_url );
				},
				'enqueuedScriptsQueue'     => function () {
					global $wp_scripts;
					do_action( 'wp_enqueue_scripts' );
					$queue = $wp_scripts->queue;
					$wp_scripts->reset();
					$wp_scripts->queue = [];

					return $queue;
				},
				'enqueuedStylesheetsQueue' => function () {
					global $wp_styles;
					do_action( 'wp_enqueue_scripts' );
					$queue = $wp_styles->queue;
					$wp_styles->reset();
					$wp_styles->queue = [];

					return $queue;
				},
			];

		}

	}

}<|MERGE_RESOLUTION|>--- conflicted
+++ resolved
@@ -6,11 +6,8 @@
 use GraphQLRelay\Relay;
 use WP_Post;
 use WP_User;
-<<<<<<< HEAD
-=======
 use WPGraphQL;
 use WPGraphQL\Utils\Utils;
->>>>>>> 58efd768
 
 /**
  * Class User - Models the data for the User object type
