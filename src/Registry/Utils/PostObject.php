<?php

namespace WPGraphQL\Registry\Utils;

use GraphQL\Type\Definition\ResolveInfo;
use WPGraphQL;
use WPGraphQL\AppContext;
use WPGraphQL\Data\Connection\CommentConnectionResolver;
use WPGraphQL\Data\Connection\PostObjectConnectionResolver;
use WPGraphQL\Data\Connection\TermObjectConnectionResolver;
use WPGraphQL\Model\Post;
use WPGraphQL\Type\Connection\Comments;
use WPGraphQL\Type\Connection\PostObjects;
use WPGraphQL\Type\Connection\TermObjects;
use WP_Post_Type;

/**
 * Class PostObject
 *
 * @package WPGraphQL\Data
 * @since   1.12.0
 */
class PostObject {

	/**
	 * Registers a post_type type to the schema as either a GraphQL object, interface, or union.
	 *
	 * @param \WP_Post_Type $post_type_object Post type.
	 *
	 * @return void
	 * @throws \Exception
	 */
	public static function register_types( WP_Post_Type $post_type_object ) {
		$single_name = $post_type_object->graphql_single_name;

		$config = [
<<<<<<< HEAD
			'description' => static function () use ( $single_name ) {
				// translators: post object singular name w/ description
				return sprintf( __( 'The %s type', 'wp-graphql' ), $single_name );
			},
=======
			'description' => ! empty( $post_type_object->graphql_description )
				? $post_type_object->graphql_description
				: ( ! empty( $post_type_object->description )
					? $post_type_object->description
					/* translators: post object singular name w/ description */
					: sprintf( __( 'The %s type', 'wp-graphql' ), $single_name )
				),
>>>>>>> 6f25c7a7
			'connections' => static::get_connections( $post_type_object ),
			'interfaces'  => static::get_interfaces( $post_type_object ),
			'fields'      => static::get_fields( $post_type_object ),
			'model'       => Post::class,
		];

		// Register as GraphQL objects.
		if ( 'object' === $post_type_object->graphql_kind ) {
			register_graphql_object_type( $single_name, $config );

			// Register fields to the Type used for attachments (MediaItem)
			if ( 'attachment' === $post_type_object->name && true === $post_type_object->show_in_graphql && isset( $post_type_object->graphql_single_name ) ) {
				self::register_attachment_fields( $post_type_object );
			}

			return;
		}

		/**
		 * Register as GraphQL interfaces or unions.
		 *
		 * It's assumed that the types used in `resolveType` have already been registered to the schema.
		 */

		// Bail early if graphql_resolve_type isnt a vallable callback.
		if ( empty( $post_type_object->graphql_resolve_type ) || ! is_callable( $post_type_object->graphql_resolve_type ) ) {
			graphql_debug(
				sprintf(
					// translators: %1$s is the post type name, %2$s is the graphql kind.
					__( '%1$s is registered as a GraphQL %2$s, but has no way to resolve the type. Ensure "graphql_resolve_type" is a valid callback function', 'wp-graphql' ),
					$single_name,
					$post_type_object->graphql_kind
				),
				[ 'registered_post_type_object' => $post_type_object ]
			);

			return;
		}

		$config['resolveType'] = $post_type_object->graphql_resolve_type;

		if ( 'interface' === $post_type_object->graphql_kind ) {
			register_graphql_interface_type( $single_name, $config );

			return;
		} elseif ( 'union' === $post_type_object->graphql_kind ) {

			// Bail early if graphql_union_types is not defined.
			if ( empty( $post_type_object->graphql_union_types ) || ! is_array( $post_type_object->graphql_union_types ) ) {
				graphql_debug(
					__( 'Registering a post type with "graphql_kind" => "union" requires "graphql_union_types" to be a valid array of possible GraphQL type names.', 'wp-graphql' ),
					[ 'registered_post_type_object' => $post_type_object ]
				);

				return;
			}

			// Set the possible types for the union.
			$config['typeNames'] = $post_type_object->graphql_union_types;

			register_graphql_union_type( $single_name, $config );
		}
	}

	/**
	 * Gets all the connections for the given post type.
	 *
	 * @param \WP_Post_Type $post_type_object
	 *
	 * @return array<string,array<string,mixed>>
	 */
	protected static function get_connections( WP_Post_Type $post_type_object ) {
		$connections = [];

		// Comments.
		if ( post_type_supports( $post_type_object->name, 'comments' ) ) {
			$connections['comments'] = [
				'toType'         => 'Comment',
				'connectionArgs' => Comments::get_connection_args(),
				'resolve'        => static function ( Post $post, $args, $context, $info ) {
					if ( $post->isRevision ) {
						$id = $post->parentDatabaseId;
					} else {
						$id = $post->ID;
					}

					$resolver = new CommentConnectionResolver( $post, $args, $context, $info );

					return $resolver->set_query_arg( 'post_id', absint( $id ) )->get_connection();
				},
			];
		}

		// Previews.
		if ( ! in_array( $post_type_object->name, [ 'attachment', 'revision' ], true ) ) {
			$connections['preview'] = [
				'toType'             => $post_type_object->graphql_single_name,
				'connectionTypeName' => ucfirst( $post_type_object->graphql_single_name ) . 'ToPreviewConnection',
				'oneToOne'           => true,
				'deprecationReason'  => ( true === $post_type_object->publicly_queryable || true === $post_type_object->public ) ? null
					: sprintf(
						// translators: %s is the post type's GraphQL name.
						__( 'The "%s" Type is not publicly queryable and does not support previews. This field will be removed in the future.', 'wp-graphql' ),
						WPGraphQL\Utils\Utils::format_type_name( $post_type_object->graphql_single_name )
					),
				'resolve'            => static function ( Post $post, $args, AppContext $context, ResolveInfo $info ) {
					if ( $post->isRevision ) {
						return null;
					}

					if ( empty( $post->previewRevisionDatabaseId ) ) {
						return null;
					}

					$resolver = new PostObjectConnectionResolver( $post, $args, $context, $info, 'revision' );
					$resolver->set_query_arg( 'p', $post->previewRevisionDatabaseId );

					return $resolver->one_to_one()->get_connection();
				},
			];
		}

		// Revisions.
		if ( true === post_type_supports( $post_type_object->name, 'revisions' ) ) {
			$connections['revisions'] = [
				'connectionTypeName' => ucfirst( $post_type_object->graphql_single_name ) . 'ToRevisionConnection',
				'toType'             => $post_type_object->graphql_single_name,
				'queryClass'         => 'WP_Query',
				'connectionArgs'     => PostObjects::get_connection_args( [], $post_type_object ),
				'resolve'            => static function ( Post $post, $args, $context, $info ) {
					$resolver = new PostObjectConnectionResolver( $post, $args, $context, $info, 'revision' );
					$resolver->set_query_arg( 'post_parent', $post->ID );

					return $resolver->get_connection();
				},
			];
		}

		// Used to ensure TermNode connection doesn't get registered multiple times.
		$already_registered = false;
		$allowed_taxonomies = WPGraphQL::get_allowed_taxonomies( 'objects' );

		foreach ( $allowed_taxonomies as $tax_object ) {
			if ( ! in_array( $post_type_object->name, $tax_object->object_type, true ) ) {
				continue;
			}

			// TermNode.
			if ( ! $already_registered ) {
				$connections['terms'] = [
					'toType'         => 'TermNode',
					'queryClass'     => 'WP_Term_Query',
					'connectionArgs' => TermObjects::get_connection_args(
						[
							'taxonomies' => [
								'type'        => [ 'list_of' => 'TaxonomyEnum' ],
								'description' => static function () {
									return __( 'The Taxonomy to filter terms by', 'wp-graphql' );
								},
							],
						]
					),
					'resolve'        => static function ( Post $post, $args, AppContext $context, ResolveInfo $info ) {
						$taxonomies = \WPGraphQL::get_allowed_taxonomies();
						$object_id  = true === $post->isPreview && ! empty( $post->parentDatabaseId ) ? $post->parentDatabaseId : $post->ID;

						if ( empty( $object_id ) ) {
							return null;
						}

						$resolver = new TermObjectConnectionResolver( $post, $args, $context, $info, $taxonomies );
						$resolver->set_query_arg( 'object_ids', absint( $object_id ) );
						return $resolver->get_connection();
					},
				];

				// We won't need to register this connection again.
				$already_registered = true;
			}

			// TermObjects.
			$connections[ $tax_object->graphql_plural_name ] = [
				'toType'         => $tax_object->graphql_single_name,
				'queryClass'     => 'WP_Term_Query',
				'connectionArgs' => TermObjects::get_connection_args(),
				'resolve'        => static function ( Post $post, $args, AppContext $context, $info ) use ( $tax_object ) {
					$object_id = true === $post->isPreview && ! empty( $post->parentDatabaseId ) ? $post->parentDatabaseId : $post->ID;

					if ( empty( $object_id ) || ! absint( $object_id ) ) {
						return null;
					}

					$resolver = new TermObjectConnectionResolver( $post, $args, $context, $info, $tax_object->name );
					$resolver->set_query_arg( 'object_ids', absint( $object_id ) );

					return $resolver->get_connection();
				},
			];
		}

		// Deprecated connections.
		if ( ! $post_type_object->hierarchical &&
			! in_array(
				$post_type_object->name,
				[
					'attachment',
					'revision',
				],
				true
			) ) {
			$connections['ancestors'] = [
				'toType'            => $post_type_object->graphql_single_name,
				'description'       => static function () {
					return __( 'The ancestors of the content node.', 'wp-graphql' );
				},
				'deprecationReason' => static function () {
					return __( 'This content type is not hierarchical and typically will not have ancestors', 'wp-graphql' );
				},
				'resolve'           => static function () {
					return null;
				},
			];
			$connections['parent']    = [
				'toType'            => $post_type_object->graphql_single_name,
				'oneToOne'          => true,
				'description'       => static function () {
					return __( 'The parent of the content node.', 'wp-graphql' );
				},
				'deprecationReason' => static function () {
					return __( 'This content type is not hierarchical and typically will not have a parent', 'wp-graphql' );
				},
				'resolve'           => static function () {
					return null;
				},
			];
		}

		// Merge with connections set in register_post_type.
		if ( ! empty( $post_type_object->graphql_connections ) ) {
			$connections = array_merge( $connections, $post_type_object->graphql_connections );
		}

		// Remove excluded connections.
		if ( ! empty( $post_type_object->graphql_exclude_connections ) ) {
			foreach ( $post_type_object->graphql_exclude_connections as $connection_name ) {
				unset( $connections[ lcfirst( $connection_name ) ] );
			}
		}

		return $connections;
	}

	/**
	 * Gets all the interfaces for the given post type.
	 *
	 * @param \WP_Post_Type $post_type_object Post type.
	 *
	 * @return string[]
	 */
	protected static function get_interfaces( WP_Post_Type $post_type_object ) {
		$interfaces = [ 'Node', 'ContentNode', 'DatabaseIdentifier', 'NodeWithTemplate' ];

		if ( true === $post_type_object->public ) {
			$interfaces[] = 'UniformResourceIdentifiable';
		}

		// Only post types that are publicly_queryable are previewable
		if ( 'attachment' !== $post_type_object->name && ( true === $post_type_object->publicly_queryable || true === $post_type_object->public ) ) {
			$interfaces[] = 'Previewable';
		}

		if ( post_type_supports( $post_type_object->name, 'title' ) ) {
			$interfaces[] = 'NodeWithTitle';
		}

		if ( post_type_supports( $post_type_object->name, 'editor' ) ) {
			$interfaces[] = 'NodeWithContentEditor';
		}

		if ( post_type_supports( $post_type_object->name, 'author' ) ) {
			$interfaces[] = 'NodeWithAuthor';
		}

		if ( post_type_supports( $post_type_object->name, 'thumbnail' ) ) {
			$interfaces[] = 'NodeWithFeaturedImage';
		}

		if ( post_type_supports( $post_type_object->name, 'excerpt' ) ) {
			$interfaces[] = 'NodeWithExcerpt';
		}

		if ( post_type_supports( $post_type_object->name, 'comments' ) ) {
			$interfaces[] = 'NodeWithComments';
		}

		if ( post_type_supports( $post_type_object->name, 'trackbacks' ) ) {
			$interfaces[] = 'NodeWithTrackbacks';
		}

		if ( post_type_supports( $post_type_object->name, 'revisions' ) ) {
			$interfaces[] = 'NodeWithRevisions';
		}

		if ( post_type_supports( $post_type_object->name, 'page-attributes' ) ) {
			$interfaces[] = 'NodeWithPageAttributes';
		}

		if ( $post_type_object->hierarchical || in_array(
			$post_type_object->name,
			[
				'attachment',
				'revision',
			],
			true
		) ) {
			$interfaces[] = 'HierarchicalContentNode';
		}

		if ( true === $post_type_object->show_in_nav_menus ) {
			$interfaces[] = 'MenuItemLinkable';
		}

		// Merge with interfaces set in register_post_type.
		if ( ! empty( $post_type_object->graphql_interfaces ) ) {
			$interfaces = array_merge( $interfaces, $post_type_object->graphql_interfaces );
		}

		// Remove excluded interfaces.
		if ( ! empty( $post_type_object->graphql_exclude_interfaces ) ) {
			$interfaces = array_diff( $interfaces, $post_type_object->graphql_exclude_interfaces );
		}

		return $interfaces;
	}

	/**
	 * Registers common post type fields on schema type corresponding to provided post type object.
	 *
	 * @param \WP_Post_Type $post_type_object Post type.
	 *
	 * @return array<string,array<string,mixed>>
	 * @todo make protected after \Type\ObjectType\PostObject::get_fields() is removed.
	 */
	public static function get_fields( WP_Post_Type $post_type_object ) {
		$single_name = $post_type_object->graphql_single_name;
		$fields      = [
			'id'                => [
				'description' => static function () use ( $post_type_object ) {
					return sprintf(
						/* translators: %s: custom post-type name */
						__( 'The globally unique identifier of the %s object.', 'wp-graphql' ),
						$post_type_object->name
					);
				},
			],
			$single_name . 'Id' => [
				'type'              => [
					'non_null' => 'Int',
				],
				'deprecationReason' => static function () {
					return __( 'Deprecated in favor of the databaseId field', 'wp-graphql' );
				},
				'description'       => static function () {
					return __( 'The id field matches the WP_Post->ID field.', 'wp-graphql' );
				},
				'resolve'           => static function ( Post $post ) {
					return absint( $post->ID );
				},
			],
			'hasPassword'       => [
				'type'        => 'Boolean',
				'description' => static function () use ( $post_type_object ) {
					return sprintf(
						// translators: %s: custom post-type name.
						__( 'Whether the %s object is password protected.', 'wp-graphql' ),
						$post_type_object->name
					);
				},
			],
			'password'          => [
				'type'        => 'String',
				'description' => static function () use ( $post_type_object ) {
					return sprintf(
						// translators: %s: custom post-type name.
						__( 'The password for the %s object.', 'wp-graphql' ),
						$post_type_object->name
					);
				},
			],
		];

		if ( 'page' === $post_type_object->name ) {
			$fields['isFrontPage'] = [
				'type'        => [ 'non_null' => 'Bool' ],
				'description' => static function () {
					return __( 'Whether this page is set to the static front page.', 'wp-graphql' );
				},
			];

			$fields['isPostsPage'] = [
				'type'        => [ 'non_null' => 'Bool' ],
				'description' => static function () {
					return __( 'Whether this page is set to the blog posts page.', 'wp-graphql' );
				},
			];

			$fields['isPrivacyPage'] = [
				'type'        => [ 'non_null' => 'Bool' ],
				'description' => static function () {
					return __( 'Whether this page is set to the privacy page.', 'wp-graphql' );
				},
			];
		}

		if ( 'post' === $post_type_object->name ) {
			$fields['isSticky'] = [
				'type'        => [ 'non_null' => 'Bool' ],
				'description' => static function () {
					return __( 'Whether this page is sticky', 'wp-graphql' );
				},
			];
		}

		// Merge with fields set in register_post_type.
		if ( ! empty( $post_type_object->graphql_fields ) ) {
			$fields = array_merge( $fields, $post_type_object->graphql_fields );
		}

		// Remove excluded fields.
		if ( ! empty( $post_type_object->graphql_exclude_fields ) ) {
			foreach ( $post_type_object->graphql_exclude_fields as $field_name ) {
				unset( $fields[ $field_name ] );
			}
		}

		return $fields;
	}

	/**
	 * Register fields to the Type used for attachments (MediaItem).
	 *
	 * @param \WP_Post_Type $post_type_object Post type.
	 *
	 * @return void
	 */
	private static function register_attachment_fields( WP_Post_Type $post_type_object ) {
		/**
		 * Register fields custom to the MediaItem Type
		 */
		register_graphql_fields(
			$post_type_object->graphql_single_name,
			[
				'caption'      => [
					'type'        => 'String',
					'description' => static function () {
						return __( 'The caption for the resource', 'wp-graphql' );
					},
					'args'        => [
						'format' => [
							'type'        => 'PostObjectFieldFormatEnum',
							'description' => static function () {
								return __( 'Format of the field output', 'wp-graphql' );
							},
						],
					],
					'resolve'     => static function ( $source, $args ) {
						if ( isset( $args['format'] ) && 'raw' === $args['format'] ) {
							// @codingStandardsIgnoreLine.
							return $source->captionRaw;
						}

						// @codingStandardsIgnoreLine.
						return $source->captionRendered;
					},
				],
				'altText'      => [
					'type'        => 'String',
					'description' => static function () {
						return __( 'Alternative text to display when resource is not displayed', 'wp-graphql' );
					},
				],
				'srcSet'       => [
					'type'        => 'string',
					'args'        => [
						'size' => [
							'type'        => 'MediaItemSizeEnum',
							'description' => static function () {
								return __( 'Size of the MediaItem to calculate srcSet with', 'wp-graphql' );
							},
						],
					],
					'description' => static function () {
						return __( 'The srcset attribute specifies the URL of the image to use in different situations. It is a comma separated string of urls and their widths.', 'wp-graphql' );
					},
					'resolve'     => static function ( $source, $args ) {
						$size = 'medium';
						if ( ! empty( $args['size'] ) ) {
							$size = $args['size'];
						}

						$src_set = wp_get_attachment_image_srcset( $source->ID, $size );

						return ! empty( $src_set ) ? $src_set : null;
					},
				],
				'sizes'        => [
					'type'        => 'string',
					'args'        => [
						'size' => [
							'type'        => 'MediaItemSizeEnum',
							'description' => static function () {
								return __( 'Size of the MediaItem to calculate sizes with', 'wp-graphql' );
							},
						],
					],
					'description' => static function () {
						return __( 'The sizes attribute value for an image.', 'wp-graphql' );
					},
					'resolve'     => static function ( $source, $args ) {
						$size = 'medium';
						if ( ! empty( $args['size'] ) ) {
							$size = $args['size'];
						}

						$image = wp_get_attachment_image_src( $source->ID, $size );
						if ( $image ) {
							list( $src, $width, $height ) = $image;
							$sizes                        = wp_calculate_image_sizes(
								[
									absint( $width ),
									absint( $height ),
								],
								$src,
								null,
								$source->ID
							);

							return ! empty( $sizes ) ? $sizes : null;
						}

						return null;
					},
				],
				'description'  => [
					'type'        => 'String',
					'description' => static function () {
						return __( 'Description of the image (stored as post_content)', 'wp-graphql' );
					},
					'args'        => [
						'format' => [
							'type'        => 'PostObjectFieldFormatEnum',
							'description' => static function () {
								return __( 'Format of the field output', 'wp-graphql' );
							},
						],
					],
					'resolve'     => static function ( $source, $args ) {
						if ( isset( $args['format'] ) && 'raw' === $args['format'] ) {
							// @codingStandardsIgnoreLine.
							return $source->descriptionRaw;
						}

						// @codingStandardsIgnoreLine.
						return $source->descriptionRendered;
					},
				],
				'mediaItemUrl' => [
					'type'        => 'String',
					'description' => static function () {
						return __( 'Url of the mediaItem', 'wp-graphql' );
					},
				],
				'mediaType'    => [
					'type'        => 'String',
					'description' => static function () {
						return __( 'Type of resource', 'wp-graphql' );
					},
				],
				'sourceUrl'    => [
					'type'        => 'String',
					'description' => static function () {
						return __( 'Url of the mediaItem', 'wp-graphql' );
					},
					'args'        => [
						'size' => [
							'type'        => 'MediaItemSizeEnum',
							'description' => static function () {
								return __( 'Size of the MediaItem to return', 'wp-graphql' );
							},
						],
					],
					'resolve'     => static function ( $image, $args ) {
						if ( empty( $args['size'] ) ) {
							return $image->sourceUrl;
						}

						// @todo why do we coerce full to large?
						$size = 'full' === $args['size'] ? 'large' : $args['size'];

						/** @var \WPGraphQL\Model\Post $image */
						return $image->get_source_url_by_size( $size );
					},
				],
				'file'         => [
					'type'        => 'String',
					'description' => static function () {
						return __( 'The filename of the mediaItem for the specified size (default size is full)', 'wp-graphql' );
					},
					'args'        => [
						'size' => [
							'type'        => 'MediaItemSizeEnum',
							'description' => static function () {
								return __( 'Size of the MediaItem to return', 'wp-graphql' );
							},
						],
					],
					'resolve'     => static function ( $source, $args ) {
						// If a size is specified, get the size-specific filename
						if ( ! empty( $args['size'] ) ) {
							$size = 'full' === $args['size'] ? 'large' : $args['size'];

							// Get the metadata which contains size information
							$metadata = wp_get_attachment_metadata( $source->databaseId );

							if ( ! empty( $metadata['sizes'][ $size ]['file'] ) ) {
								return $metadata['sizes'][ $size ]['file'];
							}
						}

						// Default to original file
						$attached_file = get_post_meta( $source->databaseId, '_wp_attached_file', true );
						return ! empty( $attached_file ) ? basename( $attached_file ) : null;
					},
				],
				'filePath'     => [
					'type'        => 'String',
					'description' => static function () {
						return __( 'The path to the original file relative to the uploads directory', 'wp-graphql' );
					},
					'args'        => [
						'size' => [
							'type'        => 'MediaItemSizeEnum',
							'description' => static function () {
								return __( 'Size of the MediaItem to return', 'wp-graphql' );
							},
						],
					],
					'resolve'     => static function ( $source, $args ) {
						// Get the upload directory info
						$upload_dir           = wp_upload_dir();
						$relative_upload_path = wp_make_link_relative( $upload_dir['baseurl'] );

						// If a size is specified, get the size-specific path
						if ( ! empty( $args['size'] ) ) {
							$size = 'full' === $args['size'] ? 'large' : $args['size'];

							// Get the metadata which contains size information
							$metadata = wp_get_attachment_metadata( $source->databaseId );

							if ( ! empty( $metadata['sizes'][ $size ]['file'] ) ) {
								$file_path = $metadata['file'];
								return path_join( $relative_upload_path, dirname( $file_path ) . '/' . $metadata['sizes'][ $size ]['file'] );
							}
						}

						// Default to original file path
						$attached_file = get_post_meta( $source->databaseId, '_wp_attached_file', true );

						if ( empty( $attached_file ) ) {
							return null;
						}

						return path_join( $relative_upload_path, $attached_file );
					},
				],
				'fileSize'     => [
					'type'        => 'Int',
					'description' => static function () {
						return __( 'The filesize in bytes of the resource', 'wp-graphql' );
					},
					'args'        => [
						'size' => [
							'type'        => 'MediaItemSizeEnum',
							'description' => static function () {
								return __( 'Size of the MediaItem to return', 'wp-graphql' );
							},
						],
					],
					'resolve'     => static function ( $image, $args ) {
						/**
						 * By default, use the mediaItemUrl.
						 *
						 * @var \WPGraphQL\Model\Post $image
						 */
						$source_url = $image->mediaItemUrl;

						// If there's a url for the provided size, use that instead.
						if ( ! empty( $args['size'] ) ) {
							$size = ( 'full' === $args['size'] ) ? 'large' : $args['size'];

							$source_url = $image->get_source_url_by_size( $size ) ?: $source_url;
						}

						// If there's no source_url, return null.
						if ( empty( $source_url ) ) {
							return null;
						}

						$path_parts    = pathinfo( $source_url );
						$original_file = get_attached_file( absint( $image->databaseId ) );
						$filesize_path = ! empty( $original_file ) ? path_join( dirname( $original_file ), $path_parts['basename'] ) : null;

						return ! empty( $filesize_path ) ? filesize( $filesize_path ) : null;
					},
				],
				'mimeType'     => [
					'type'        => 'String',
					'description' => static function () {
						return __( 'The mime type of the mediaItem', 'wp-graphql' );
					},
				],
				'mediaDetails' => [
					'type'        => 'MediaDetails',
					'description' => static function () {
						return __( 'Details about the mediaItem', 'wp-graphql' );
					},
				],
			]
		);
	}
}<|MERGE_RESOLUTION|>--- conflicted
+++ resolved
@@ -34,20 +34,15 @@
 		$single_name = $post_type_object->graphql_single_name;
 
 		$config = [
-<<<<<<< HEAD
-			'description' => static function () use ( $single_name ) {
-				// translators: post object singular name w/ description
-				return sprintf( __( 'The %s type', 'wp-graphql' ), $single_name );
+			'description' => static function () use ( $post_type_object, $single_name ) {
+				return ! empty( $post_type_object->graphql_description )
+					? $post_type_object->graphql_description
+					: ( ! empty( $post_type_object->description )
+						? $post_type_object->description
+					/* translators: post object singular name w/ description */
+						: sprintf( __( 'The %s type', 'wp-graphql' ), $single_name )
+					);
 			},
-=======
-			'description' => ! empty( $post_type_object->graphql_description )
-				? $post_type_object->graphql_description
-				: ( ! empty( $post_type_object->description )
-					? $post_type_object->description
-					/* translators: post object singular name w/ description */
-					: sprintf( __( 'The %s type', 'wp-graphql' ), $single_name )
-				),
->>>>>>> 6f25c7a7
 			'connections' => static::get_connections( $post_type_object ),
 			'interfaces'  => static::get_interfaces( $post_type_object ),
 			'fields'      => static::get_fields( $post_type_object ),
