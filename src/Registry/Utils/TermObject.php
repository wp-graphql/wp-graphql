--- conflicted
+++ resolved
@@ -19,7 +19,8 @@
  * @package WPGraphQL\Data
  * @since   1.12.0
  */
-class TermObject {
+class TermObject
+{
 
 	/**
 	 * Registers a taxonomy type to the schema as either a GraphQL object, interface, or union.
@@ -29,24 +30,25 @@
 	 * @return void
 	 * @throws \Exception
 	 */
-	public static function register_types( WP_Taxonomy $tax_object ) {
+	public static function register_types(WP_Taxonomy $tax_object)
+	{
 		$single_name = $tax_object->graphql_single_name;
 
 		$config = [
 			'description' => sprintf(
 				// translators: %s is the term object singular name.
-				__( 'The %s type', 'wp-graphql' ),
+				__('The %s type', 'wp-graphql'),
 				$single_name
 			),
-			'connections' => static::get_connections( $tax_object ),
-			'interfaces'  => static::get_interfaces( $tax_object ),
-			'fields'      => static::get_fields( $tax_object ),
-			'model'       => Term::class,
+			'connections' => static::get_connections($tax_object),
+			'interfaces' => static::get_interfaces($tax_object),
+			'fields' => static::get_fields($tax_object),
+			'model' => Term::class,
 		];
 
 		// Register as GraphQL objects.
-		if ( 'object' === $tax_object->graphql_kind ) {
-			register_graphql_object_type( $single_name, $config );
+		if ('object' === $tax_object->graphql_kind) {
+			register_graphql_object_type($single_name, $config);
 			return;
 		}
 
@@ -57,15 +59,15 @@
 		 */
 
 		// Bail early if graphql_resolve_type isnt a vallable callback.
-		if ( empty( $tax_object->graphql_resolve_type ) || ! is_callable( $tax_object->graphql_resolve_type ) ) {
+		if (empty($tax_object->graphql_resolve_type) || !is_callable($tax_object->graphql_resolve_type)) {
 			graphql_debug(
 				sprintf(
 					// translators: %1$s is the term object singular name, %2$s is the graphql kind.
-					__( '%1$s is registered as a GraphQL %2$s, but has no way to resolve the type. Ensure "graphql_resolve_type" is a valid callback function', 'wp-graphql' ),
+					__('%1$s is registered as a GraphQL %2$s, but has no way to resolve the type. Ensure "graphql_resolve_type" is a valid callback function', 'wp-graphql'),
 					$single_name,
 					$tax_object->graphql_kind
 				),
-				[ 'registered_taxonomy_object' => $tax_object ]
+				['registered_taxonomy_object' => $tax_object]
 			);
 
 			return;
@@ -73,17 +75,17 @@
 
 		$config['resolveType'] = $tax_object->graphql_resolve_type;
 
-		if ( 'interface' === $tax_object->graphql_kind ) {
-			register_graphql_interface_type( $single_name, $config );
+		if ('interface' === $tax_object->graphql_kind) {
+			register_graphql_interface_type($single_name, $config);
 
 			return;
-		} elseif ( 'union' === $tax_object->graphql_kind ) {
+		} elseif ('union' === $tax_object->graphql_kind) {
 
 			// Bail early if graphql_union_types is not defined.
-			if ( empty( $tax_object->graphql_union_types ) || ! is_array( $tax_object->graphql_union_types ) ) {
+			if (empty($tax_object->graphql_union_types) || !is_array($tax_object->graphql_union_types)) {
 				graphql_debug(
-					__( 'Registering a taxonomy with "graphql_kind" => "union" requires "graphql_union_types" to be a valid array of possible GraphQL type names.', 'wp-graphql' ),
-					[ 'registered_taxonomy_object' => $tax_object ]
+					__('Registering a taxonomy with "graphql_kind" => "union" requires "graphql_union_types" to be a valid array of possible GraphQL type names.', 'wp-graphql'),
+					['registered_taxonomy_object' => $tax_object]
 				);
 
 				return;
@@ -92,7 +94,7 @@
 			// Set the possible types for the union.
 			$config['typeNames'] = $tax_object->graphql_union_types;
 
-			register_graphql_union_type( $single_name, $config );
+			register_graphql_union_type($single_name, $config);
 		}
 	}
 
@@ -103,39 +105,40 @@
 	 *
 	 * @return array
 	 */
-	protected static function get_connections( WP_Taxonomy $tax_object ) {
+	protected static function get_connections(WP_Taxonomy $tax_object)
+	{
 		$connections = [];
 
 		// Taxonomy.
 		// @todo connection move to TermNode (breaking).
 		$connections['taxonomy'] = [
-			'toType'   => 'Taxonomy',
+			'toType' => 'Taxonomy',
 			'oneToOne' => true,
-			'resolve'  => static function ( Term $source, $args, $context, $info ) {
-				if ( empty( $source->taxonomyName ) ) {
+			'resolve' => static function (Term $source, $args, $context, $info) {
+				if (empty($source->taxonomyName)) {
 					return null;
 				}
-				$resolver = new TaxonomyConnectionResolver( $source, $args, $context, $info );
-				$resolver->set_query_arg( 'name', $source->taxonomyName );
+				$resolver = new TaxonomyConnectionResolver($source, $args, $context, $info);
+				$resolver->set_query_arg('name', $source->taxonomyName);
 				return $resolver->one_to_one()->get_connection();
 			},
 		];
 
-		if ( true === $tax_object->hierarchical ) {
+		if (true === $tax_object->hierarchical) {
 			// Children.
 			$connections['children'] = [
-				'toType'         => $tax_object->graphql_single_name,
-				'description'    => sprintf(
+				'toType' => $tax_object->graphql_single_name,
+				'description' => sprintf(
 					// translators: %1$s is the term object singular name, %2$s is the term object plural name.
-					__( 'Connection between the %1$s type and its children %2$s.', 'wp-graphql' ),
+					__('Connection between the %1$s type and its children %2$s.', 'wp-graphql'),
 					$tax_object->graphql_single_name,
 					$tax_object->graphql_plural_name
 				),
 				'connectionArgs' => TermObjects::get_connection_args(),
-				'queryClass'     => 'WP_Term_Query',
-				'resolve'        => static function ( Term $term, $args, AppContext $context, $info ) {
-					$resolver = new TermObjectConnectionResolver( $term, $args, $context, $info );
-					$resolver->set_query_arg( 'parent', $term->term_id );
+				'queryClass' => 'WP_Term_Query',
+				'resolve' => static function (Term $term, $args, AppContext $context, $info) {
+					$resolver = new TermObjectConnectionResolver($term, $args, $context, $info);
+					$resolver->set_query_arg('parent', $term->term_id);
 
 					return $resolver->get_connection();
 				},
@@ -143,21 +146,21 @@
 
 			// Parent.
 			$connections['parent'] = [
-				'toType'             => $tax_object->graphql_single_name,
-				'description'        => sprintf(
+				'toType' => $tax_object->graphql_single_name,
+				'description' => sprintf(
 					// translators: %s is the term object singular name.
-					__( 'Connection between the %1$s type and its parent %1$s.', 'wp-graphql' ),
+					__('Connection between the %1$s type and its parent %1$s.', 'wp-graphql'),
 					$tax_object->graphql_single_name
 				),
-				'connectionTypeName' => ucfirst( $tax_object->graphql_single_name ) . 'ToParent' . ucfirst( $tax_object->graphql_single_name ) . 'Connection',
-				'oneToOne'           => true,
-				'resolve'            => static function ( Term $term, $args, AppContext $context, $info ) use ( $tax_object ) {
-					if ( ! isset( $term->parentDatabaseId ) || empty( $term->parentDatabaseId ) ) {
+				'connectionTypeName' => ucfirst($tax_object->graphql_single_name) . 'ToParent' . ucfirst($tax_object->graphql_single_name) . 'Connection',
+				'oneToOne' => true,
+				'resolve' => static function (Term $term, $args, AppContext $context, $info) use ($tax_object) {
+					if (!isset($term->parentDatabaseId) || empty($term->parentDatabaseId)) {
 						return null;
 					}
 
-					$resolver = new TermObjectConnectionResolver( $term, $args, $context, $info, $tax_object->name );
-					$resolver->set_query_arg( 'include', $term->parentDatabaseId );
+					$resolver = new TermObjectConnectionResolver($term, $args, $context, $info, $tax_object->name);
+					$resolver->set_query_arg('include', $term->parentDatabaseId);
 
 					return $resolver->one_to_one()->get_connection();
 				},
@@ -165,23 +168,23 @@
 
 			// Ancestors.
 			$connections['ancestors'] = [
-				'toType'             => $tax_object->graphql_single_name,
-				'description'        => __( 'The ancestors of the node. Default ordered as lowest (closest to the child) to highest (closest to the root).', 'wp-graphql' ),
-				'connectionTypeName' => ucfirst( $tax_object->graphql_single_name ) . 'ToAncestors' . ucfirst( $tax_object->graphql_single_name ) . 'Connection',
-				'resolve'            => static function ( Term $term, $args, AppContext $context, $info ) use ( $tax_object ) {
-					if ( ! $tax_object instanceof WP_Taxonomy ) {
+				'toType' => $tax_object->graphql_single_name,
+				'description' => __('The ancestors of the node. Default ordered as lowest (closest to the child) to highest (closest to the root).', 'wp-graphql'),
+				'connectionTypeName' => ucfirst($tax_object->graphql_single_name) . 'ToAncestors' . ucfirst($tax_object->graphql_single_name) . 'Connection',
+				'resolve' => static function (Term $term, $args, AppContext $context, $info) use ($tax_object) {
+					if (!$tax_object instanceof WP_Taxonomy) {
 						return null;
 					}
 
-					$ancestor_ids = get_ancestors( absint( $term->term_id ), $term->taxonomyName, 'taxonomy' );
-
-					if ( empty( $ancestor_ids ) ) {
+					$ancestor_ids = get_ancestors(absint($term->term_id), $term->taxonomyName, 'taxonomy');
+
+					if (empty($ancestor_ids)) {
 						return null;
 					}
 
-					$resolver = new TermObjectConnectionResolver( $term, $args, $context, $info, $tax_object->name );
-					$resolver->set_query_arg( 'include', $ancestor_ids );
-					$resolver->set_query_arg( 'orderby', 'include' );
+					$resolver = new TermObjectConnectionResolver($term, $args, $context, $info, $tax_object->name);
+					$resolver->set_query_arg('include', $ancestor_ids);
+					$resolver->set_query_arg('orderby', 'include');
 
 					return $resolver->get_connection();
 				},
@@ -190,36 +193,36 @@
 
 		// Used to ensure contentNodes connection doesn't get registered multiple times.
 		$already_registered = false;
-		$allowed_post_types = WPGraphQL::get_allowed_post_types( 'objects' );
-
-		foreach ( $allowed_post_types as $post_type_object ) {
-			if ( ! in_array( $tax_object->name, get_object_taxonomies( $post_type_object->name ), true ) ) {
+		$allowed_post_types = WPGraphQL::get_allowed_post_types('objects');
+
+		foreach ($allowed_post_types as $post_type_object) {
+			if (!in_array($tax_object->name, get_object_taxonomies($post_type_object->name), true)) {
 				continue;
 			}
 
 			// ContentNodes.
-			if ( ! $already_registered ) {
+			if (!$already_registered) {
 				$connections['contentNodes'] = PostObjects::get_connection_config(
 					$tax_object,
 					[
-						'toType'  => 'ContentNode',
-						'resolve' => static function ( Term $term, $args, $context, $info ) {
-							$resolver = new PostObjectConnectionResolver( $term, $args, $context, $info, 'any' );
+						'toType' => 'ContentNode',
+						'resolve' => static function (Term $term, $args, $context, $info) {
+							$resolver = new PostObjectConnectionResolver($term, $args, $context, $info, 'any');
 							$resolver->set_query_arg(
 								'tax_query',
 								[
 									[
-										'taxonomy'         => $term->taxonomyName,
-										'terms'            => [ $term->term_id ],
-										'field'            => 'term_id',
+										'taxonomy' => $term->taxonomyName,
+										'terms' => [$term->term_id],
+										'field' => 'term_id',
 										'include_children' => false,
 									],
-								] 
+								]
 							);
 
 							return $resolver->get_connection();
 						},
-					] 
+					]
 				);
 
 				// We won't need to register this connection again.
@@ -227,23 +230,23 @@
 			}
 
 			// PostObjects.
-			$connections[ $post_type_object->graphql_plural_name ] = PostObjects::get_connection_config(
+			$connections[$post_type_object->graphql_plural_name] = PostObjects::get_connection_config(
 				$post_type_object,
 				[
-					'toType'     => $post_type_object->graphql_single_name,
+					'toType' => $post_type_object->graphql_single_name,
 					'queryClass' => 'WP_Query',
-					'resolve'    => static function ( Term $term, $args, AppContext $context, ResolveInfo $info ) use ( $post_type_object ) {
-						$resolver = new PostObjectConnectionResolver( $term, $args, $context, $info, $post_type_object->name );
+					'resolve' => static function (Term $term, $args, AppContext $context, ResolveInfo $info) use ($post_type_object) {
+						$resolver = new PostObjectConnectionResolver($term, $args, $context, $info, $post_type_object->name);
 						$resolver->set_query_arg(
 							'tax_query',
 							[
 								[
-									'taxonomy'         => $term->taxonomyName,
-									'terms'            => [ $term->term_id ],
-									'field'            => 'term_id',
+									'taxonomy' => $term->taxonomyName,
+									'terms' => [$term->term_id],
+									'field' => 'term_id',
 									'include_children' => false,
 								],
-							] 
+							]
 						);
 
 						return $resolver->get_connection();
@@ -253,14 +256,14 @@
 		}
 
 		// Merge with connections set in register_taxonomy.
-		if ( ! empty( $tax_object->graphql_connections ) ) {
-			$connections = array_merge( $connections, $tax_object->graphql_connections );
+		if (!empty($tax_object->graphql_connections)) {
+			$connections = array_merge($connections, $tax_object->graphql_connections);
 		}
 
 		// Remove excluded connections.
-		if ( ! empty( $tax_object->graphql_exclude_connections ) ) {
-			foreach ( $tax_object->graphql_exclude_connections as $connection_name ) {
-				unset( $connections[ lcfirst( $connection_name ) ] );
+		if (!empty($tax_object->graphql_exclude_connections)) {
+			foreach ($tax_object->graphql_exclude_connections as $connection_name) {
+				unset($connections[lcfirst($connection_name)]);
 			}
 		}
 
@@ -273,29 +276,30 @@
 	 *
 	 * @return array
 	 */
-	protected static function get_interfaces( WP_Taxonomy $tax_object ) {
-		$interfaces = [ 'Node', 'TermNode', 'DatabaseIdentifier' ];
-
-		if ( true === $tax_object->public ) {
+	protected static function get_interfaces(WP_Taxonomy $tax_object)
+	{
+		$interfaces = ['Node', 'TermNode', 'DatabaseIdentifier'];
+
+		if (true === $tax_object->public) {
 			$interfaces[] = 'UniformResourceIdentifiable';
 		}
 
-		if ( $tax_object->hierarchical ) {
+		if ($tax_object->hierarchical) {
 			$interfaces[] = 'HierarchicalTermNode';
 		}
 
-		if ( true === $tax_object->show_in_nav_menus ) {
+		if (true === $tax_object->show_in_nav_menus) {
 			$interfaces[] = 'MenuItemLinkable';
 		}
 
 		// Merge with interfaces set in register_taxonomy.
-		if ( ! empty( $tax_object->graphql_interfaces ) ) {
-			$interfaces = array_merge( $interfaces, $tax_object->graphql_interfaces );
+		if (!empty($tax_object->graphql_interfaces)) {
+			$interfaces = array_merge($interfaces, $tax_object->graphql_interfaces);
 		}
 
 		// Remove excluded interfaces.
-		if ( ! empty( $tax_object->graphql_exclude_interfaces ) ) {
-			$interfaces = array_diff( $interfaces, $tax_object->graphql_exclude_interfaces );
+		if (!empty($tax_object->graphql_exclude_interfaces)) {
+			$interfaces = array_diff($interfaces, $tax_object->graphql_exclude_interfaces);
 		}
 
 		return $interfaces;
@@ -308,45 +312,29 @@
 	 *
 	 * @return array
 	 */
-	protected static function get_fields( WP_Taxonomy $tax_object ) {
+	protected static function get_fields(WP_Taxonomy $tax_object)
+	{
 		$single_name = $tax_object->graphql_single_name;
-		$fields      = [
+		$fields = [
 			$single_name . 'Id' => [
-				'type'              => 'Int',
-				'deprecationReason' => __( 'Deprecated in favor of databaseId', 'wp-graphql' ),
-				'description'       => __( 'The id field matches the WP_Post->ID field.', 'wp-graphql' ),
-				'resolve'           => static function ( Term $term, $args, $context, $info ) {
-					return absint( $term->term_id );
+				'type' => 'Int',
+				'deprecationReason' => __('Deprecated in favor of databaseId', 'wp-graphql'),
+				'description' => __('The id field matches the WP_Post->ID field.', 'wp-graphql'),
+				'resolve' => static function (Term $term, $args, $context, $info) {
+					return absint($term->term_id);
 				},
 			],
-<<<<<<< HEAD
-=======
-			'uri'               => [
-				'resolve' => static function ( $term, $args, $context, $info ) {
-					$url = $term->link;
-					if ( ! empty( $url ) ) {
-						$parsed = wp_parse_url( $url );
-						if ( is_array( $parsed ) ) {
-							$path  = isset( $parsed['path'] ) ? $parsed['path'] : '';
-							$query = isset( $parsed['query'] ) ? ( '?' . $parsed['query'] ) : '';
-							return trim( $path . $query );
-						}
-					}
-					return '';
-				},
-			],
->>>>>>> 93429098
 		];
 
 		// Merge with fields set in register_taxonomy.
-		if ( ! empty( $tax_object->graphql_fields ) ) {
-			$fields = array_merge( $fields, $tax_object->graphql_fields );
+		if (!empty($tax_object->graphql_fields)) {
+			$fields = array_merge($fields, $tax_object->graphql_fields);
 		}
 
 		// Remove excluded fields.
-		if ( ! empty( $tax_object->graphql_exclude_fields ) ) {
-			foreach ( $tax_object->graphql_exclude_fields as $field_name ) {
-				unset( $fields[ $field_name ] );
+		if (!empty($tax_object->graphql_exclude_fields)) {
+			foreach ($tax_object->graphql_exclude_fields as $field_name) {
+				unset($fields[$field_name]);
 			}
 		}
 
