--- conflicted
+++ resolved
@@ -117,13 +117,7 @@
 use WPGraphQL\Type\ObjectType\Theme;
 use WPGraphQL\Type\ObjectType\User;
 use WPGraphQL\Type\ObjectType\UserRole;
-<<<<<<< HEAD
 use WPGraphQL\Type\Scalar\EmailAddress;
-use WPGraphQL\Type\Union\MenuItemObjectUnion;
-use WPGraphQL\Type\Union\PostObjectUnion;
-use WPGraphQL\Type\Union\TermObjectUnion;
-=======
->>>>>>> 6408142b
 use WPGraphQL\Type\WPConnectionType;
 use WPGraphQL\Type\WPEnumType;
 use WPGraphQL\Type\WPInputObjectType;
@@ -465,7 +459,7 @@
 						[
 							'description' => static function () use ( $tax_object, $post_type_object ) {
 								return sprintf(
-										// translators: %1$s is the GraphQL plural name of the taxonomy, %2$s is the GraphQL singular name of the post type.
+									// translators: %1$s is the GraphQL plural name of the taxonomy, %2$s is the GraphQL singular name of the post type.
 									__( 'List of %1$s to connect the %2$s to. If an ID is set, it will be used to create the connection. If not, it will look for a slug. If neither are valid existing terms, and the site is configured to allow terms to be created during post mutations, a term will be created using the Name if it exists in the input, then fallback to the slug if it exists.', 'wp-graphql' ),
 									$tax_object->graphql_plural_name,
 									$post_type_object->graphql_single_name
@@ -476,7 +470,7 @@
 									'type'        => 'Id',
 									'description' => static function () use ( $tax_object, $post_type_object ) {
 										return sprintf(
-												// translators: %1$s is the GraphQL name of the taxonomy, %2$s is the GraphQL name of the post type.
+											// translators: %1$s is the GraphQL name of the taxonomy, %2$s is the GraphQL name of the post type.
 											__( 'The ID of the %1$s. If present, this will be used to connect to the %2$s. If no existing %1$s exists with this ID, no connection will be made.', 'wp-graphql' ),
 											$tax_object->graphql_single_name,
 											$post_type_object->graphql_single_name
@@ -1027,7 +1021,7 @@
 		if ( ! isset( $field_config['type'] ) ) {
 			graphql_debug(
 				sprintf(
-					/* translators: %s is the Field name. */
+					// translators: %s is the Field name.
 					__( 'The registered field \'%s\' does not have a Type defined. Make sure to define a type for all fields.', 'wp-graphql' ),
 					$field_name
 				),
@@ -1056,7 +1050,7 @@
 				$type = $this->get_type( $field_config['type'] );
 				if ( ! $type ) {
 					$message = sprintf(
-					/* translators: %1$s is the Field name, %2$s is the type name the field belongs to. %3$s is the non-existent type name being referenced. */
+						// translators: %1$s is the Field name, %2$s is the type name the field belongs to. %3$s is the non-existent type name being referenced.
 						__( 'The field \'%1$s\' on Type \'%2$s\' is configured to return \'%3$s\' which is a non-existent Type in the Schema. Make sure to define a valid type for all fields. This might occur if there was a typo with \'%3$s\', or it needs to be registered to the Schema.', 'wp-graphql' ),
 						$field_config['name'],
 						$type_name,
