<?php
/**
 * This file contains access functions for various class methods
 *
 * @since 0.0.2
 */

use GraphQL\Type\Definition\Type;
use WPGraphQL\Registry\TypeRegistry;
use WPGraphQL\Request;
use WPGraphQL\Router;

/**
 * Formats the name of a field so that it plays nice with GraphiQL
 *
 * @param string $field_name Name of the field
 *
 * @return string Name of the field
 * @since  0.0.2
 */
function graphql_format_field_name( $field_name ) {
	$replace_field_name = preg_replace( '/[^A-Za-z0-9]/i', ' ', $field_name );
	if ( ! empty( $replace_field_name ) ) {
		$field_name = $replace_field_name;
	}
	$replace_field_name = preg_replace( '/[^A-Za-z0-9]/i', '', ucwords( $field_name ) );
	if ( ! empty( $replace_field_name ) ) {
		$field_name = $replace_field_name;
	}
	$field_name = lcfirst( $field_name );

	return $field_name;
}

/**
 * Formats the name of a Type so that it plays nice with GraphiQL
 *
 * @param string $type_name Name of the field
 *
 * @return string Name of the field
 * @since  0.0.2
 */
function graphql_format_type_name( $type_name ) {
	$replace_type_name = preg_replace( '/[^A-Za-z0-9]/i', ' ', $type_name );
	if ( ! empty( $replace_type_name ) ) {
		$type_name = $replace_type_name;
	}
	$replace_type_name = preg_replace( '/[^A-Za-z0-9]/i', '', ucwords( $type_name ) );
	if ( ! empty( $replace_type_name ) ) {
		$type_name = $replace_type_name;
	}
	return ucfirst( $type_name );
}


/**
 * Provides a simple way to run a GraphQL query without posting a request to the endpoint.
 *
 * @param array $request_data   The GraphQL request data (query, variables, operation_name).
 * @param bool  $return_request If true, return the Request object, else return the results of the request execution
 *
 * @return array|\WPGraphQL\Request
 * @throws \Exception
 * @since  0.2.0
 */
function graphql( array $request_data = [], bool $return_request = false ) {
	$request = new Request( $request_data );

	// allow calls to graphql() to return the full Request instead of
	// just the results of the request execution
	if ( true === $return_request ) {
		return $request;
	}

	return $request->execute();

}

/**
 * Previous access function for running GraphQL queries directly. This function will
 * eventually be deprecated in favor of `graphql`.
 *
 * @param string $query          The GraphQL query to run
 * @param string $operation_name The name of the operation
 * @param array  $variables      Variables to be passed to your GraphQL request
 * @param bool   $return_requst If true, return the Request object, else return the results of the request execution
 *
 * @return array|\WPGraphQL\Request
 * @throws \Exception
 * @since  0.0.2
 */
function do_graphql_request( $query, $operation_name = '', $variables = [], $return_requst = false ) {
	return graphql(
		[
			'query'          => $query,
			'variables'      => $variables,
			'operation_name' => $operation_name,
		],
		$return_requst
	);
}

/**
 * Determine when to register types
 *
 * @return string
 */
function get_graphql_register_action() {
	$action = 'graphql_register_types_late';
	if ( ! did_action( 'graphql_register_initial_types' ) ) {
		$action = 'graphql_register_initial_types';
	} elseif ( ! did_action( 'graphql_register_types' ) ) {
		$action = 'graphql_register_types';
	}

	return $action;
}

/**
 * Given a type name and interface name, this applies the interface to the Type.
 *
 * Should be used at the `graphql_register_types` hook.
 *
 * @param mixed|string|array<string> $interface_names Array of one or more names of the GraphQL
 *                                                    Interfaces to apply to the GraphQL Types
 * @param mixed|string|array<string> $type_names      Array of one or more names of the GraphQL
 *                                                    Types to apply the interfaces to
 *
 * example:
 * The following would register the "MyNewInterface" interface to the Post and Page type in the
 * Schema.
 *
 * register_graphql_interfaces_to_types( [ 'MyNewInterface' ], [ 'Post', 'Page' ] );
 *
 * @return void
 */
function register_graphql_interfaces_to_types( $interface_names, $type_names ) {

	if ( is_string( $type_names ) ) {
		$type_names = [ $type_names ];
	}

	if ( is_string( $interface_names ) ) {
		$interface_names = [ $interface_names ];
	}

	if ( ! empty( $type_names ) && is_array( $type_names ) && ! empty( $interface_names ) && is_array( $interface_names ) ) {
		foreach ( $type_names as $type_name ) {

			// Filter the GraphQL Object Type Interface to apply the interface
			add_filter(
				'graphql_type_interfaces',
				function ( $interfaces, $config ) use ( $type_name, $interface_names ) {

					$interfaces = is_array( $interfaces ) ? $interfaces : [];

					if ( strtolower( $type_name ) === strtolower( $config['name'] ) ) {
						$interfaces = array_unique( array_merge( $interfaces, $interface_names ) );
					}

					return $interfaces;
				},
				10,
				2
			);

		}
	}
}

/**
 * Given a Type Name and a $config array, this adds a Type to the TypeRegistry
 *
 * @param string $type_name The name of the Type to register
 * @param array  $config    The Type config
 *
 * @throws \Exception
 * @return void
 */
function register_graphql_type( string $type_name, array $config ) {
	add_action(
		get_graphql_register_action(),
		function ( TypeRegistry $type_registry ) use ( $type_name, $config ) {
			$type_registry->register_type( $type_name, $config );
		},
		10
	);
}

/**
 * Given a Type Name and a $config array, this adds an Interface Type to the TypeRegistry
 *
 * @param string $type_name The name of the Type to register
 * @param array  $config    The Type config
 *
 * @throws \Exception
 * @return void
 */
function register_graphql_interface_type( string $type_name, array $config ) {
	add_action(
		get_graphql_register_action(),
		function ( TypeRegistry $type_registry ) use ( $type_name, $config ) {
			$type_registry->register_interface_type( $type_name, $config );
		},
		10
	);
}

/**
 * Given a Type Name and a $config array, this adds an ObjectType to the TypeRegistry
 *
 * @param string $type_name The name of the Type to register
 * @param array  $config    The Type config
 *
 * @return void
 */
function register_graphql_object_type( string $type_name, array $config ) {
	$config['kind'] = 'object';
	register_graphql_type( $type_name, $config );
}

/**
 * Given a Type Name and a $config array, this adds an InputType to the TypeRegistry
 *
 * @param string $type_name The name of the Type to register
 * @param array  $config    The Type config
 *
 * @return void
 */
function register_graphql_input_type( string $type_name, array $config ) {
	$config['kind'] = 'input';
	register_graphql_type( $type_name, $config );
}

/**
 * Given a Type Name and a $config array, this adds an UnionType to the TypeRegistry
 *
 * @param string $type_name The name of the Type to register
 * @param array  $config    The Type config
 *
 * @throws \Exception
 *
 * @return void
 */
function register_graphql_union_type( string $type_name, array $config ) {

	add_action(
		get_graphql_register_action(),
		function ( TypeRegistry $type_registry ) use ( $type_name, $config ) {
			$config['kind'] = 'union';
			$type_registry->register_type( $type_name, $config );
		},
		10
	);
}

/**
 * Given a Type Name and a $config array, this adds an EnumType to the TypeRegistry
 *
 * @param string $type_name The name of the Type to register
 * @param array  $config    The Type config
 *
 * @return void
 */
function register_graphql_enum_type( string $type_name, array $config ) {
	$config['kind'] = 'enum';
	register_graphql_type( $type_name, $config );
}

/**
 * Given a Type Name, Field Name, and a $config array, this adds a Field to a registered Type in
 * the TypeRegistry
 *
 * @param string $type_name  The name of the Type to add the field to
 * @param string $field_name The name of the Field to add to the Type
 * @param array  $config     The Type config
 *
 * @return void
 * @since 0.1.0
 */
function register_graphql_field( string $type_name, string $field_name, array $config ) {
	add_action(
		get_graphql_register_action(),
		function ( TypeRegistry $type_registry ) use ( $type_name, $field_name, $config ) {
			$type_registry->register_field( $type_name, $field_name, $config );
		},
		10
	);
}

/**
 * Given a Type Name and an array of field configs, this adds the fields to the registered type in
 * the TypeRegistry
 *
 * @param string $type_name The name of the Type to add the fields to
 * @param array  $fields    An array of field configs
 *
 * @return void
 * @since 0.1.0
 */
function register_graphql_fields( string $type_name, array $fields ) {
	add_action(
		get_graphql_register_action(),
		function ( TypeRegistry $type_registry ) use ( $type_name, $fields ) {
			$type_registry->register_fields( $type_name, $fields );
		},
		10
	);
}

/**
 * Adds a field to the Connection Edge between the provided 'From' Type Name and 'To' Type Name.
 *
 * @param string $from_type  The name of the Type the connection is coming from.
 * @param string $to_type    The name of the Type or Alias (the connection config's `FromFieldName`) the connection is going to.
 * @param string $field_name The name of the field to add to the connection edge.
 * @param array $config      The field config.
 *
 * @since 1.13.0
 */
function register_graphql_edge_field( string $from_type, string $to_type, string $field_name, array $config ) : void {
	$connection_name = ucfirst( $from_type ) . 'To' . ucfirst( $to_type ) . 'ConnectionEdge';

	add_action(
		get_graphql_register_action(),
		function ( TypeRegistry $type_registry ) use ( $connection_name, $field_name, $config ) {
			$type_registry->register_field( $connection_name, $field_name, $config );
		},
		10
	);
}

/**
 * Adds several fields to the Connection Edge between the provided 'From' Type Name and 'To' Type Name.
 *
 * @param string $from_type The name of the Type the connection is coming from.
 * @param string $to_type   The name of the Type or Alias (the connection config's `FromFieldName`) the connection is going to.
 * @param array  $fields    An array of field configs.
 *
 * @since 1.13.0
 */
function register_graphql_edge_fields( string $from_type, string $to_type, array $fields ) : void {
	$connection_name = ucfirst( $from_type ) . 'To' . ucfirst( $to_type ) . 'ConnectionEdge';

	add_action(
		get_graphql_register_action(),
		function ( TypeRegistry $type_registry ) use ( $connection_name, $fields ) {
			$type_registry->register_fields( $connection_name, $fields );
		},
		10
	);
}

/**
 * Adds an input field to the Connection Where Args between the provided 'From' Type Name and 'To' Type Name.
 *
 * @param string $from_type  The name of the Type the connection is coming from.
 * @param string $to_type    The name of the Type or Alias (the connection config's `FromFieldName`) the connection is going to.
 * @param string $field_name The name of the field to add to the connection edge.
 * @param array $config      The field config.
 *
 * @since 1.13.0
 */
function register_graphql_connection_where_arg( string $from_type, string $to_type, string $field_name, array $config ) : void {
	$connection_name = ucfirst( $from_type ) . 'To' . ucfirst( $to_type ) . 'ConnectionWhereArgs';

	add_action(
		get_graphql_register_action(),
		function ( TypeRegistry $type_registry ) use ( $connection_name, $field_name, $config ) {
			$type_registry->register_field( $connection_name, $field_name, $config );
		},
		10
	);
}

/**
 * Adds several input fields to the Connection Where Args between the provided 'From' Type Name and 'To' Type Name.
 *
 * @param string $from_type The name of the Type the connection is coming from.
 * @param string $to_type   The name of the Type or Alias (the connection config's `FromFieldName`) the connection is going to.
 * @param array  $fields    An array of field configs.
 *
 * @since 1.13.0
 */
function register_graphql_connection_where_args( string $from_type, string $to_type, array $fields ) : void {
	$connection_name = ucfirst( $from_type ) . 'To' . ucfirst( $to_type ) . 'ConnectionWhereArgs';

	add_action(
		get_graphql_register_action(),
		function ( TypeRegistry $type_registry ) use ( $connection_name, $fields ) {
			$type_registry->register_fields( $connection_name, $fields );
		},
		10
	);
}

/**
 * Renames a GraphQL field.
 *
 * @param string $type_name       Name of the Type to rename a field on.
 * @param string $field_name      Field name to be renamed.
 * @param string $new_field_name  New field name.
 *
 * @return void
 * @since 1.3.4
 */
function rename_graphql_field( string $type_name, string $field_name, string $new_field_name ) {
	add_filter(
		"graphql_{$type_name}_fields",
		function ( $fields ) use ( $field_name, $new_field_name ) {
			$fields[ $new_field_name ] = $fields[ $field_name ];
			unset( $fields[ $field_name ] );

			return $fields;
		}
	);
}

/**
 * Renames a GraphQL Type in the Schema.
 *
 * @param string $type_name The name of the Type in the Schema to rename.
 * @param string $new_type_name  The new name to give the Type.
 *
 * @return void
 * @throws \Exception
 *
 * @since 1.3.4
 */
function rename_graphql_type( string $type_name, string $new_type_name ) {
	add_filter(
		'graphql_type_name',
		function ( $name ) use ( $type_name, $new_type_name ) {
			if ( $name === $type_name ) {
				return $new_type_name;
			}
			return $name;
		}
	);

	// Add the new type to the registry referencing the original Type instance.
	// This allows for both the new type name and the old type name to be
	// referenced as the type when registering fields.
	add_action(
		'graphql_register_types_late',
		function ( TypeRegistry $type_registry ) use ( $type_name, $new_type_name ) {
			$type = $type_registry->get_type( $type_name );
			if ( ! $type instanceof Type ) {
				return;
			}
			$type_registry->register_type( $new_type_name, $type );
		}
	);
}

/**
 * Given a config array for a connection, this registers a connection by creating all appropriate
 * fields and types for the connection
 *
 * @param array $config Array to configure the connection
 *
 * @throws \Exception
 * @return void
 *
 * @since 0.1.0
 */
function register_graphql_connection( array $config ) {
	add_action(
		get_graphql_register_action(),
		function ( TypeRegistry $type_registry ) use ( $config ) {
			$type_registry->register_connection( $config );
		},
		20
	);
}

/**
 * Given a Mutation Name and Config array, this adds a Mutation to the Schema
 *
 * @param string $mutation_name The name of the Mutation to register
 * @param array  $config        The config for the mutation
 *
 * @throws Exception
 *
 * @return void
 * @since 0.1.0
 */
function register_graphql_mutation( string $mutation_name, array $config ) {
	add_action(
		get_graphql_register_action(),
		function ( TypeRegistry $type_registry ) use ( $mutation_name, $config ) {
			$type_registry->register_mutation( $mutation_name, $config );
		},
		10
	);
}

/**
 * Given a config array for a custom Scalar, this registers a Scalar for use in the Schema
 *
 * @param string $type_name The name of the Type to register
 * @param array  $config    The config for the scalar type to register
 *
 * @throws \Exception
 * @return void
 *
 * @since 0.8.4
 */
function register_graphql_scalar( string $type_name, array $config ) {
	add_action(
		get_graphql_register_action(),
		function ( TypeRegistry $type_registry ) use ( $type_name, $config ) {
			$type_registry->register_scalar( $type_name, $config );
		},
		10
	);
}

/**
 * Given a Type Name, this removes the type from the entire schema
 *
 * @param string $type_name The name of the Type to remove.
 *
 * @since 1.13.0
 */
function deregister_graphql_type( string $type_name ) : void {
	// Prevent the type from being registered to the scheme directly.
	add_filter(
		'graphql_excluded_types',
		function ( $excluded_types ) use ( $type_name ) : array {
			// Normalize the types to prevent case sensitivity issues.
			$type_name = strtolower( $type_name );
			// If the type isn't already excluded, add it to the array.
			if ( ! in_array( $type_name, $excluded_types, true ) ) {
				$excluded_types[] = $type_name;
			}

			return $excluded_types;
		},
		10
	);

	// Prevent the type from being inherited as an interface.
	add_filter(
		'graphql_type_interfaces',
		function ( $interfaces ) use ( $type_name ) : array {
			// Normalize the needle and haystack to prevent case sensitivity issues.
			$key = array_search(
				strtolower( $type_name ),
				array_map( 'strtolower', $interfaces ),
				true
			);
			// If the type is found, unset it.
			if ( false !== $key ) {
				unset( $interfaces[ $key ] );
			}

			return $interfaces;
		},
		10
	);
}

/**
 * Given a Type Name and Field Name, this removes the field from the TypeRegistry
 *
 * @param string $type_name  The name of the Type to remove the field from
 * @param string $field_name The name of the field to remove
 *
 * @return void
 *
 * @since 0.1.0
 */
function deregister_graphql_field( string $type_name, string $field_name ) {
	add_action(
		get_graphql_register_action(),
		function ( TypeRegistry $type_registry ) use ( $type_name, $field_name ) {
			$type_registry->deregister_field( $type_name, $field_name );
		},
		10
	);
}

/**
<<<<<<< HEAD
 * Given a Mutation Name, this removes the mutation from the Schema
=======
 * Given a Mutation Name and Config array, this adds a Mutation to the Schema
 *
 * @param string $mutation_name The name of the Mutation to register
 * @param array  $config        The config for the mutation
 *
 * @throws \Exception
>>>>>>> 734d5442
 *
 * @param string $mutation_name The name of the Mutation to remove
 * 
 * @since @todo
 */
function deregister_graphql_mutation( string $mutation_name ) : void {
	add_action(
		get_graphql_register_action(),
		function ( TypeRegistry $type_registry ) use ( $mutation_name ) {
			$type_registry->deregister_mutation( $mutation_name );
		},
		10
	);
}

/**
 * Whether a GraphQL request is in action or not. This is determined by the WPGraphQL Request
 * class being initiated. True while a request is in action, false after a request completes.
 *
 * This should be used when a condition needs to be checked for ALL GraphQL requests, such
 * as filtering WP_Query for GraphQL requests, for example.
 *
 * Default false.
 *
 * @return bool
 * @since 0.4.1
 */
function is_graphql_request() {
	return WPGraphQL::is_graphql_request();
}

/**
 * Whether a GraphQL HTTP request is in action or not. This is determined by
 * checking if the request is occurring on the route defined for the GraphQL endpoint.
 *
 * This conditional should only be used for features that apply to HTTP requests. If you are going
 * to apply filters to underlying WordPress core functionality that should affect _all_ GraphQL
 * requests, you should use "is_graphql_request" but if you need to apply filters only if the
 * GraphQL request is an HTTP request, use this conditional.
 *
 * Default false.
 *
 * @return bool
 * @since 0.4.1
 */
function is_graphql_http_request() {
	return Router::is_graphql_http_request();
}

/**
 * Registers a GraphQL Settings Section
 *
 * @param string $slug   The slug of the group being registered
 * @param array  $config Array configuring the section. Should include: title
 *
 * @return void
 * @since 0.13.0
 */
function register_graphql_settings_section( string $slug, array $config ) {
	add_action(
		'graphql_init_settings',
		function ( \WPGraphQL\Admin\Settings\SettingsRegistry $registry ) use ( $slug, $config ) {
			$registry->register_section( $slug, $config );
		}
	);
}

/**
 * Registers a GraphQL Settings Field
 *
 * @param string $group  The name of the group to register a setting field to
 * @param array  $config The config for the settings field being registered
 *
 * @return void
 * @since 0.13.0
 */
function register_graphql_settings_field( string $group, array $config ) {
	add_action(
		'graphql_init_settings',
		function ( \WPGraphQL\Admin\Settings\SettingsRegistry $registry ) use ( $group, $config ) {
			$registry->register_field( $group, $config );
		}
	);
}

/**
 * Given a message and an optional config array
 *
 * @param mixed|string|array $message The debug message
 * @param array              $config  The debug config. Should be an associative array of keys and
 *                                    values.
 *                                    $config['type'] will set the "type" of the log, default type
 *                                    is GRAPHQL_DEBUG. Other fields added to $config will be
 *                                    merged into the debug entry.
 *
 * @return void
 * @since 0.14.0
 */
function graphql_debug( $message, $config = [] ) {
	$debug_backtrace     = debug_backtrace(); // phpcs:ignore WordPress.PHP.DevelopmentFunctions.error_log_debug_backtrace
	$config['backtrace'] = ! empty( $debug_backtrace )
		?
		array_values(
			array_map(
				static function ( $trace ) {
					$line = isset( $trace['line'] ) ? absint( $trace['line'] ) : 0;
					return sprintf( '%s:%d', $trace['file'], $line );
				},
				array_filter( // Filter out steps without files
					$debug_backtrace,
					function ( $step ) {
						return ! empty( $step['file'] );
					}
				)
			)
		)
		:
		[];

	add_action(
		'graphql_get_debug_log',
		function ( \WPGraphQL\Utils\DebugLog $debug_log ) use ( $message, $config ) {
			$debug_log->add_log_entry( $message, $config );
		}
	);
}

/**
 * Check if the name is valid for use in GraphQL
 *
 * @param string $type_name The name of the type to validate
 *
 * @return bool
 * @since 0.14.0
 */
function is_valid_graphql_name( string $type_name ) {
	if ( preg_match( '/^\d/', $type_name ) ) {
		return false;
	}

	return true;
}

/**
 * Registers a series of GraphQL Settings Fields
 *
 * @param string $group  The name of the settings group to register fields to
 * @param array  $fields Array of field configs to register to the group
 *
 * @return void
 * @since 0.13.0
 */
function register_graphql_settings_fields( string $group, array $fields ) {
	add_action(
		'graphql_init_settings',
		function ( \WPGraphQL\Admin\Settings\SettingsRegistry $registry ) use ( $group, $fields ) {
			$registry->register_fields( $group, $fields );
		}
	);
}

/**
 * Get an option value from GraphQL settings
 *
 * @param string $option_name  The key of the option to return
 * @param mixed  $default      The default value the setting should return if no value is set
 * @param string $section_name The settings group section that the option belongs to
 *
 * @return mixed|string|int|boolean
 * @since 0.13.0
 */
function get_graphql_setting( string $option_name, $default = '', $section_name = 'graphql_general_settings' ) {

	$section_fields = get_option( $section_name );

	/**
	 * Filter the section fields
	 *
	 * @param array  $section_fields The values of the fields stored for the section
	 * @param string $section_name   The name of the section
	 * @param mixed  $default        The default value for the option being retrieved
	 */
	$section_fields = apply_filters( 'graphql_get_setting_section_fields', $section_fields, $section_name, $default );

	/**
	 * Get the value from the stored data, or return the default
	 */
	$value = isset( $section_fields[ $option_name ] ) ? $section_fields[ $option_name ] : $default;

	/**
	 * Filter the value before returning it
	 *
	 * @param mixed  $value          The value of the field
	 * @param mixed  $default        The default value if there is no value set
	 * @param string $option_name    The name of the option
	 * @param array  $section_fields The setting values within the section
	 * @param string $section_name   The name of the section the setting belongs to
	 */
	return apply_filters( 'graphql_get_setting_section_field_value', $value, $default, $option_name, $section_fields, $section_name );
}

/**
 * Get the endpoint route for the WPGraphQL API
 *
 * @return string
 * @since 1.12.0
 */
function graphql_get_endpoint() {

	// get the endpoint from the setttings. default to 'graphql'
	$endpoint = get_graphql_setting( 'graphql_endpoint', 'graphql' );

	/**
	 * @param string $endpoint The relative endpoint that graphql can be accessed at
	 */
	$filtered_endpoint = apply_filters( 'graphql_endpoint', $endpoint );

	// If the filtered endpoint has a value (not filtered to a falsy value), use it. else return the default endpoint
	return ! empty( $filtered_endpoint ) ? $filtered_endpoint : $endpoint;
}

/**
 * Return the full url for the GraphQL Endpoint.
 *
 * @return string
 * @since 1.12.0
 */
function graphql_get_endpoint_url() {
	return site_url( graphql_get_endpoint() );
}

/**
 * Polyfill for PHP versions below 7.3
 *
 * @return int|string|null
 *
 * @since 0.10.0
 */
if ( ! function_exists( 'array_key_first' ) ) {

	/**
	 * @param array $array
	 *
	 * @return int|string|null
	 */
	function array_key_first( array $array ) {
		foreach ( $array as $key => $value ) {
			return $key;
		}
		return null;
	}
}

/**
 * Polyfill for PHP versions below 7.3
 *
 * @return mixed|string|int
 *
 * @since 0.10.0
 */
if ( ! function_exists( 'array_key_last' ) ) {

	/**
	 * @param array $array
	 *
	 * @return int|string|null
	 */
	function array_key_last( array $array ) {
		end( $array );

		return key( $array );
	}
}<|MERGE_RESOLUTION|>--- conflicted
+++ resolved
@@ -582,16 +582,7 @@
 }
 
 /**
-<<<<<<< HEAD
  * Given a Mutation Name, this removes the mutation from the Schema
-=======
- * Given a Mutation Name and Config array, this adds a Mutation to the Schema
- *
- * @param string $mutation_name The name of the Mutation to register
- * @param array  $config        The config for the mutation
- *
- * @throws \Exception
->>>>>>> 734d5442
  *
  * @param string $mutation_name The name of the Mutation to remove
  * 
