--- conflicted
+++ resolved
@@ -18,11 +18,7 @@
 
 	// Plugin version.
 	if ( ! defined( 'WPGRAPHQL_VERSION' ) ) {
-<<<<<<< HEAD
-		define( 'WPGRAPHQL_VERSION', '2.0.0-beta.2' );
-=======
-		define( 'WPGRAPHQL_VERSION', '1.32.0' );
->>>>>>> f2b67941
+		define( 'WPGRAPHQL_VERSION', '2.0.0' );
 	}
 
 	// Plugin Folder Path.
