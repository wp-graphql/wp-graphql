{
<<<<<<< HEAD
	"name": "wp-graphql",
	"private": true,
	"repository": {
		"type": "git",
		"url": "git+https://github.com/wp-graphql/wp-graphql.git"
	},
	"main": "index.js",
	"directories": {
		"doc": "docs",
		"test": "tests"
	},
	"engines": {
		"node": ">=20",
		"npm": ">=8"
	},
	"scripts": {
		"check-engines": "wp-scripts check-engines",
		"build": "wp-scripts build",
		"start": "wp-scripts start",
		"test:e2e": "wp-scripts test-playwright --config tests/e2e/playwright.config.js",
		"test:e2e:ui": "wp-scripts test-playwright --config tests/e2e/playwright.config.js --ui",
		"test:unit": "wp-scripts test-unit-js",
		"test:codecept": "wp-env run tests-cli --env-cwd=wp-content/plugins/$(basename \"$(pwd)\")/ -- vendor/bin/codecept",
		"test:codecept:acceptance": "wp-env run tests-cli --env-cwd=wp-content/plugins/$(basename \"$(pwd)\")/ -- bash -c 'TEST_WP_URL=http://tests-wordpress vendor/bin/codecept run acceptance \"$@\"' --",
		"test:codecept:functional": "wp-env run tests-cli --env-cwd=wp-content/plugins/$(basename \"$(pwd)\")/ -- bash -c 'TEST_WP_URL=http://tests-wordpress vendor/bin/codecept run functional \"$@\"' --",
		"test:codecept:coverage": "wp-env run tests-cli --env-cwd=wp-content/plugins/$(basename \"$(pwd)\")/ -- bash -c 'XDEBUG_MODE=coverage vendor/bin/codecept \"$@\"' --",
		"format": "wp-scripts format",
		"lint:php:fix": "npm run wp-env:cli -- composer run phpcbf -- -d memory_limit=256M",
		"lint:php:stan": "npm run wp-env:cli -- composer run phpstan",
		"lint:php": "npm run wp-env:cli -- composer run check-cs -- -d memory_limit=256M",
		"lint:js:fix": "wp-scripts lint-js --fix ./packages",
		"lint:js": "wp-scripts lint-js ./packages",
		"wp-env": "wp-env",
		"wp-env:cli": "wp-env run cli --env-cwd=wp-content/plugins/$(basename \"$(pwd)\")/ -- ",
		"prepare": "husky install",
		"changeset:generate": "node scripts/generate-changeset.js",
		"changeset:analyze": "node scripts/analyze-changesets.js",
		"release:notes": "node scripts/generate-release-notes.js",
		"version:bump": "node scripts/bump-version.js",
		"changelog:update": "node scripts/update-changelog.js",
		"readme:update": "node scripts/update-readme.js",
		"changelogs:update": "node scripts/update-changelogs.js",
		"release:prepare": "npm run version:bump && npm run changelogs:update",
		"upgrade-notice:update": "node scripts/update-upgrade-notice.js",
		"since-tags:update": "node scripts/update-since-tags.js"
	},
	"dependencies": {
		"@ant-design/icons": "5.6.1",
		"@apollo/client": "3.13.9",
		"@wordpress/api-fetch": "^7.29.0",
		"@wordpress/components": "^30.2.0",
		"@wordpress/compose": "^7.29.0",
		"@wordpress/element": "^6.29.0",
		"@wordpress/hooks": "^4.29.0",
		"@wordpress/i18n": "^6.2.0",
		"@wordpress/icons": "^10.29.0",
		"antd": "5.27.1",
		"graphiql": "1.11.5",
		"graphql": "16.11.0",
		"lz-string": "1.5.0",
		"query-string": "7.1.3",
		"sanitize-html": "^2.17.0",
		"styled-components": "5.3.11",
		"use-error-boundary": "2.0.6",
		"use-query-params": "1.2.3"
	},
	"devDependencies": {
		"@babel/preset-env": "^7.28.3",
		"@babel/preset-react": "^7.27.1",
		"@playwright/test": "^1.55.0",
		"@testing-library/jest-dom": "^6.8.0",
		"@testing-library/react": "^15.0.7",
		"@types/node": "^20.19.11",
		"@wordpress/babel-preset-default": "^7.42.0",
		"@wordpress/env": "^10.29.0",
		"@wordpress/jest-preset-default": "^12.29.0",
		"@wordpress/scripts": "^27.9.0",
		"archiver": "^7.0.1",
		"babel-jest": "^29.7.0",
		"babel-plugin-inline-json-import": "^0.3.2",
		"chalk": "^4.1.2",
		"concurrently": "^9.2.1",
		"dotenv": "^17.2.1",
		"fs-extra": "^11.3.1",
		"glob": "^11.0.3",
		"husky": "^9.1.7",
		"js-yaml": "^4.1.0",
		"lint-staged": "^16.1.5",
		"sort-package-json": "^3.4.0",
		"webpack-remove-empty-scripts": "^1.1.1",
		"yargs": "^18.0.0"
	},
	"lint-staged": {
		"package.json": "sort-package-json"
	},
	"overrides": {
		"react": "18.2.0",
		"react-dom": "18.2.0"
	},
	"version": "2.5.3"
=======
  "name": "wp-graphql",
  "private": true,
  "repository": {
    "type": "git",
    "url": "git+https://github.com/wp-graphql/wp-graphql.git"
  },
  "main": "index.js",
  "directories": {
    "doc": "docs",
    "test": "tests"
  },
  "engines": {
    "node": ">=20",
    "npm": ">=8"
  },
  "scripts": {
    "check-engines": "wp-scripts check-engines",
    "build": "wp-scripts build",
    "start": "wp-scripts start",
    "test:e2e": "wp-scripts test-playwright --config tests/e2e/playwright.config.js",
    "test:e2e:ui": "wp-scripts test-playwright --config tests/e2e/playwright.config.js --ui",
    "test:unit": "wp-scripts test-unit-js",
    "format": "wp-scripts format",
    "lint:php:fix": "composer run phpcbf",
    "lint:php:stan": "composer run phpstan",
    "lint:php": "composer run check-cs",
    "lint:js:fix": "wp-scripts lint-js --fix ./packages",
    "lint:js": "wp-scripts lint-js ./packages",
    "wp-env": "wp-env",
    "prepare": "husky install",
    "changeset:generate": "node scripts/generate-changeset.js",
    "changeset:analyze": "node scripts/analyze-changesets.js",
    "release:notes": "node scripts/generate-release-notes.js",
    "version:bump": "node scripts/bump-version.js",
    "changelog:update": "node scripts/update-changelog.js",
    "readme:update": "node scripts/update-readme.js",
    "changelogs:update": "node scripts/update-changelogs.js",
    "release:prepare": "npm run version:bump && npm run changelogs:update",
    "upgrade-notice:update": "node scripts/update-upgrade-notice.js",
    "since-tags:update": "node scripts/update-since-tags.js"
  },
  "dependencies": {
    "@ant-design/icons": "5.6.1",
    "@apollo/client": "3.13.9",
    "@wordpress/api-fetch": "^7.29.0",
    "@wordpress/components": "^30.2.0",
    "@wordpress/compose": "^7.29.0",
    "@wordpress/element": "^6.29.0",
    "@wordpress/hooks": "^4.29.0",
    "@wordpress/i18n": "^6.2.0",
    "@wordpress/icons": "^10.29.0",
    "antd": "5.27.1",
    "graphiql": "1.11.5",
    "graphql": "16.11.0",
    "lz-string": "1.5.0",
    "query-string": "7.1.3",
    "sanitize-html": "^2.17.0",
    "styled-components": "5.3.11",
    "use-error-boundary": "2.0.6",
    "use-query-params": "1.2.3"
  },
  "devDependencies": {
    "@babel/preset-env": "^7.28.3",
    "@babel/preset-react": "^7.27.1",
    "@playwright/test": "^1.55.0",
    "@testing-library/jest-dom": "^6.8.0",
    "@testing-library/react": "^15.0.7",
    "@types/node": "^20.19.11",
    "@wordpress/babel-preset-default": "^7.42.0",
    "@wordpress/env": "^10.29.0",
    "@wordpress/jest-preset-default": "^12.29.0",
    "@wordpress/scripts": "^27.9.0",
    "archiver": "^7.0.1",
    "babel-jest": "^29.7.0",
    "babel-plugin-inline-json-import": "^0.3.2",
    "chalk": "^4.1.2",
    "concurrently": "^9.2.1",
    "dotenv": "^17.2.1",
    "fs-extra": "^11.3.1",
    "glob": "^11.0.3",
    "husky": "^9.1.7",
    "js-yaml": "^4.1.0",
    "lint-staged": "^16.1.5",
    "sort-package-json": "^3.4.0",
    "webpack-remove-empty-scripts": "^1.1.1",
    "yargs": "^18.0.0"
  },
  "lint-staged": {
    "package.json": "sort-package-json"
  },
  "overrides": {
    "react": "18.2.0",
    "react-dom": "18.2.0"
  },
  "version": "2.5.4"
>>>>>>> c2a23f8d
}<|MERGE_RESOLUTION|>--- conflicted
+++ resolved
@@ -1,106 +1,4 @@
 {
-<<<<<<< HEAD
-	"name": "wp-graphql",
-	"private": true,
-	"repository": {
-		"type": "git",
-		"url": "git+https://github.com/wp-graphql/wp-graphql.git"
-	},
-	"main": "index.js",
-	"directories": {
-		"doc": "docs",
-		"test": "tests"
-	},
-	"engines": {
-		"node": ">=20",
-		"npm": ">=8"
-	},
-	"scripts": {
-		"check-engines": "wp-scripts check-engines",
-		"build": "wp-scripts build",
-		"start": "wp-scripts start",
-		"test:e2e": "wp-scripts test-playwright --config tests/e2e/playwright.config.js",
-		"test:e2e:ui": "wp-scripts test-playwright --config tests/e2e/playwright.config.js --ui",
-		"test:unit": "wp-scripts test-unit-js",
-		"test:codecept": "wp-env run tests-cli --env-cwd=wp-content/plugins/$(basename \"$(pwd)\")/ -- vendor/bin/codecept",
-		"test:codecept:acceptance": "wp-env run tests-cli --env-cwd=wp-content/plugins/$(basename \"$(pwd)\")/ -- bash -c 'TEST_WP_URL=http://tests-wordpress vendor/bin/codecept run acceptance \"$@\"' --",
-		"test:codecept:functional": "wp-env run tests-cli --env-cwd=wp-content/plugins/$(basename \"$(pwd)\")/ -- bash -c 'TEST_WP_URL=http://tests-wordpress vendor/bin/codecept run functional \"$@\"' --",
-		"test:codecept:coverage": "wp-env run tests-cli --env-cwd=wp-content/plugins/$(basename \"$(pwd)\")/ -- bash -c 'XDEBUG_MODE=coverage vendor/bin/codecept \"$@\"' --",
-		"format": "wp-scripts format",
-		"lint:php:fix": "npm run wp-env:cli -- composer run phpcbf -- -d memory_limit=256M",
-		"lint:php:stan": "npm run wp-env:cli -- composer run phpstan",
-		"lint:php": "npm run wp-env:cli -- composer run check-cs -- -d memory_limit=256M",
-		"lint:js:fix": "wp-scripts lint-js --fix ./packages",
-		"lint:js": "wp-scripts lint-js ./packages",
-		"wp-env": "wp-env",
-		"wp-env:cli": "wp-env run cli --env-cwd=wp-content/plugins/$(basename \"$(pwd)\")/ -- ",
-		"prepare": "husky install",
-		"changeset:generate": "node scripts/generate-changeset.js",
-		"changeset:analyze": "node scripts/analyze-changesets.js",
-		"release:notes": "node scripts/generate-release-notes.js",
-		"version:bump": "node scripts/bump-version.js",
-		"changelog:update": "node scripts/update-changelog.js",
-		"readme:update": "node scripts/update-readme.js",
-		"changelogs:update": "node scripts/update-changelogs.js",
-		"release:prepare": "npm run version:bump && npm run changelogs:update",
-		"upgrade-notice:update": "node scripts/update-upgrade-notice.js",
-		"since-tags:update": "node scripts/update-since-tags.js"
-	},
-	"dependencies": {
-		"@ant-design/icons": "5.6.1",
-		"@apollo/client": "3.13.9",
-		"@wordpress/api-fetch": "^7.29.0",
-		"@wordpress/components": "^30.2.0",
-		"@wordpress/compose": "^7.29.0",
-		"@wordpress/element": "^6.29.0",
-		"@wordpress/hooks": "^4.29.0",
-		"@wordpress/i18n": "^6.2.0",
-		"@wordpress/icons": "^10.29.0",
-		"antd": "5.27.1",
-		"graphiql": "1.11.5",
-		"graphql": "16.11.0",
-		"lz-string": "1.5.0",
-		"query-string": "7.1.3",
-		"sanitize-html": "^2.17.0",
-		"styled-components": "5.3.11",
-		"use-error-boundary": "2.0.6",
-		"use-query-params": "1.2.3"
-	},
-	"devDependencies": {
-		"@babel/preset-env": "^7.28.3",
-		"@babel/preset-react": "^7.27.1",
-		"@playwright/test": "^1.55.0",
-		"@testing-library/jest-dom": "^6.8.0",
-		"@testing-library/react": "^15.0.7",
-		"@types/node": "^20.19.11",
-		"@wordpress/babel-preset-default": "^7.42.0",
-		"@wordpress/env": "^10.29.0",
-		"@wordpress/jest-preset-default": "^12.29.0",
-		"@wordpress/scripts": "^27.9.0",
-		"archiver": "^7.0.1",
-		"babel-jest": "^29.7.0",
-		"babel-plugin-inline-json-import": "^0.3.2",
-		"chalk": "^4.1.2",
-		"concurrently": "^9.2.1",
-		"dotenv": "^17.2.1",
-		"fs-extra": "^11.3.1",
-		"glob": "^11.0.3",
-		"husky": "^9.1.7",
-		"js-yaml": "^4.1.0",
-		"lint-staged": "^16.1.5",
-		"sort-package-json": "^3.4.0",
-		"webpack-remove-empty-scripts": "^1.1.1",
-		"yargs": "^18.0.0"
-	},
-	"lint-staged": {
-		"package.json": "sort-package-json"
-	},
-	"overrides": {
-		"react": "18.2.0",
-		"react-dom": "18.2.0"
-	},
-	"version": "2.5.3"
-=======
   "name": "wp-graphql",
   "private": true,
   "repository": {
@@ -196,5 +94,4 @@
     "react-dom": "18.2.0"
   },
   "version": "2.5.4"
->>>>>>> c2a23f8d
 }