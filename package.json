{
  "name": "wp-graphql",
  "version": "1.7.0",
  "description": "GraphQL API for WordPress",
  "homepage": "https://github.com/wp-graphql/wp-graphql#readme",
  "author": "WPGraphQL <info@wpgraphql.com> (https://www.wpgraphql.com)",
  "license": "GPL-3.0",
  "email": "info@wpgraphql.com",
  "main": "index.js",
  "directories": {
    "doc": "docs",
    "test": "tests"
  },
  "scripts": {
    "build": "wp-scripts build",
    "pretty": "prettier --write ./packages",
    "start": "wp-scripts start",
    "test": "echo \"Error: no test specified\" && exit 1",
    "test-e2e": "wp-scripts test-e2e --config tests/e2e/jest.config.js",
    "test-e2e:debug": "wp-scripts --inspect-brk test-e2e --config tests/e2e/jest.config.js --puppeteer-devtools",
    "test-e2e:watch": "npm run test-e2e -- --watch",
    "test:unit": "wp-scripts test-unit-js --config tests/js-unit/jest.config.js",
    "wp-env": "wp-env"
  },
  "repository": {
    "type": "git",
    "url": "git+https://github.com/wp-graphql/wp-graphql.git"
  },
  "keywords": [
    "WordPress",
    "GraphQL"
  ],
  "bugs": {
    "url": "https://github.com/wp-graphql/wp-graphql/issues"
  },
<<<<<<< HEAD
=======
  "homepage": "https://github.com/wp-graphql/wp-graphql#readme",
  "dependencies": {
    "@ant-design/icons": "4.7.0",
    "@apollo/client": "3.5.5",
    "@wordpress/compose": "5.0.6",
    "@wordpress/hooks": "3.2.2",
    "antd": "4.17.2",
    "graphiql": "1.5.8",
    "graphql": "16.0.1",
    "lz-string": "1.4.4",
    "query-string": "7.0.1",
    "styled-components": "5.3.3",
    "use-error-boundary": "2.0.6",
    "use-query-params": "1.2.3"
  },
>>>>>>> 2da389ee
  "devDependencies": {
    "@testing-library/jest-dom": "5.11.9",
    "@testing-library/react": "11.2.2",
    "@testing-library/react-hooks": "^7.0.2",
    "@testing-library/user-event": "^13.5.0",
    "@wordpress/e2e-test-utils": "^6.0.0",
    "@wordpress/env": "^4.2.0",
    "@wordpress/jest-console": "^5.0.0",
    "@wordpress/jest-puppeteer-axe": "^4.0.0",
    "@wordpress/scripts": "^20.0.2",
    "babel-jest": "^26.6.3",
    "babel-loader": "8.2.3",
    "babel-plugin-inline-json-import": "^0.3.2",
    "babel-plugin-react-native-classname-to-style": "^1.2.2",
    "babel-plugin-react-native-platform-specific-extensions": "^1.1.1",
    "babel-plugin-transform-remove-console": "^6.9.4",
    "expect-puppeteer": "^6.1.0",
    "husky": "^3.0.9",
    "jest-dom": "^4.0.0",
    "jest-junit": "^11.0.0",
    "jest-message-util": "^27.0.6",
    "jest-serializer-enzyme": "^1.0.0",
    "jest-watch-typeahead": "^0.6.1",
    "jsdom": "^16.4.0",
    "lint-staged": "^9.4.2",
    "postcss-loader": "^6.2.0",
    "puppeteer-testing-library": "^0.6.0"
  },
  "lint-staged": {
    "*.php": "composer run check-cs"
  },
  "wp-env": {
    "plugins": [
      "."
    ]
  }
}<|MERGE_RESOLUTION|>--- conflicted
+++ resolved
@@ -33,9 +33,6 @@
   "bugs": {
     "url": "https://github.com/wp-graphql/wp-graphql/issues"
   },
-<<<<<<< HEAD
-=======
-  "homepage": "https://github.com/wp-graphql/wp-graphql#readme",
   "dependencies": {
     "@ant-design/icons": "4.7.0",
     "@apollo/client": "3.5.5",
@@ -50,7 +47,6 @@
     "use-error-boundary": "2.0.6",
     "use-query-params": "1.2.3"
   },
->>>>>>> 2da389ee
   "devDependencies": {
     "@testing-library/jest-dom": "5.11.9",
     "@testing-library/react": "11.2.2",
