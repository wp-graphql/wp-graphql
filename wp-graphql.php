<?php
/**
 * Plugin Name: WP GraphQL
 * Plugin URI: https://github.com/wp-graphql/wp-graphql
 * GitHub Plugin URI: https://github.com/wp-graphql/wp-graphql
 * Description: GraphQL API for WordPress
 * Author: WPGraphQL
 * Author URI: http://www.wpgraphql.com
<<<<<<< HEAD
 * Version: 1.13.8
=======
 * Version: 1.13.9
>>>>>>> 24e4ced1
 * Text Domain: wp-graphql
 * Domain Path: /languages/
 * Requires at least: 5.0
 * Tested up to: 6.1
 * Requires PHP: 7.1
 * License: GPL-3
 * License URI: https://www.gnu.org/licenses/gpl-3.0.html
 *
 * @package  WPGraphQL
 * @category Core
 * @author   WPGraphQL
<<<<<<< HEAD
 * @version  1.13.8
=======
 * @version  1.13.9
>>>>>>> 24e4ced1
 */

// Exit if accessed directly.
if ( ! defined( 'ABSPATH' ) ) {
	exit;
}

// If the codeception remote coverage file exists, require it.
// This file should only exist locally or when CI bootstraps the environment for testing
if ( file_exists( __DIR__ . '/c3.php' ) ) {
	require_once __DIR__ . '/c3.php';
}

// Run this function when WPGraphQL is de-activated
register_deactivation_hook( __FILE__, 'graphql_deactivation_callback' );
register_activation_hook( __FILE__, 'graphql_activation_callback' );

// Bootstrap the plugin
if ( ! class_exists( 'WPGraphQL' ) ) {
	require_once __DIR__ . '/src/WPGraphQL.php';
}

if ( ! function_exists( 'graphql_init' ) ) {
	/**
	 * Function that instantiates the plugins main class
	 *
	 * @return object
	 */
	function graphql_init() {
		/**
		 * Return an instance of the action
		 */
		return \WPGraphQL::instance();
	}
}
graphql_init();

if ( defined( 'WP_CLI' ) && WP_CLI ) {
	require_once plugin_dir_path( __FILE__ ) . 'cli/wp-cli.php';
}

/**
 * Initialize the plugin tracker
 *
 * @return void
 */
function graphql_init_appsero_telemetry() {

	// If the class doesn't exist, or code is being scanned by PHPSTAN, move on.
	if ( ! class_exists( 'Appsero\Client' ) || defined( 'PHPSTAN' ) ) {
		return;
	}

	$client   = new Appsero\Client( 'cd0d1172-95a0-4460-a36a-2c303807c9ef', 'WP GraphQL', __FILE__ );
	$insights = $client->insights();

	// If the Appsero client has the add_plugin_data method, use it
	if ( method_exists( $insights, 'add_plugin_data' ) ) {
		// @phpstan-ignore-next-line
		$insights->add_plugin_data();
	}

	// @phpstan-ignore-next-line
	$insights->init();
}

graphql_init_appsero_telemetry();<|MERGE_RESOLUTION|>--- conflicted
+++ resolved
@@ -6,11 +6,7 @@
  * Description: GraphQL API for WordPress
  * Author: WPGraphQL
  * Author URI: http://www.wpgraphql.com
-<<<<<<< HEAD
- * Version: 1.13.8
-=======
  * Version: 1.13.9
->>>>>>> 24e4ced1
  * Text Domain: wp-graphql
  * Domain Path: /languages/
  * Requires at least: 5.0
@@ -22,11 +18,7 @@
  * @package  WPGraphQL
  * @category Core
  * @author   WPGraphQL
-<<<<<<< HEAD
- * @version  1.13.8
-=======
  * @version  1.13.9
->>>>>>> 24e4ced1
  */
 
 // Exit if accessed directly.
