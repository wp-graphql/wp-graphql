--- conflicted
+++ resolved
@@ -6,11 +6,7 @@
  * Description: GraphQL API for WordPress
  * Author: WPGraphQL
  * Author URI: http://www.wpgraphql.com
-<<<<<<< HEAD
  * Version: 1.14.0
-=======
- * Version: 1.13.9
->>>>>>> 552f1479
  * Text Domain: wp-graphql
  * Domain Path: /languages/
  * Requires at least: 5.0
@@ -22,40 +18,37 @@
  * @package  WPGraphQL
  * @category Core
  * @author   WPGraphQL
-<<<<<<< HEAD
  * @version  1.14.0
-=======
- * @version  1.13.9
->>>>>>> 552f1479
  */
 
 // Exit if accessed directly.
-if ( ! defined( 'ABSPATH' ) ) {
+if (!defined('ABSPATH')) {
 	exit;
 }
 
 // If the codeception remote coverage file exists, require it.
 // This file should only exist locally or when CI bootstraps the environment for testing
-if ( file_exists( __DIR__ . '/c3.php' ) ) {
+if (file_exists(__DIR__ . '/c3.php')) {
 	require_once __DIR__ . '/c3.php';
 }
 
 // Run this function when WPGraphQL is de-activated
-register_deactivation_hook( __FILE__, 'graphql_deactivation_callback' );
-register_activation_hook( __FILE__, 'graphql_activation_callback' );
+register_deactivation_hook(__FILE__, 'graphql_deactivation_callback');
+register_activation_hook(__FILE__, 'graphql_activation_callback');
 
 // Bootstrap the plugin
-if ( ! class_exists( 'WPGraphQL' ) ) {
+if (!class_exists('WPGraphQL')) {
 	require_once __DIR__ . '/src/WPGraphQL.php';
 }
 
-if ( ! function_exists( 'graphql_init' ) ) {
+if (!function_exists('graphql_init')) {
 	/**
 	 * Function that instantiates the plugins main class
 	 *
 	 * @return object
 	 */
-	function graphql_init() {
+	function graphql_init()
+	{
 		/**
 		 * Return an instance of the action
 		 */
@@ -64,8 +57,8 @@
 }
 graphql_init();
 
-if ( defined( 'WP_CLI' ) && WP_CLI ) {
-	require_once plugin_dir_path( __FILE__ ) . 'cli/wp-cli.php';
+if (defined('WP_CLI') && WP_CLI) {
+	require_once plugin_dir_path(__FILE__) . 'cli/wp-cli.php';
 }
 
 /**
@@ -73,18 +66,19 @@
  *
  * @return void
  */
-function graphql_init_appsero_telemetry() {
+function graphql_init_appsero_telemetry()
+{
 
 	// If the class doesn't exist, or code is being scanned by PHPSTAN, move on.
-	if ( ! class_exists( 'Appsero\Client' ) || defined( 'PHPSTAN' ) ) {
+	if (!class_exists('Appsero\Client') || defined('PHPSTAN')) {
 		return;
 	}
 
-	$client   = new Appsero\Client( 'cd0d1172-95a0-4460-a36a-2c303807c9ef', 'WP GraphQL', __FILE__ );
+	$client = new Appsero\Client('cd0d1172-95a0-4460-a36a-2c303807c9ef', 'WP GraphQL', __FILE__);
 	$insights = $client->insights();
 
 	// If the Appsero client has the add_plugin_data method, use it
-	if ( method_exists( $insights, 'add_plugin_data' ) ) {
+	if (method_exists($insights, 'add_plugin_data')) {
 		// @phpstan-ignore-next-line
 		$insights->add_plugin_data();
 	}
@@ -93,4 +87,4 @@
 	$insights->init();
 }
 
-graphql_init_appsero_telemetry();
+graphql_init_appsero_telemetry();