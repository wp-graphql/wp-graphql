<?php
/**
 * Plugin Name: WP GraphQL
 * Plugin URI: https://github.com/wp-graphql/wp-graphql
 * GitHub Plugin URI: https://github.com/wp-graphql/wp-graphql
 * Description: GraphQL API for WordPress
 * Author: WPGraphQL
 * Author URI: http://www.wpgraphql.com
 * Version: 1.1.5
 * Text Domain: wp-graphql
 * Domain Path: /languages/
 * Requires at least: 5.0
 * Tested up to: 5.4
 * Requires PHP: 7.1
 * License: GPL-3
 * License URI: https://www.gnu.org/licenses/gpl-3.0.html
 *
 * @package  WPGraphQL
 * @category Core
 * @author   WPGraphQL
 * @version  1.1.5
 */

// Exit if accessed directly.
if ( ! defined( 'ABSPATH' ) ) {
	exit;
}

// If the codeception remote coverage file exists, require it.
// This file should only exist locally or when CI bootstraps the environment for testing
if ( file_exists( __DIR__ . '/c3.php' ) ) {
	require_once __DIR__ . '/c3.php';
}

// Run this function when WPGraphQL is de-activated
register_deactivation_hook( __FILE__, 'graphql_deactivation_callback' );
register_activation_hook( __FILE__, 'graphql_activation_callback' );

<<<<<<< HEAD
/**
 * This plugin brings the power of GraphQL (http://graphql.org/) to WordPress.
 *
 * This plugin is based on the hard work of Jason Bahl, Ryan Kanner, Hughie Devore and Peter Pak of
 * Digital First Media
 * (https://github.com/dfmedia), and Edwin Cromley of BE-Webdesign
 * (https://github.com/BE-Webdesign).
 *
 * The plugin is built on top of the graphql-php library by Webonyx
 * (https://github.com/webonyx/graphql-php) and makes use of the graphql-relay-php library by Ivome
 * (https://github.com/ivome/graphql-relay-php/)
 *
 * Special thanks to Digital First Media (http://digitalfirstmedia.com) for allocating development
 * resources to push the project forward.
 *
 * Some of the concepts and code are based on the WordPress Rest API.
 * Much love to the folks (https://github.com/orgs/WP-API/people) that put their blood, sweat and
 * tears into the WP-API project, as it's been huge in moving WordPress forward as a platform and
 * helped inspire and direct the development of WPGraphQL.
 *
 * Much love to Facebook® for open sourcing the GraphQL spec (https://facebook.github.io/graphql/)
 * and maintaining the JS reference implementation (https://github.com/graphql/graphql-js)
 *
 * Much love to Apollo (Meteor Development Group) for their work on driving GraphQL forward and
 * providing a lot of insight into how to design GraphQL schemas, etc. Check them out:
 * http://www.apollodata.com/
 */

if ( ! class_exists( 'WPGraphQL' ) ) :

	/**
	 * This is the one true WPGraphQL class
	 */
	final class WPGraphQL {

		/**
		 * Stores the instance of the WPGraphQL class
		 *
		 * @var WPGraphQL The one true WPGraphQL
		 * @since  0.0.1
		 */
		private static $instance;

		/**
		 * Holds the Schema def
		 *
		 * @var mixed|null|WPSchema $schema The Schema used for the GraphQL API
		 */
		protected static $schema;

		/**
		 * Holds the TypeRegistry instance
		 *
		 * @var mixed|null|TypeRegistry $type_registry The registry that holds all GraphQL Types
		 */
		protected static $type_registry;

		/**
		 * Stores an array of allowed post types
		 *
		 * @var array allowed_post_types
		 * @since  0.0.5
		 */
		public static $allowed_post_types;

		/**
		 * Stores an array of allowed taxonomies
		 *
		 * @var array allowed_taxonomies
		 * @since  0.0.5
		 */
		public static $allowed_taxonomies;

		/**
		 * @var boolean
		 */
		protected static $is_graphql_request;

		/**
		 * The instance of the WPGraphQL object
		 *
		 * @return object|WPGraphQL - The one true WPGraphQL
		 * @since  0.0.1
		 */
		public static function instance() {

			if ( ! isset( self::$instance ) || ! ( self::$instance instanceof WPGraphQL ) ) {
				self::$instance = new WPGraphQL();
				self::$instance->setup_constants();
				self::$instance->includes();
				self::$instance->actions();
				self::$instance->filters();
			}

			/**
			 * Return the WPGraphQL Instance
			 */
			return self::$instance;
		}

		/**
		 * Throw error on object clone.
		 * The whole idea of the singleton design pattern is that there is a single object
		 * therefore, we don't want the object to be cloned.
		 *
		 * @since  0.0.1
		 * @return void
		 */
		public function __clone() {

			// Cloning instances of the class is forbidden.
			_doing_it_wrong( __FUNCTION__, esc_html__( 'The WPGraphQL class should not be cloned.', 'wp-graphql' ), '0.0.1' );

		}

		/**
		 * Disable unserializing of the class.
		 *
		 * @since  0.0.1
		 * @return void
		 */
		public function __wakeup() {

			// De-serializing instances of the class is forbidden.
			_doing_it_wrong( __FUNCTION__, esc_html__( 'De-serializing instances of the WPGraphQL class is not allowed', 'wp-graphql' ), '0.0.1' );

		}

		/**
		 * Setup plugin constants.
		 *
		 * @since  0.0.1
		 * @return void
		 */
		private function setup_constants() {

			// Plugin version.
			if ( ! defined( 'WPGRAPHQL_VERSION' ) ) {
				define( 'WPGRAPHQL_VERSION', '1.1.5' );
			}

			// Plugin Folder Path.
			if ( ! defined( 'WPGRAPHQL_PLUGIN_DIR' ) ) {
				define( 'WPGRAPHQL_PLUGIN_DIR', plugin_dir_path( __FILE__ ) );
			}

			// Plugin Folder URL.
			if ( ! defined( 'WPGRAPHQL_PLUGIN_URL' ) ) {
				define( 'WPGRAPHQL_PLUGIN_URL', plugin_dir_url( __FILE__ ) );
			}

			// Plugin Root File.
			if ( ! defined( 'WPGRAPHQL_PLUGIN_FILE' ) ) {
				define( 'WPGRAPHQL_PLUGIN_FILE', __FILE__ );
			}

			// Whether to autoload the files or not.
			if ( ! defined( 'WPGRAPHQL_AUTOLOAD' ) ) {
				define( 'WPGRAPHQL_AUTOLOAD', true );
			}

			// The minimum version of PHP this plugin requires to work properly
			if ( ! defined( 'GRAPHQL_MIN_PHP_VERSION' ) ) {
				define( 'GRAPHQL_MIN_PHP_VERSION', '7.1' );
			}

		}

		/**
		 * Include required files.
		 * Uses composer's autoload
		 *
		 * @since  0.0.1
		 * @return void
		 */
		private function includes() {

			/**
			 * WPGRAPHQL_AUTOLOAD can be set to "false" to prevent the autoloader from running.
			 * In most cases, this is not something that should be disabled, but some environments
			 * may bootstrap their dependencies in a global autoloader that will autoload files
			 * before we get to this point, and requiring the autoloader again can trigger fatal errors.
			 *
			 * The codeception tests are an example of an environment where adding the autoloader again causes issues
			 * so this is set to false for tests.
			 */
			if ( defined( 'WPGRAPHQL_AUTOLOAD' ) && true === WPGRAPHQL_AUTOLOAD ) {

				if ( ! file_exists( WPGRAPHQL_PLUGIN_DIR . 'vendor/autoload.php' ) ) {
					wp_die( __( 'WPGraphQL has been installed without dependencies. Try installing from WordPress.org or run "composer install" from the plugin directory to install dependencies', 'wp-graphql' ) );
				}

				// Autoload Required Classes.
				require_once WPGRAPHQL_PLUGIN_DIR . 'vendor/autoload.php';

			}

			// Required non-autoloaded classes.
			require_once WPGRAPHQL_PLUGIN_DIR . 'access-functions.php';
			require_once WPGRAPHQL_PLUGIN_DIR . 'activation.php';
			require_once WPGRAPHQL_PLUGIN_DIR . 'deactivation.php';

		}

		/**
		 * Set whether the request is a GraphQL request or not
		 *
		 * @param bool $is_graphql_request
		 *
		 * @return void
		 */
		public static function set_is_graphql_request( $is_graphql_request = false ) {
			self::$is_graphql_request = $is_graphql_request;
		}

		/**
		 * @return bool
		 */
		public static function is_graphql_request() {
			return self::$is_graphql_request;
		}

		/**
		 * Sets up actions to run at certain spots throughout WordPress and the WPGraphQL execution cycle
		 *
		 * @return void
		 */
		private function actions() {

			$tracker = new \WPGraphQL\Telemetry\Tracker( 'WPGraphQL' );
			add_action( 'plugins_loaded', [ $tracker, 'init' ] );
			add_action( 'graphql_activate', function() use ( $tracker ) {
				$tracker->track_event( 'PLUGIN_ACTIVATE' );
			} );
			add_action( 'graphql_deactivate', function() use ( $tracker ) {
				$tracker->track_event( 'PLUGIN_DEACTIVATE' );
				$tracker->delete_timestamp();
			} );

			/**
			 * Init WPGraphQL after themes have been setup,
			 * allowing for both plugins and themes to register
			 * things before graphql_init
			 */
			add_action(
				'after_setup_theme',
				function() {

					new \WPGraphQL\Data\Config();
					new \WPGraphQL\Router();

					/**
					 * Fire off init action
					 *
					 * @param WPGraphQL $instance The instance of the WPGraphQL class
					 */
					do_action( 'graphql_init', self::$instance );
				}
			);

			// Prevent WPGraphQL Insights from running
			// @phpstan-ignore-next-line
			remove_action( 'init', '\WPGraphQL\Extensions\graphql_insights_init' );

			/**
			 * Flush permalinks if the registered GraphQL endpoint has not yet been registered.
			 */
			add_action( 'wp_loaded', [ $this, 'maybe_flush_permalinks' ] );

			/**
			 * Hook in before fields resolve to check field permissions
			 */
			add_action( 'graphql_before_resolve_field', [
				'\WPGraphQL\Utils\InstrumentSchema',
				'check_field_permissions',
			], 10, 8 );

			// Determine what to show in graphql
			add_action( 'init_graphql_request', 'register_initial_settings', 10 );
			add_action( 'init', [ $this, 'setup_types' ], 10 );

			// Throw an exception
			add_action( 'do_graphql_request', [ $this, 'min_php_version_check' ] );

			// Initialize Admin functionality
			add_action( 'after_setup_theme', [ $this, 'init_admin' ] );

			$tracing = new \WPGraphQL\Utils\Tracing();
			$tracing->init();

			$query_log = new \WPGraphQL\Utils\QueryLog();
			$query_log->init();

		}

		/**
		 * Check if the minimum PHP version requirement is met before execution begins.
		 *
		 * If the server is running a lower version than required, throw an exception and prevent
		 * further execution.
		 *
		 * @throws Exception
		 *
		 * @return void
		 */
		public function min_php_version_check() {

			if ( defined( 'GRAPHQL_MIN_PHP_VERSION' ) && version_compare( PHP_VERSION, GRAPHQL_MIN_PHP_VERSION, '<' ) ) {
				throw new \Exception( sprintf( __( 'The server\'s current PHP version %1$s is lower than the WPGraphQL minimum required version: %2$s', 'wp-graphql' ), PHP_VERSION, GRAPHQL_MIN_PHP_VERSION ) );
			}

		}

		/**
		 * Determine the post_types and taxonomies, etc that should show in GraphQL
		 *
		 * @return void
		 */
		public function setup_types() {

			/**
			 * Setup the settings, post_types and taxonomies to show_in_graphql
			 */
			self::show_in_graphql();
		}

		/**
		 * Flush permalinks if the GraphQL Endpoint route isn't yet registered
		 *
		 * @return void
		 */
		public function maybe_flush_permalinks() {
			$rules = get_option( 'rewrite_rules' );
			if ( ! isset( $rules[ \WPGraphQL\Router::$route . '/?$' ] ) ) {
				flush_rewrite_rules();
			}
		}

		/**
		 * Setup filters
		 *
		 * @return void
		 */
		private function filters() {

			/**
			 * Instrument the Schema to provide Resolve Hooks and sanitize Schema output
			 */
			add_filter( 'graphql_schema', [
				'\WPGraphQL\Utils\InstrumentSchema',
				'instrument_schema',
			], 10, 1 );

			// Filter how metadata is retrieved during GraphQL requests
			add_filter( 'get_post_metadata', [ '\WPGraphQL\Utils\Preview', 'filter_post_meta_for_previews' ], 10, 4 );
		}

		/**
		 * Initialize admin functionality
		 *
		 * @return void
		 */
		public function init_admin() {
			$admin = new Admin();
			$admin->init();
		}

		/**
		 * This sets up built-in post_types and taxonomies to show in the GraphQL Schema
		 *
		 * @since  0.0.2
		 * @return void
		 */
		public static function show_in_graphql() {

			global $wp_post_types, $wp_taxonomies;

			// Adds GraphQL support for attachments.
			if ( isset( $wp_post_types['attachment'] ) ) {
				$wp_post_types['attachment']->show_in_graphql     = true;
				$wp_post_types['attachment']->graphql_single_name = 'mediaItem';
				$wp_post_types['attachment']->graphql_plural_name = 'mediaItems';
			}

			// Adds GraphQL support for pages.
			if ( isset( $wp_post_types['page'] ) ) {
				$wp_post_types['page']->show_in_graphql     = true;
				$wp_post_types['page']->graphql_single_name = 'page';
				$wp_post_types['page']->graphql_plural_name = 'pages';
			}

			// Adds GraphQL support for posts.
			if ( isset( $wp_post_types['post'] ) ) {
				$wp_post_types['post']->show_in_graphql     = true;
				$wp_post_types['post']->graphql_single_name = 'post';
				$wp_post_types['post']->graphql_plural_name = 'posts';
			}

			// Adds GraphQL support for categories.
			if ( isset( $wp_taxonomies['category'] ) ) {
				$wp_taxonomies['category']->show_in_graphql     = true;
				$wp_taxonomies['category']->graphql_single_name = 'category';
				$wp_taxonomies['category']->graphql_plural_name = 'categories';
			}

			// Adds GraphQL support for tags.
			if ( isset( $wp_taxonomies['post_tag'] ) ) {
				$wp_taxonomies['post_tag']->show_in_graphql     = true;
				$wp_taxonomies['post_tag']->graphql_single_name = 'tag';
				$wp_taxonomies['post_tag']->graphql_plural_name = 'tags';
			}

			// Adds GraphQL support for post formats.
			if ( isset( $wp_taxonomies['post_format'] ) ) {
				$wp_taxonomies['post_format']->show_in_graphql     = true;
				$wp_taxonomies['post_format']->graphql_single_name = 'postFormat';
				$wp_taxonomies['post_format']->graphql_plural_name = 'postFormats';
			}
		}

		/**
		 * Get the post types that are allowed to be used in GraphQL. This gets all post_types that
		 * are set to show_in_graphql, but allows for external code (plugins/theme) to filter the
		 * list of allowed_post_types to add/remove additional post_types
		 *
		 * @param array $args Arguments to filter allowed post types
		 *
		 * @return array
		 * @since  0.0.4
		 */
		public static function get_allowed_post_types( $args = [] ) {

			/**
			 * Get all post_types
			 */
			$post_types = get_post_types( array_merge( [ 'show_in_graphql' => true ], $args ) );

			/**
			 * Validate that the post_types have a graphql_single_name and graphql_plural_name
			 */
			array_map(
				function( $post_type ) {
					$post_type_object = get_post_type_object( $post_type );

					if ( ! $post_type_object instanceof WP_Post_Type ) {
						return;
					}

					if ( empty( $post_type_object ) || empty( $post_type_object->graphql_single_name ) || empty( $post_type_object->graphql_plural_name ) ) {
						throw new UserError(
							sprintf(
							/* translators: %s will replaced with the registered type */
								__( 'The %s post_type isn\'t configured properly to show in GraphQL. It needs a "graphql_single_name" and a "graphql_plural_name"', 'wp-graphql' ),
								$post_type_object->name
							)
						);
					}
				},
				$post_types
			);

			/**
			 * Define the $allowed_post_types to be exposed by GraphQL Queries Pass through a filter
			 * to allow the post_types to be modified (for example if a certain post_type should
			 * not be exposed to the GraphQL API)
			 *
			 * @since 0.0.2
			 *
			 * @param array $post_types Array of post types
			 *
			 * @return array
			 */
			return apply_filters( 'graphql_post_entities_allowed_post_types', $post_types );

		}

		/**
		 * Get the taxonomies that are allowed to be used in GraphQL/This gets all taxonomies that
		 * are set to "show_in_graphql" but allows for external code (plugins/themes) to filter
		 * the list of allowed_taxonomies to add/remove additional taxonomies
		 *
		 * @since  0.0.4
		 * @return array
		 */
		public static function get_allowed_taxonomies() {

			/**
			 * Get all taxonomies
			 */
			$taxonomies = get_taxonomies(
				[
					'show_in_graphql' => true,
				]
			);

			/**
			 * Validate that the taxonomies have a graphql_single_name and graphql_plural_name
			 */
			array_map(
				function( $taxonomy ) {

					$tax_object = get_taxonomy( $taxonomy );

					if ( ! $tax_object instanceof WP_Taxonomy ) {
						return;
					}

					if ( ! isset( $tax_object->graphql_single_name ) || ! isset( $tax_object->graphql_plural_name ) ) {
						throw new UserError(
							sprintf(
							/* translators: %s will replaced with the registered taxonomty */
								__( 'The %s taxonomy isn\'t configured properly to show in GraphQL. It needs a "graphql_single_name" and a "graphql_plural_name"', 'wp-graphql' ),
								$tax_object->name
							)
						);

					}
				},
				$taxonomies
			);

			/**
			 * Returns the array of $allowed_taxonomies
			 */
			return apply_filters( 'graphql_term_entities_allowed_taxonomies', $taxonomies );

		}

		/**
		 * Allow Schema to be cleared
		 *
		 * @return void
		 */
		public static function clear_schema() {
			self::$type_registry = null;
			self::$schema        = null;
		}

		/**
		 * Returns the Schema as defined by static registrations throughout
		 * the WP Load.
		 *
		 * @return WPSchema
		 *
		 * @throws Exception
		 */
		public static function get_schema() {

			if ( null === self::$schema ) {

				$schema_registry = new SchemaRegistry();
				$schema          = $schema_registry->get_schema();

				/**
				 * Generate & Filter the schema.
				 *
				 * @since 0.0.5
				 *
				 * @param array                 $schema      The executable Schema that GraphQL executes against
				 * @param AppContext $app_context Object The AppContext object containing all of the
				 *                                           information about the context we know at this point
				 */
				self::$schema = apply_filters( 'graphql_schema', $schema, self::get_app_context() );
			}

			/**
			 * Fire an action when the Schema is returned
			 */
			do_action( 'graphql_get_schema', self::$schema );

			/**
			 * Return the Schema after applying filters
			 */
			return ! empty( self::$schema ) ? self::$schema : null;
		}

		/**
		 * Whether WPGraphQL is operating in Debug mode
		 * @return bool
		 */
		public static function debug(): bool {
			if ( defined( 'GRAPHQL_DEBUG' ) ) {
				$enabled = (bool) GRAPHQL_DEBUG;
			} else {
				$enabled = get_graphql_setting( 'debug_mode_enabled', 'off' );
				$enabled = 'on' === $enabled;
			}

			/**
			 * @param bool $enabled Whether GraphQL Debug is enabled or not
			 */
			return (bool) apply_filters( 'graphql_debug_enabled', $enabled );
		}

		/**
		 * Returns the Schema as defined by static registrations throughout
		 * the WP Load.
		 *
		 * @return TypeRegistry
		 *
		 * @throws Exception
		 */
		public static function get_type_registry() {

			if ( null === self::$type_registry ) {

				$type_registry = new TypeRegistry();

				/**
				 * Generate & Filter the schema.
				 *
				 * @since 0.0.5
				 *
				 * @param array                 $type_registry The TypeRegistry for the API
				 * @param AppContext $app_context   Object The AppContext object containing all of the
				 *                                             information about the context we know at this point
				 */
				self::$type_registry = apply_filters( 'graphql_type_registry', $type_registry, self::get_app_context() );
			}

			/**
			 * Fire an action when the Type Registry is returned
			 */
			do_action( 'graphql_get_type_registry', self::$type_registry );

			/**
			 * Return the Schema after applying filters
			 */
			return ! empty( self::$type_registry ) ? self::$type_registry : null;

		}

		/**
		 * Return the static schema if there is one
		 *
		 * @return null|string
		 */
		public static function get_static_schema() {
			$schema = null;
			if ( file_exists( WPGRAPHQL_PLUGIN_DIR . 'schema.graphql' ) && ! empty( file_get_contents( WPGRAPHQL_PLUGIN_DIR . 'schema.graphql' ) ) ) { // phpcs:ignore
				$schema = file_get_contents( WPGRAPHQL_PLUGIN_DIR . 'schema.graphql' ); // phpcs:ignore
			}

			return $schema;
		}

		/**
		 * Get the AppContext for use in passing down the Resolve Tree
		 *
		 * @return AppContext
		 */
		public static function get_app_context() {

			/**
			 * Configure the app_context which gets passed down to all the resolvers.
			 *
			 * @since 0.0.4
			 */
			$app_context           = new AppContext();
			$app_context->viewer   = wp_get_current_user();
			$app_context->root_url = get_bloginfo( 'url' );
			$app_context->request  = ! empty( $_REQUEST ) ? $_REQUEST : null; // phpcs:ignore

			return $app_context;
		}
	}
endif;
=======
// Bootstrap the plugin
if ( ! class_exists( 'WPGraphQL' ) ) {
	require_once __DIR__ . '/src/WPGraphQL.php';
}
>>>>>>> 24699add

if ( ! function_exists( 'graphql_init' ) ) {
	/**
	 * Function that instantiates the plugins main class
	 *
	 * @return object
	 */
	function graphql_init() {
		/**
		 * Return an instance of the action
		 */
		return \WPGraphQL::instance();
	}
}
graphql_init();

if ( defined( 'WP_CLI' ) && WP_CLI ) {
	require_once 'cli/wp-cli.php';
}<|MERGE_RESOLUTION|>--- conflicted
+++ resolved
@@ -36,680 +36,10 @@
 register_deactivation_hook( __FILE__, 'graphql_deactivation_callback' );
 register_activation_hook( __FILE__, 'graphql_activation_callback' );
 
-<<<<<<< HEAD
-/**
- * This plugin brings the power of GraphQL (http://graphql.org/) to WordPress.
- *
- * This plugin is based on the hard work of Jason Bahl, Ryan Kanner, Hughie Devore and Peter Pak of
- * Digital First Media
- * (https://github.com/dfmedia), and Edwin Cromley of BE-Webdesign
- * (https://github.com/BE-Webdesign).
- *
- * The plugin is built on top of the graphql-php library by Webonyx
- * (https://github.com/webonyx/graphql-php) and makes use of the graphql-relay-php library by Ivome
- * (https://github.com/ivome/graphql-relay-php/)
- *
- * Special thanks to Digital First Media (http://digitalfirstmedia.com) for allocating development
- * resources to push the project forward.
- *
- * Some of the concepts and code are based on the WordPress Rest API.
- * Much love to the folks (https://github.com/orgs/WP-API/people) that put their blood, sweat and
- * tears into the WP-API project, as it's been huge in moving WordPress forward as a platform and
- * helped inspire and direct the development of WPGraphQL.
- *
- * Much love to Facebook® for open sourcing the GraphQL spec (https://facebook.github.io/graphql/)
- * and maintaining the JS reference implementation (https://github.com/graphql/graphql-js)
- *
- * Much love to Apollo (Meteor Development Group) for their work on driving GraphQL forward and
- * providing a lot of insight into how to design GraphQL schemas, etc. Check them out:
- * http://www.apollodata.com/
- */
-
-if ( ! class_exists( 'WPGraphQL' ) ) :
-
-	/**
-	 * This is the one true WPGraphQL class
-	 */
-	final class WPGraphQL {
-
-		/**
-		 * Stores the instance of the WPGraphQL class
-		 *
-		 * @var WPGraphQL The one true WPGraphQL
-		 * @since  0.0.1
-		 */
-		private static $instance;
-
-		/**
-		 * Holds the Schema def
-		 *
-		 * @var mixed|null|WPSchema $schema The Schema used for the GraphQL API
-		 */
-		protected static $schema;
-
-		/**
-		 * Holds the TypeRegistry instance
-		 *
-		 * @var mixed|null|TypeRegistry $type_registry The registry that holds all GraphQL Types
-		 */
-		protected static $type_registry;
-
-		/**
-		 * Stores an array of allowed post types
-		 *
-		 * @var array allowed_post_types
-		 * @since  0.0.5
-		 */
-		public static $allowed_post_types;
-
-		/**
-		 * Stores an array of allowed taxonomies
-		 *
-		 * @var array allowed_taxonomies
-		 * @since  0.0.5
-		 */
-		public static $allowed_taxonomies;
-
-		/**
-		 * @var boolean
-		 */
-		protected static $is_graphql_request;
-
-		/**
-		 * The instance of the WPGraphQL object
-		 *
-		 * @return object|WPGraphQL - The one true WPGraphQL
-		 * @since  0.0.1
-		 */
-		public static function instance() {
-
-			if ( ! isset( self::$instance ) || ! ( self::$instance instanceof WPGraphQL ) ) {
-				self::$instance = new WPGraphQL();
-				self::$instance->setup_constants();
-				self::$instance->includes();
-				self::$instance->actions();
-				self::$instance->filters();
-			}
-
-			/**
-			 * Return the WPGraphQL Instance
-			 */
-			return self::$instance;
-		}
-
-		/**
-		 * Throw error on object clone.
-		 * The whole idea of the singleton design pattern is that there is a single object
-		 * therefore, we don't want the object to be cloned.
-		 *
-		 * @since  0.0.1
-		 * @return void
-		 */
-		public function __clone() {
-
-			// Cloning instances of the class is forbidden.
-			_doing_it_wrong( __FUNCTION__, esc_html__( 'The WPGraphQL class should not be cloned.', 'wp-graphql' ), '0.0.1' );
-
-		}
-
-		/**
-		 * Disable unserializing of the class.
-		 *
-		 * @since  0.0.1
-		 * @return void
-		 */
-		public function __wakeup() {
-
-			// De-serializing instances of the class is forbidden.
-			_doing_it_wrong( __FUNCTION__, esc_html__( 'De-serializing instances of the WPGraphQL class is not allowed', 'wp-graphql' ), '0.0.1' );
-
-		}
-
-		/**
-		 * Setup plugin constants.
-		 *
-		 * @since  0.0.1
-		 * @return void
-		 */
-		private function setup_constants() {
-
-			// Plugin version.
-			if ( ! defined( 'WPGRAPHQL_VERSION' ) ) {
-				define( 'WPGRAPHQL_VERSION', '1.1.5' );
-			}
-
-			// Plugin Folder Path.
-			if ( ! defined( 'WPGRAPHQL_PLUGIN_DIR' ) ) {
-				define( 'WPGRAPHQL_PLUGIN_DIR', plugin_dir_path( __FILE__ ) );
-			}
-
-			// Plugin Folder URL.
-			if ( ! defined( 'WPGRAPHQL_PLUGIN_URL' ) ) {
-				define( 'WPGRAPHQL_PLUGIN_URL', plugin_dir_url( __FILE__ ) );
-			}
-
-			// Plugin Root File.
-			if ( ! defined( 'WPGRAPHQL_PLUGIN_FILE' ) ) {
-				define( 'WPGRAPHQL_PLUGIN_FILE', __FILE__ );
-			}
-
-			// Whether to autoload the files or not.
-			if ( ! defined( 'WPGRAPHQL_AUTOLOAD' ) ) {
-				define( 'WPGRAPHQL_AUTOLOAD', true );
-			}
-
-			// The minimum version of PHP this plugin requires to work properly
-			if ( ! defined( 'GRAPHQL_MIN_PHP_VERSION' ) ) {
-				define( 'GRAPHQL_MIN_PHP_VERSION', '7.1' );
-			}
-
-		}
-
-		/**
-		 * Include required files.
-		 * Uses composer's autoload
-		 *
-		 * @since  0.0.1
-		 * @return void
-		 */
-		private function includes() {
-
-			/**
-			 * WPGRAPHQL_AUTOLOAD can be set to "false" to prevent the autoloader from running.
-			 * In most cases, this is not something that should be disabled, but some environments
-			 * may bootstrap their dependencies in a global autoloader that will autoload files
-			 * before we get to this point, and requiring the autoloader again can trigger fatal errors.
-			 *
-			 * The codeception tests are an example of an environment where adding the autoloader again causes issues
-			 * so this is set to false for tests.
-			 */
-			if ( defined( 'WPGRAPHQL_AUTOLOAD' ) && true === WPGRAPHQL_AUTOLOAD ) {
-
-				if ( ! file_exists( WPGRAPHQL_PLUGIN_DIR . 'vendor/autoload.php' ) ) {
-					wp_die( __( 'WPGraphQL has been installed without dependencies. Try installing from WordPress.org or run "composer install" from the plugin directory to install dependencies', 'wp-graphql' ) );
-				}
-
-				// Autoload Required Classes.
-				require_once WPGRAPHQL_PLUGIN_DIR . 'vendor/autoload.php';
-
-			}
-
-			// Required non-autoloaded classes.
-			require_once WPGRAPHQL_PLUGIN_DIR . 'access-functions.php';
-			require_once WPGRAPHQL_PLUGIN_DIR . 'activation.php';
-			require_once WPGRAPHQL_PLUGIN_DIR . 'deactivation.php';
-
-		}
-
-		/**
-		 * Set whether the request is a GraphQL request or not
-		 *
-		 * @param bool $is_graphql_request
-		 *
-		 * @return void
-		 */
-		public static function set_is_graphql_request( $is_graphql_request = false ) {
-			self::$is_graphql_request = $is_graphql_request;
-		}
-
-		/**
-		 * @return bool
-		 */
-		public static function is_graphql_request() {
-			return self::$is_graphql_request;
-		}
-
-		/**
-		 * Sets up actions to run at certain spots throughout WordPress and the WPGraphQL execution cycle
-		 *
-		 * @return void
-		 */
-		private function actions() {
-
-			$tracker = new \WPGraphQL\Telemetry\Tracker( 'WPGraphQL' );
-			add_action( 'plugins_loaded', [ $tracker, 'init' ] );
-			add_action( 'graphql_activate', function() use ( $tracker ) {
-				$tracker->track_event( 'PLUGIN_ACTIVATE' );
-			} );
-			add_action( 'graphql_deactivate', function() use ( $tracker ) {
-				$tracker->track_event( 'PLUGIN_DEACTIVATE' );
-				$tracker->delete_timestamp();
-			} );
-
-			/**
-			 * Init WPGraphQL after themes have been setup,
-			 * allowing for both plugins and themes to register
-			 * things before graphql_init
-			 */
-			add_action(
-				'after_setup_theme',
-				function() {
-
-					new \WPGraphQL\Data\Config();
-					new \WPGraphQL\Router();
-
-					/**
-					 * Fire off init action
-					 *
-					 * @param WPGraphQL $instance The instance of the WPGraphQL class
-					 */
-					do_action( 'graphql_init', self::$instance );
-				}
-			);
-
-			// Prevent WPGraphQL Insights from running
-			// @phpstan-ignore-next-line
-			remove_action( 'init', '\WPGraphQL\Extensions\graphql_insights_init' );
-
-			/**
-			 * Flush permalinks if the registered GraphQL endpoint has not yet been registered.
-			 */
-			add_action( 'wp_loaded', [ $this, 'maybe_flush_permalinks' ] );
-
-			/**
-			 * Hook in before fields resolve to check field permissions
-			 */
-			add_action( 'graphql_before_resolve_field', [
-				'\WPGraphQL\Utils\InstrumentSchema',
-				'check_field_permissions',
-			], 10, 8 );
-
-			// Determine what to show in graphql
-			add_action( 'init_graphql_request', 'register_initial_settings', 10 );
-			add_action( 'init', [ $this, 'setup_types' ], 10 );
-
-			// Throw an exception
-			add_action( 'do_graphql_request', [ $this, 'min_php_version_check' ] );
-
-			// Initialize Admin functionality
-			add_action( 'after_setup_theme', [ $this, 'init_admin' ] );
-
-			$tracing = new \WPGraphQL\Utils\Tracing();
-			$tracing->init();
-
-			$query_log = new \WPGraphQL\Utils\QueryLog();
-			$query_log->init();
-
-		}
-
-		/**
-		 * Check if the minimum PHP version requirement is met before execution begins.
-		 *
-		 * If the server is running a lower version than required, throw an exception and prevent
-		 * further execution.
-		 *
-		 * @throws Exception
-		 *
-		 * @return void
-		 */
-		public function min_php_version_check() {
-
-			if ( defined( 'GRAPHQL_MIN_PHP_VERSION' ) && version_compare( PHP_VERSION, GRAPHQL_MIN_PHP_VERSION, '<' ) ) {
-				throw new \Exception( sprintf( __( 'The server\'s current PHP version %1$s is lower than the WPGraphQL minimum required version: %2$s', 'wp-graphql' ), PHP_VERSION, GRAPHQL_MIN_PHP_VERSION ) );
-			}
-
-		}
-
-		/**
-		 * Determine the post_types and taxonomies, etc that should show in GraphQL
-		 *
-		 * @return void
-		 */
-		public function setup_types() {
-
-			/**
-			 * Setup the settings, post_types and taxonomies to show_in_graphql
-			 */
-			self::show_in_graphql();
-		}
-
-		/**
-		 * Flush permalinks if the GraphQL Endpoint route isn't yet registered
-		 *
-		 * @return void
-		 */
-		public function maybe_flush_permalinks() {
-			$rules = get_option( 'rewrite_rules' );
-			if ( ! isset( $rules[ \WPGraphQL\Router::$route . '/?$' ] ) ) {
-				flush_rewrite_rules();
-			}
-		}
-
-		/**
-		 * Setup filters
-		 *
-		 * @return void
-		 */
-		private function filters() {
-
-			/**
-			 * Instrument the Schema to provide Resolve Hooks and sanitize Schema output
-			 */
-			add_filter( 'graphql_schema', [
-				'\WPGraphQL\Utils\InstrumentSchema',
-				'instrument_schema',
-			], 10, 1 );
-
-			// Filter how metadata is retrieved during GraphQL requests
-			add_filter( 'get_post_metadata', [ '\WPGraphQL\Utils\Preview', 'filter_post_meta_for_previews' ], 10, 4 );
-		}
-
-		/**
-		 * Initialize admin functionality
-		 *
-		 * @return void
-		 */
-		public function init_admin() {
-			$admin = new Admin();
-			$admin->init();
-		}
-
-		/**
-		 * This sets up built-in post_types and taxonomies to show in the GraphQL Schema
-		 *
-		 * @since  0.0.2
-		 * @return void
-		 */
-		public static function show_in_graphql() {
-
-			global $wp_post_types, $wp_taxonomies;
-
-			// Adds GraphQL support for attachments.
-			if ( isset( $wp_post_types['attachment'] ) ) {
-				$wp_post_types['attachment']->show_in_graphql     = true;
-				$wp_post_types['attachment']->graphql_single_name = 'mediaItem';
-				$wp_post_types['attachment']->graphql_plural_name = 'mediaItems';
-			}
-
-			// Adds GraphQL support for pages.
-			if ( isset( $wp_post_types['page'] ) ) {
-				$wp_post_types['page']->show_in_graphql     = true;
-				$wp_post_types['page']->graphql_single_name = 'page';
-				$wp_post_types['page']->graphql_plural_name = 'pages';
-			}
-
-			// Adds GraphQL support for posts.
-			if ( isset( $wp_post_types['post'] ) ) {
-				$wp_post_types['post']->show_in_graphql     = true;
-				$wp_post_types['post']->graphql_single_name = 'post';
-				$wp_post_types['post']->graphql_plural_name = 'posts';
-			}
-
-			// Adds GraphQL support for categories.
-			if ( isset( $wp_taxonomies['category'] ) ) {
-				$wp_taxonomies['category']->show_in_graphql     = true;
-				$wp_taxonomies['category']->graphql_single_name = 'category';
-				$wp_taxonomies['category']->graphql_plural_name = 'categories';
-			}
-
-			// Adds GraphQL support for tags.
-			if ( isset( $wp_taxonomies['post_tag'] ) ) {
-				$wp_taxonomies['post_tag']->show_in_graphql     = true;
-				$wp_taxonomies['post_tag']->graphql_single_name = 'tag';
-				$wp_taxonomies['post_tag']->graphql_plural_name = 'tags';
-			}
-
-			// Adds GraphQL support for post formats.
-			if ( isset( $wp_taxonomies['post_format'] ) ) {
-				$wp_taxonomies['post_format']->show_in_graphql     = true;
-				$wp_taxonomies['post_format']->graphql_single_name = 'postFormat';
-				$wp_taxonomies['post_format']->graphql_plural_name = 'postFormats';
-			}
-		}
-
-		/**
-		 * Get the post types that are allowed to be used in GraphQL. This gets all post_types that
-		 * are set to show_in_graphql, but allows for external code (plugins/theme) to filter the
-		 * list of allowed_post_types to add/remove additional post_types
-		 *
-		 * @param array $args Arguments to filter allowed post types
-		 *
-		 * @return array
-		 * @since  0.0.4
-		 */
-		public static function get_allowed_post_types( $args = [] ) {
-
-			/**
-			 * Get all post_types
-			 */
-			$post_types = get_post_types( array_merge( [ 'show_in_graphql' => true ], $args ) );
-
-			/**
-			 * Validate that the post_types have a graphql_single_name and graphql_plural_name
-			 */
-			array_map(
-				function( $post_type ) {
-					$post_type_object = get_post_type_object( $post_type );
-
-					if ( ! $post_type_object instanceof WP_Post_Type ) {
-						return;
-					}
-
-					if ( empty( $post_type_object ) || empty( $post_type_object->graphql_single_name ) || empty( $post_type_object->graphql_plural_name ) ) {
-						throw new UserError(
-							sprintf(
-							/* translators: %s will replaced with the registered type */
-								__( 'The %s post_type isn\'t configured properly to show in GraphQL. It needs a "graphql_single_name" and a "graphql_plural_name"', 'wp-graphql' ),
-								$post_type_object->name
-							)
-						);
-					}
-				},
-				$post_types
-			);
-
-			/**
-			 * Define the $allowed_post_types to be exposed by GraphQL Queries Pass through a filter
-			 * to allow the post_types to be modified (for example if a certain post_type should
-			 * not be exposed to the GraphQL API)
-			 *
-			 * @since 0.0.2
-			 *
-			 * @param array $post_types Array of post types
-			 *
-			 * @return array
-			 */
-			return apply_filters( 'graphql_post_entities_allowed_post_types', $post_types );
-
-		}
-
-		/**
-		 * Get the taxonomies that are allowed to be used in GraphQL/This gets all taxonomies that
-		 * are set to "show_in_graphql" but allows for external code (plugins/themes) to filter
-		 * the list of allowed_taxonomies to add/remove additional taxonomies
-		 *
-		 * @since  0.0.4
-		 * @return array
-		 */
-		public static function get_allowed_taxonomies() {
-
-			/**
-			 * Get all taxonomies
-			 */
-			$taxonomies = get_taxonomies(
-				[
-					'show_in_graphql' => true,
-				]
-			);
-
-			/**
-			 * Validate that the taxonomies have a graphql_single_name and graphql_plural_name
-			 */
-			array_map(
-				function( $taxonomy ) {
-
-					$tax_object = get_taxonomy( $taxonomy );
-
-					if ( ! $tax_object instanceof WP_Taxonomy ) {
-						return;
-					}
-
-					if ( ! isset( $tax_object->graphql_single_name ) || ! isset( $tax_object->graphql_plural_name ) ) {
-						throw new UserError(
-							sprintf(
-							/* translators: %s will replaced with the registered taxonomty */
-								__( 'The %s taxonomy isn\'t configured properly to show in GraphQL. It needs a "graphql_single_name" and a "graphql_plural_name"', 'wp-graphql' ),
-								$tax_object->name
-							)
-						);
-
-					}
-				},
-				$taxonomies
-			);
-
-			/**
-			 * Returns the array of $allowed_taxonomies
-			 */
-			return apply_filters( 'graphql_term_entities_allowed_taxonomies', $taxonomies );
-
-		}
-
-		/**
-		 * Allow Schema to be cleared
-		 *
-		 * @return void
-		 */
-		public static function clear_schema() {
-			self::$type_registry = null;
-			self::$schema        = null;
-		}
-
-		/**
-		 * Returns the Schema as defined by static registrations throughout
-		 * the WP Load.
-		 *
-		 * @return WPSchema
-		 *
-		 * @throws Exception
-		 */
-		public static function get_schema() {
-
-			if ( null === self::$schema ) {
-
-				$schema_registry = new SchemaRegistry();
-				$schema          = $schema_registry->get_schema();
-
-				/**
-				 * Generate & Filter the schema.
-				 *
-				 * @since 0.0.5
-				 *
-				 * @param array                 $schema      The executable Schema that GraphQL executes against
-				 * @param AppContext $app_context Object The AppContext object containing all of the
-				 *                                           information about the context we know at this point
-				 */
-				self::$schema = apply_filters( 'graphql_schema', $schema, self::get_app_context() );
-			}
-
-			/**
-			 * Fire an action when the Schema is returned
-			 */
-			do_action( 'graphql_get_schema', self::$schema );
-
-			/**
-			 * Return the Schema after applying filters
-			 */
-			return ! empty( self::$schema ) ? self::$schema : null;
-		}
-
-		/**
-		 * Whether WPGraphQL is operating in Debug mode
-		 * @return bool
-		 */
-		public static function debug(): bool {
-			if ( defined( 'GRAPHQL_DEBUG' ) ) {
-				$enabled = (bool) GRAPHQL_DEBUG;
-			} else {
-				$enabled = get_graphql_setting( 'debug_mode_enabled', 'off' );
-				$enabled = 'on' === $enabled;
-			}
-
-			/**
-			 * @param bool $enabled Whether GraphQL Debug is enabled or not
-			 */
-			return (bool) apply_filters( 'graphql_debug_enabled', $enabled );
-		}
-
-		/**
-		 * Returns the Schema as defined by static registrations throughout
-		 * the WP Load.
-		 *
-		 * @return TypeRegistry
-		 *
-		 * @throws Exception
-		 */
-		public static function get_type_registry() {
-
-			if ( null === self::$type_registry ) {
-
-				$type_registry = new TypeRegistry();
-
-				/**
-				 * Generate & Filter the schema.
-				 *
-				 * @since 0.0.5
-				 *
-				 * @param array                 $type_registry The TypeRegistry for the API
-				 * @param AppContext $app_context   Object The AppContext object containing all of the
-				 *                                             information about the context we know at this point
-				 */
-				self::$type_registry = apply_filters( 'graphql_type_registry', $type_registry, self::get_app_context() );
-			}
-
-			/**
-			 * Fire an action when the Type Registry is returned
-			 */
-			do_action( 'graphql_get_type_registry', self::$type_registry );
-
-			/**
-			 * Return the Schema after applying filters
-			 */
-			return ! empty( self::$type_registry ) ? self::$type_registry : null;
-
-		}
-
-		/**
-		 * Return the static schema if there is one
-		 *
-		 * @return null|string
-		 */
-		public static function get_static_schema() {
-			$schema = null;
-			if ( file_exists( WPGRAPHQL_PLUGIN_DIR . 'schema.graphql' ) && ! empty( file_get_contents( WPGRAPHQL_PLUGIN_DIR . 'schema.graphql' ) ) ) { // phpcs:ignore
-				$schema = file_get_contents( WPGRAPHQL_PLUGIN_DIR . 'schema.graphql' ); // phpcs:ignore
-			}
-
-			return $schema;
-		}
-
-		/**
-		 * Get the AppContext for use in passing down the Resolve Tree
-		 *
-		 * @return AppContext
-		 */
-		public static function get_app_context() {
-
-			/**
-			 * Configure the app_context which gets passed down to all the resolvers.
-			 *
-			 * @since 0.0.4
-			 */
-			$app_context           = new AppContext();
-			$app_context->viewer   = wp_get_current_user();
-			$app_context->root_url = get_bloginfo( 'url' );
-			$app_context->request  = ! empty( $_REQUEST ) ? $_REQUEST : null; // phpcs:ignore
-
-			return $app_context;
-		}
-	}
-endif;
-=======
 // Bootstrap the plugin
 if ( ! class_exists( 'WPGraphQL' ) ) {
 	require_once __DIR__ . '/src/WPGraphQL.php';
 }
->>>>>>> 24699add
 
 if ( ! function_exists( 'graphql_init' ) ) {
 	/**
