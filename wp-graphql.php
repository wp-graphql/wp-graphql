<?php
/**
 * Plugin Name: WPGraphQL
 * Plugin URI: https://github.com/wp-graphql/wp-graphql
 * GitHub Plugin URI: https://github.com/wp-graphql/wp-graphql
 * Description: GraphQL API for WordPress
 * Author: WPGraphQL
 * Author URI: http://www.wpgraphql.com
<<<<<<< HEAD
 * Version: 2.0.0-beta.1
 * Text Domain: wp-graphql
 * Domain Path: /languages/
 * Requires at least: 6.0
 * Tested up to: 6.7
 * Requires PHP: 7.4
=======
 * Version: 1.29.3
 * Text Domain: wp-graphql
 * Domain Path: /languages/
 * Requires at least: 5.9
 * Tested up to: 6.7.1
 * Requires PHP: 7.1
>>>>>>> 31d257e6
 * License: GPL-3
 * License URI: https://www.gnu.org/licenses/gpl-3.0.html
 *
 * @package  WPGraphQL
 * @category Core
 * @author   WPGraphQL
<<<<<<< HEAD
 * @version  2.0.0-beta.1
=======
 * @version  1.29.3
>>>>>>> 31d257e6
 */

// Exit if accessed directly.
if ( ! defined( 'ABSPATH' ) ) {
	exit;
}

// If the codeception remote coverage file exists, require it.
// This file should only exist locally or when CI bootstraps the environment for testing
if ( file_exists( __DIR__ . '/c3.php' ) ) {
	require_once __DIR__ . '/c3.php';
}

/**
 * Load files that are required even if the composer autoloader isn't installed
 */
function graphql_require_bootstrap_files(): void {
	if ( file_exists( __DIR__ . '/constants.php' ) ) {
		require_once __DIR__ . '/constants.php';
	}
	if ( file_exists( __DIR__ . '/activation.php' ) ) {
		require_once __DIR__ . '/activation.php';
	}
	if ( file_exists( __DIR__ . '/deactivation.php' ) ) {
		require_once __DIR__ . '/deactivation.php';
	}
	if ( file_exists( __DIR__ . '/access-functions.php' ) ) {
		require_once __DIR__ . '/access-functions.php';
	}
	if ( file_exists( __DIR__ . '/src/WPGraphQL.php' ) ) {
		require_once __DIR__ . '/src/WPGraphQL.php';
	}
}

/**
 * Determines if the plugin can load.
 *
 * Test env:
 *  - WPGRAPHQL_AUTOLOAD: false
 *  - autoload installed and manually added in test env
 *
 * Bedrock
 *  - WPGRAPHQL_AUTOLOAD: not defined
 *  - composer deps installed outside of the plugin
 *
 * Normal (.org repo install)
 * - WPGRAPHQL_AUTOLOAD: not defined
 * - composer deps installed INSIDE the plugin
 */
function graphql_can_load_plugin(): bool {

	// Load the bootstrap files (needed before autoloader is configured)
	graphql_require_bootstrap_files();

	// If GraphQL\GraphQL and WPGraphQL are both already loaded,
	// We can assume that WPGraphQL has been installed as a composer dependency of a parent project
	if ( class_exists( 'GraphQL\GraphQL' ) && class_exists( 'WPGraphQL' ) ) {
		return true;
	}

	/**
	 * WPGRAPHQL_AUTOLOAD can be set to "false" to prevent the autoloader from running.
	 * In most cases, this is not something that should be disabled, but some environments
	 * may bootstrap their dependencies in a global autoloader that will autoload files
	 * before we get to this point, and requiring the autoloader again can trigger fatal errors.
	 *
	 * The codeception tests are an example of an environment where adding the autoloader again causes issues
	 * so this is set to false for tests.
	 */
	if ( defined( 'WPGRAPHQL_AUTOLOAD' ) && false === WPGRAPHQL_AUTOLOAD ) {

		// IF WPGRAPHQL_AUTOLOAD is defined as false,
		// but the WPGraphQL Class exists, we can assume the dependencies
		// are loaded from the parent project.
		return true;
	}

	if ( file_exists( plugin_dir_path( __FILE__ ) . 'vendor/autoload.php' ) ) {
		// Autoload Required Classes.
		require_once plugin_dir_path( __FILE__ ) . 'vendor/autoload.php';
	}

	// If the GraphQL class still doesn't exist, bail as there was an issue bootstrapping the plugin
	if ( ! class_exists( 'GraphQL\GraphQL' ) || ! class_exists( 'WPGraphQL' ) ) {
		return false;
	}

	return true;
}

if ( ! function_exists( 'graphql_init' ) ) {
	/**
	 * Function that instantiates the plugins main class
	 *
	 * @return object|null
	 */
	function graphql_init() {

		// if the plugin can't be loaded, bail
		if ( false === graphql_can_load_plugin() ) {
			add_action( 'network_admin_notices', 'graphql_cannot_load_admin_notice_callback' );
			add_action( 'admin_notices', 'graphql_cannot_load_admin_notice_callback' );
			return null;
		}

		/**
		 * Return an instance of the action
		 */
		return \WPGraphQL::instance();
	}
}
graphql_init();

// Run this function when WPGraphQL is de-activated
register_deactivation_hook( __FILE__, 'graphql_deactivation_callback' );
register_activation_hook( __FILE__, 'graphql_activation_callback' );

/**
 * Render an admin notice if the plugin cannot load
 */
function graphql_cannot_load_admin_notice_callback(): void {
	if ( ! current_user_can( 'manage_options' ) ) {
		return;
	}

	printf(
		'<div class="notice notice-error">' .
		'<p>%s</p>' .
		'</div>',
		esc_html__( 'WPGraphQL appears to have been installed without it\'s dependencies. It will not work properly until dependencies are installed. This likely means you have cloned WPGraphQL from Github and need to run the command `composer install`.', 'wp-graphql' )
	);
}

if ( defined( 'WP_CLI' ) && WP_CLI ) {
	require_once plugin_dir_path( __FILE__ ) . 'cli/wp-cli.php';
}

/**
 * Initialize the plugin tracker
 *
 * @return void
 */
function graphql_init_appsero_telemetry() {
	// If the class doesn't exist, or code is being scanned by PHPSTAN, move on.
	if ( ! class_exists( 'Appsero\Client' ) || defined( 'PHPSTAN' ) ) {
		return;
	}

	// Wrap the Appsero client in a try/catch block to prevent fatal errors
	try {
		$client = new \Appsero\Client( 'cd0d1172-95a0-4460-a36a-2c303807c9ef', 'WPGraphQL', __FILE__ );

		/** @var \Appsero\Insights $insights */
		$insights = $client->insights();

		// If the Appsero client has the add_plugin_data method, use it
		if ( method_exists( $insights, 'add_plugin_data' ) ) {
			$insights->add_plugin_data();
		}

		$insights->init();
	} catch ( \Throwable $e ) {
		error_log( // phpcs:ignore WordPress.PHP.DevelopmentFunctions.error_log_error_log -- Error logging is intentional here.
			sprintf(
			// translators: %s is the error message
				__( 'Error initializing Appsero: %s', 'wp-graphql' ),
				$e->getMessage()
			)
		);
	}
}

graphql_init_appsero_telemetry();<|MERGE_RESOLUTION|>--- conflicted
+++ resolved
@@ -6,32 +6,19 @@
  * Description: GraphQL API for WordPress
  * Author: WPGraphQL
  * Author URI: http://www.wpgraphql.com
-<<<<<<< HEAD
  * Version: 2.0.0-beta.1
  * Text Domain: wp-graphql
  * Domain Path: /languages/
  * Requires at least: 6.0
- * Tested up to: 6.7
+ * Tested up to: 6.7.1
  * Requires PHP: 7.4
-=======
- * Version: 1.29.3
- * Text Domain: wp-graphql
- * Domain Path: /languages/
- * Requires at least: 5.9
- * Tested up to: 6.7.1
- * Requires PHP: 7.1
->>>>>>> 31d257e6
  * License: GPL-3
  * License URI: https://www.gnu.org/licenses/gpl-3.0.html
  *
  * @package  WPGraphQL
  * @category Core
  * @author   WPGraphQL
-<<<<<<< HEAD
  * @version  2.0.0-beta.1
-=======
- * @version  1.29.3
->>>>>>> 31d257e6
  */
 
 // Exit if accessed directly.
