#!/usr/bin/env bash

set -eu

##
# Use this script through Composer scripts in the package.json.
# To quickly build and run the docker-compose scripts for an app or automated testing
# run the command below after run `composer install --no-dev` with the respectively
# flag for what you need.
##
print_usage_instructions() {
    echo "Usage: composer build-and-run -- [-a|-t]";
    echo "       -a  Spin up a WordPress installation.";
    echo "       -t  Run the automated tests.";
    echo "Example use:";
    echo "  composer build-app";
    echo "  composer run-app";
    echo "";
    echo "  WP_VERSION=5.5.3 PHP_VERSION=7.4 composer build-app";
    echo "  WP_VERSION=5.5.3 PHP_VERSION=7.4 composer run-app";
    echo "";
    echo "  WP_VERSION=5.5.3 PHP_VERSION=7.4  bin/run-docker.sh build -a";
    echo "  WP_VERSION=5.5.3 PHP_VERSION=7.4  bin/run-docker.sh run -a";
    exit 1
}

if [ $# -eq 0 ]; then
    print_usage_instructions
fi

<<<<<<< HEAD
TAG=${TAG-latest}
WP_VERSION=${WP_VERSION-5.6}
PHP_VERSION=${PHP_VERSION-7.4}
=======
BUILD_NO_CACHE=

env_file=".env.dist";
>>>>>>> 06f2fb16

subcommand=$1; shift
case "$subcommand" in
    "build" )
        while getopts ":cat" opt; do
            case ${opt} in
                c )
                    echo "Build without cache"
                    BUILD_NO_CACHE=--no-cache
                    ;;
                a )
<<<<<<< HEAD
                docker build -f docker/app.Dockerfile \
                    -t wp-graphql:${TAG}-wp${WP_VERSION}-php${PHP_VERSION} \
                    --build-arg WP_VERSION=${WP_VERSION} \
                    --build-arg PHP_VERSION=${PHP_VERSION} \
                    .
                    ;;
                t )
                docker build -f docker/app.Dockerfile \
                    -t wp-graphql:${TAG}-wp${WP_VERSION}-php${PHP_VERSION} \
                    --build-arg WP_VERSION=${WP_VERSION} \
                    --build-arg PHP_VERSION=${PHP_VERSION} \
                    .

                docker build -f docker/testing.Dockerfile \
                    -t wp-graphql-testing:${TAG}-wp${WP_VERSION}-php${PHP_VERSION} \
                    --build-arg WP_VERSION=${WP_VERSION} \
                    --build-arg PHP_VERSION=${PHP_VERSION} \
=======
                docker build $BUILD_NO_CACHE -f docker/app.Dockerfile \
                    -t wpgraphql-app:latest \
                    --build-arg WP_VERSION=${WP_VERSION-5.4} \
                    --build-arg PHP_VERSION=${PHP_VERSION-7.4} \
                    .
                    ;;
                t )
                docker build $BUILD_NO_CACHE -f docker/app.Dockerfile \
                    -t wpgraphql-app:latest \
                    --build-arg WP_VERSION=${WP_VERSION-5.4} \
                    --build-arg PHP_VERSION=${PHP_VERSION-7.4} \
                    .

                docker build $BUILD_NO_CACHE -f docker/testing.Dockerfile \
                    -t wpgraphql-testing:latest \
>>>>>>> 06f2fb16
                    .
                    ;;
                \? ) print_usage_instructions;;
                * ) print_usage_instructions;;
            esac
        done
        shift $((OPTIND -1))
        ;;
    "run" )
        while getopts "e:at" opt; do
            case ${opt} in
                a )
                docker compose up --scale testing=0
                    -e WP_VERSION=${WP_VERSION} \
                    -e PHP_VERSION=${PHP_VERSION} \
                    ;;
                t )
                docker compose run --rm \
                    -e COVERAGE=${COVERAGE-} \
                    -e USING_XDEBUG=${USING_XDEBUG-} \
                    -e DEBUG=${DEBUG-} \
                    -e WP_VERSION=${WP_VERSION} \
                    -e PHP_VERSION=${PHP_VERSION} \
                    testing --scale app=0
                    ;;
                \? ) print_usage_instructions;;
                * ) print_usage_instructions;;
            esac
        done
        shift $((OPTIND -1))
        ;;

    \? ) print_usage_instructions;;
    * ) print_usage_instructions;;
esac<|MERGE_RESOLUTION|>--- conflicted
+++ resolved
@@ -28,15 +28,11 @@
     print_usage_instructions
 fi
 
-<<<<<<< HEAD
 TAG=${TAG-latest}
 WP_VERSION=${WP_VERSION-5.6}
 PHP_VERSION=${PHP_VERSION-7.4}
-=======
+
 BUILD_NO_CACHE=
-
-env_file=".env.dist";
->>>>>>> 06f2fb16
 
 subcommand=$1; shift
 case "$subcommand" in
@@ -48,41 +44,23 @@
                     BUILD_NO_CACHE=--no-cache
                     ;;
                 a )
-<<<<<<< HEAD
-                docker build -f docker/app.Dockerfile \
+                docker build $BUILD_NO_CACHE -f docker/app.Dockerfile \
                     -t wp-graphql:${TAG}-wp${WP_VERSION}-php${PHP_VERSION} \
                     --build-arg WP_VERSION=${WP_VERSION} \
                     --build-arg PHP_VERSION=${PHP_VERSION} \
                     .
                     ;;
                 t )
-                docker build -f docker/app.Dockerfile \
+                docker build $BUILD_NO_CACHE -f docker/app.Dockerfile \
                     -t wp-graphql:${TAG}-wp${WP_VERSION}-php${PHP_VERSION} \
                     --build-arg WP_VERSION=${WP_VERSION} \
                     --build-arg PHP_VERSION=${PHP_VERSION} \
                     .
 
-                docker build -f docker/testing.Dockerfile \
+                docker build $BUILD_NO_CACHE -f docker/testing.Dockerfile \
                     -t wp-graphql-testing:${TAG}-wp${WP_VERSION}-php${PHP_VERSION} \
                     --build-arg WP_VERSION=${WP_VERSION} \
                     --build-arg PHP_VERSION=${PHP_VERSION} \
-=======
-                docker build $BUILD_NO_CACHE -f docker/app.Dockerfile \
-                    -t wpgraphql-app:latest \
-                    --build-arg WP_VERSION=${WP_VERSION-5.4} \
-                    --build-arg PHP_VERSION=${PHP_VERSION-7.4} \
-                    .
-                    ;;
-                t )
-                docker build $BUILD_NO_CACHE -f docker/app.Dockerfile \
-                    -t wpgraphql-app:latest \
-                    --build-arg WP_VERSION=${WP_VERSION-5.4} \
-                    --build-arg PHP_VERSION=${PHP_VERSION-7.4} \
-                    .
-
-                docker build $BUILD_NO_CACHE -f docker/testing.Dockerfile \
-                    -t wpgraphql-testing:latest \
->>>>>>> 06f2fb16
                     .
                     ;;
                 \? ) print_usage_instructions;;
