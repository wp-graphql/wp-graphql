=== WPGraphQL ===
Contributors: jasonbahl, tylerbarnes1, ryankanner, hughdevore, chopinbach, kidunot89
Tags: GraphQL, API, Gatsby, Headless, Decoupled, React, Nextjs, Vue, Apollo, REST, JSON,  HTTP, Remote, Query Language
Requires at least: 5.0
Tested up to: 6.1
Requires PHP: 7.1
<<<<<<< HEAD
Stable tag: 1.14.0
=======
Stable tag: 1.13.10
>>>>>>> ead0acb6
License: GPL-3
License URI: https://www.gnu.org/licenses/gpl-3.0.html

=== Description ===

WPGraphQL is a free, open-source WordPress plugin that provides an extendable GraphQL schema and API for any WordPress site.

Below are some links to help you get started with WPGraphQL

- <a href="https://www.wpgraphql.com" target="_blank">WPGraphQL.com</a>
- <a href="https://wpgraphql.com/docs/quick-start" target="_blank">Quick Start Guide</a>
- <a href="https://wpgraphql.com/docs/intro-to-graphql" target="_blank">Intro to GraphQL</a>
- <a href="https://wpgraphql.com/docs/intro-to-wordpress" target="_blank">Intro to WordPress</a>
- <a href="https://join.slack.com/t/wp-graphql/shared_invite/zt-3vloo60z-PpJV2PFIwEathWDOxCTTLA" target="_blank">Join the WPGraphQL community on Slack</a>

= Build rich JavaScript applications with WordPress and GraphQL =

WPGraphQL allows you to separate your CMS from your presentation layer. Content creators can use the CMS they know, while developers can use the frameworks and tools they love.

WPGraphQL works great with:

- [Gatsby](https://gatsbyjs.com)
- [Apollo Client](https://www.apollographql.com/docs/react/)
- [NextJS](https://nextjs.org/)
- ...and more

= Query what you need. Get exactly that. =

With GraphQL, the client makes declarative queries, asking for the exact data needed, and in exactly what was asked for is given in response, nothing more. This allows the client have control over their application, and allows the GraphQL server to perform more efficiently by only fetching the resources requested.

= Fetch many resources in a single request. =

GraphQL queries allow access to multiple root resources, and also smoothly follow references between connected resources. While typical a REST API would require round-trip requests to many endpoints, GraphQL APIs can get all the data your app needs in a single request. Apps using GraphQL can be quick even on slow mobile network connections.

= Powerful Debugging Tools =

WPGraphQL ships with GraphiQL in your WordPress dashboard, allowing you to browse your site's GraphQL Schema and test Queries and Mutations.

= Upgrading =

It is recommended that anytime you want to update WPGraphQL that you get familiar with what's changed in the release.

WPGraphQL publishes [release notes on Github](https://github.com/wp-graphql/wp-graphql/releases).

WPGraphQL has been following Semver practices for a few years. We will continue to follow Semver and let version numbers communicate meaning. The summary of Semver versioning is as follows:

- *MAJOR* version when you make incompatible API changes,
- *MINOR* version when you add functionality in a backwards compatible manner, and
- *PATCH* version when you make backwards compatible bug fixes.

You can read more about the details of Semver at semver.org

== Frequently Asked Questions ==

= Can I use WPGraphQL with xx JavaScript Framework? =

WPGraphQL turns your WordPress site into a GraphQL API. Any client that can make http requests to the GraphQL endpoint can be used to interact with WPGraphQL.

= Where do I get WPGraphQL Swag? =

WPGraphQL Swag is available on the Gatsby Swag store.

= What's the relationship between Gatsby, WP Engine, and WPGraphQL? =

[WP Engine](https://wpengine.com/) is the employer of Jason Bahl, the creator and maintainer of WPGraphQL. He was previously employed by [Gatsby](https://gatsbyjs.com).

You can read more about this [here](https://www.wpgraphql.com/2021/02/07/whats-next-for-wpgraphql/).

Gatsby and WP Engine both believe that a strong GraphQL API for WordPress is a benefit for the web. Neither Gatsby or WP Engine are required to be used with WPGraphQL, however it's important to acknowledge and understand what's possible because of their investments into WPGraphQL and the future of headless WordPress!

== Privacy Policy ==

WPGraphQL uses [Appsero](https://appsero.com) SDK to collect some telemetry data upon user's confirmation. This helps us to troubleshoot problems faster & make product improvements.

Appsero SDK **does not gather any data by default.** The SDK only starts gathering basic telemetry data **when a user allows it via the admin notice**. We collect the data to ensure a great user experience for all our users.

Integrating Appsero SDK **DOES NOT IMMEDIATELY** start gathering data, **without confirmation from users in any case.**

Learn more about how [Appsero collects and uses this data](https://appsero.com/privacy-policy/).

== Upgrade Notice ==

= 1.13.0 =

The `ContentRevisionUnion` Union has been removed, and the `RootQuery.revisions` and `User.revisions` connections that used to resolve to this Type now resolve to the `ContentNode` Interface type.

This is _techically_ a Schema Breaking change, however the behavior for most users querying these fields should remain the same.

For example, this query worked before, and still works now:

```graphql
{
  viewer {
    revisions {
      nodes {
        __typename
        ... on Post {
          id
          uri
          isRevision
        }
        ... on Page {
          id
          uri
          isRevision
        }
      }
    }
  }
  revisions {
    nodes {
      __typename
      ... on Post {
        id
        uri
        isRevision
      }
      ... on Page {
        id
        uri
        isRevision
      }
    }
  }
}
```

If you were using a fragment to reference: `...on UserToContentRevisionUnionConnection` or `...on RootQueryToContentRevisionUnionConnection` you would need to update those references to `...on UserToRevisionsConnection` and `...on RootQueryToRevisionsConnection` respectively.

= 1.12.0 =

This release removes the `ContentNode` and `DatabaseIdentifier` interfaces from the `NodeWithFeaturedImage` Interface.

This is considered a breaking change for client applications using a `...on NodeWithFeaturedImage` fragment that reference fields applied by those interfaces. If you have client applications doing this (or are unsure if you do) you can use the following filter to bring back the previous behavior:

```php
add_filter( 'graphql_wp_interface_type_config', function( $config ) {
	if ( $config['name'] === 'NodeWithFeaturedImage' ) {
		$config['interfaces'][] = 'ContentNode';
		$config['interfaces'][] = 'DatabaseIdentifier';
	}
	return $config;
}, 10, 1 );
```

= 1.10.0 =

PR ([#2490](https://github.com/wp-graphql/wp-graphql/pull/2490)) fixes a bug that some users were
using as a feature.

When a page is marked as the "Posts Page" WordPress does not resolve that page by URI, and this
bugfix no longer will resolve that page by URI.

You can [read more](https://github.com/wp-graphql/wp-graphql/issues/2486#issuecomment-1232169375)
about why this change was made and find a snippet of code that will bring the old functionality back
if you've built features around it.


= 1.9.0 =

There are 2 changes that **might** require action when updating to 1.9.0.


1. ([#2464](https://github.com/wp-graphql/wp-graphql/pull/2464))

When querying for a `nodeByUri`, if your site has the "page_for_posts" setting configured, the behavior of the `nodeByUri` query for that uri might be different for you.

Previously a bug caused this query to return a "Page" type, when it should have returned a "ContentType" Type.

The bug fix might change your application if you were using the bug as a feature.



2. ([#2457](https://github.com/wp-graphql/wp-graphql/pull/2457))

There were a lot of bug fixes related to connections to ensure they behave as intended. If you were querying lists of data, in some cases the data might be returned in a different order than it was before.

For example, using the "last" input on a Comment or User query should still return the same nodes, but in a different order than before.

This might cause behavior you don't want in your application because you had coded around the bug. This change was needed to support proper backward pagination.



= 1.6.7 =

There's been a bugfix in the Post Model layer which _might_ break existing behaviors.

WordPress Post Type registry allows for a post_type to be registered as `public` (`true` or `false`)
and `publicly_queryable` (`true` or `false`).

WPGraphQL's Model Layer was allowing published content of any post_type to be exposed publicly. This
change better respects the `public` and `publicly_queryable` properties of post types better.

Now, if a post_type is `public=>true`, published content of that post_type can be queried by public
WPGraphQL requests.

If a `post_type` is set to `public=>false`, then we fallback to the `publicly_queryable` property.
If a post_type is set to `publicly_queryable => true`, then published content of the Post Type can
be queried in WPGraphQL by public users.

If both `public=>false` and `publicly_queryable` is `false` or not defined, then the content of the
post_type will only be accessible via authenticated queries by users with proper capabilities to
access the post_type.

**Possible Action:** You might need to adjust your post_type registration to better reflect your intent.

- `public=>true`: The entries in the post_type will be public in WPGraphQL and will have a public
URI in WordPress.
- `public=>false, publicly_queryable=>true`: The entries in the post_type will be public in WPGraphQL,
but will not have individually respected URI from WordPress, and can not be queried by URI in WPGraphQL.
- `public=>false,publicly_queryable=>false`: The entries in the post_type will only be accessible in
WPGraphQL by authenticated requests for users with proper capabilities to interact with the post_type.

= 1.5.0 =

The `MenuItem.path` field was changed from `non-null` to nullable and some clients may need to make adjustments to support this.

= 1.4.0 =

The `uri` field was non-null on some Types in the Schema but has been changed to be nullable on all types that have it. This might require clients to update code to expect possible null values.

= 1.2.0 =

Composer dependencies are no longer versioned in Github. Recommended install source is WordPress.org or using Composer to get the code from Packagist.org or WPackagist.org.

== Changelog ==

<<<<<<< HEAD
= 1.14.0 =

**New Features**

- [#2745](https://github.com/wp-graphql/wp-graphql/pull/2745): feat: Allow fields, connections and mutations to optionally be registered with undersores in the field name.
- [#2651](https://github.com/wp-graphql/wp-graphql/pull/2651): feat: Add `deregister_graphql_mutation()` and `graphql_excluded_mutations` filter. Thanks @justlevine!
- [#2652](https://github.com/wp-graphql/wp-graphql/pull/2652): feat: Add `deregister_graphql_connection` and `graphql_excluded_connections` filter. Thanks @justlevine!
- [#2680](https://github.com/wp-graphql/wp-graphql/pull/2680): feat: Refactor the NodeResolver::resolve_uri to use WP_Query. Thanks @justlevine!
- [#2643](https://github.com/wp-graphql/wp-graphql/pull/2643): feat: Add post_lock check on edit/delete mutation. Thanks @markkelnar!
- [#2649](https://github.com/wp-graphql/wp-graphql/pull/2649): feat: Add `pageInfo` field to the Connection type.

**Chores / Bugfixes**

- [#2735](https://github.com/wp-graphql/wp-graphql/pull/2735): fix: Explicitly check for DEBUG enabled value for tests. Thanks @markkelnar!
- [#2659](https://github.com/wp-graphql/wp-graphql/pull/2659): test: Add tests for nodeByUri. Thanks @justlevine!
- [#2724](https://github.com/wp-graphql/wp-graphql/pull/2724): test: Add test for graphql:Query key in headers. Thanks @markkelnar!
- [#2718](https://github.com/wp-graphql/wp-graphql/pull/2718): fix: deprecation notice. Thanks @decodekult!
- [#2705](https://github.com/wp-graphql/wp-graphql/pull/2705): chore: Use fully qualified classnames in PHPDoc annotations. Thanks @justlevine!
- [#2706](https://github.com/wp-graphql/wp-graphql/pull/2706): chore: update PHPStan and fix newly surfaced sniffs. Thanks @justlevine!
- [#2698](https://github.com/wp-graphql/wp-graphql/pull/2698): chore: bump simple-get from 3.15.1 to 3.16.0. Thanks @dependabot!
- [#2701](https://github.com/wp-graphql/wp-graphql/pull/2701): fix: navigation url. Thanks @jiwon-mun!
- [#2704](https://github.com/wp-graphql/wp-graphql/pull/2704): fix: missing apostrophe after escape. Thanks @i-mann!
- [#2709](https://github.com/wp-graphql/wp-graphql/pull/2709): chore: update http-cache-semantics. Thanks @dependabot!
- [#2707](https://github.com/wp-graphql/wp-graphql/pull/2707): ci: update and fix Lint PR workflow. Thanks @justlevine!
- [#2689](https://github.com/wp-graphql/wp-graphql/pull/2689): fix: prevent infinite recursion for interfaces that implement themselves as an interface.
- [#2691](https://github.com/wp-graphql/wp-graphql/pull/2691): fix: prevent non-node types from being output in the query analyzer lis-type
- [#2684](https://github.com/wp-graphql/wp-graphql/pull/2684): chore: remove deprecated use of WPGraphQL\Data\DataSource::resolve_user(). Thanks @renatoascalves
- [#2675](https://github.com/wp-graphql/wp-graphql/pull/2675): ci: keep the develop branch in sync with master.
=======
= 1.13.10 =

**Chores / Bugfixes**

- [#2741](https://github.com/wp-graphql/wp-graphql/pull/2741): Change the plugin name from "WP GraphQL" to "WPGraphQL". Thanks @josephfusco!
- [#2742](https://github.com/wp-graphql/wp-graphql/pull/2742): Update Stalebot rules. Thanks @justlevine!
>>>>>>> ead0acb6


= 1.13.9 =

**Chores / Bugfixes**

- [#2726](https://github.com/wp-graphql/wp-graphql/pull/2726): fix: invalid schema when custom post types and custom taxonomies are registered with underscores in the "graphql_single_name" / "graphql_plural_name"

= 1.13.8 =

**Chores / Bugfixes**

- [#2712](https://github.com/wp-graphql/wp-graphql/pull/2712): fix: query analyzer outputting unexpected list types

= 1.13.7 =

**Chores / Bugfixes**

- ([#2661](https://github.com/wp-graphql/wp-graphql/pull/2661)): chore(deps): bump simple-git from 3.10.0 to 3.15.1
- ([#2665](https://github.com/wp-graphql/wp-graphql/pull/2665)): chore(deps): bump decode-uri-component from 0.2.0 to 0.2.2
- ([#2668](https://github.com/wp-graphql/wp-graphql/pull/2668)): test: Multiple domain tests. Thanks @markkelnar!
- ([#2669](https://github.com/wp-graphql/wp-graphql/pull/2669)): ci: Use last working version of xdebug for php7. Thanks @markkelnar!
- ([#2671](https://github.com/wp-graphql/wp-graphql/pull/2671)): fix: correct regressions to field formatting forcing snake_cace and UcFirst fields to be lcfirst/camelCase
- ([#2672](https://github.com/wp-graphql/wp-graphql/pull/2672)): chore: update lint-pr workflow


= 1.13.6 =

**New Feature**

- ([#2657](https://github.com/wp-graphql/wp-graphql/pull/2657)): feat: pass unfiltered args through to filters in the ConnectionResolver classes. Thanks @kidunot89!
- ([#2655](https://github.com/wp-graphql/wp-graphql/pull/2655)): feat: add `includeDefaultInterfaces` to connection config, allowing connections to be registered without the default `Connection` and `Edge` interfaces applied.. Thanks @justlevine!

**Chores / Bugfixes**

- ([#2656](https://github.com/wp-graphql/wp-graphql/pull/2656)): chore: clean up NodeResolver::resolve_uri() logic. Thanks @justlevine!

= 1.13.5 =

**Chores / Bugfixes**

- ([#2647](https://github.com/wp-graphql/wp-graphql/pull/2647)): fix: properly register the node field on ConnectionEdge interfaces
- ([#2645](https://github.com/wp-graphql/wp-graphql/pull/2645)): fix: regression where fields of an object type were forced to be camelCase. This allows snake_case fields again.


= 1.13.4 =

**Chores / Bugfixes**

- ([#2631](https://github.com/wp-graphql/wp-graphql/pull/2631)): simplify (DRY up) connection interface registration.

= 1.13.3 =

- fix: update versions for WordPress.org deploys

= 1.13.2 =

**Chores / Bugfixes**

- ([#2627](https://github.com/wp-graphql/wp-graphql/pull/2627)): fix: Fixes regression where Connection classes were moved to another namespace. This adds deprecated classes back to the old namespace to extend the new classes. Thanks @justlevine!

= 1.13.1 =

**Chores / Bugfixes**

- ([#2625](https://github.com/wp-graphql/wp-graphql/pull/2625)): fix: Fixes a regression to v1.13.0 where mutations registered with an uppercase first letter weren't properly being transformed to a lowercase first letter when the field is added to the Schema.


= 1.13.0 =

**Possible Breaking Change for some users**

The work to introduce the `Connection` and `Edge` (and other) Interfaces required the `User.revisions` and `RootQuery.revisions` connection to
change from resolving to the `ContentRevisionUnion` type and instead resolve to the `ContentNode` type.

We believe that it's highly likely that most users will not be impacted by this change.

Any queries that directly reference the following types:

- `...on UserToContentRevisionUnionConnection`
- `...on RootQueryToContentRevisionUnionConnection`

Would need to be updated to reference these types instead:

- `...on UserToRevisionsConnection`
- `...on RootQueryToRevisionsConnection`

For example:

**BEFORE**

```graphql
{
  viewer {
    revisions {
      ... on UserToContentRevisionUnionConnection {
        nodes {
          __typename
          ... on Post {
            id
            uri
            isRevision
          }
          ... on Page {
            id
            uri
            isRevision
          }
        }
      }
    }
  }
  revisions {
    ... on RootQueryToContentRevisionUnionConnection {
      nodes {
        __typename
        ... on Post {
          id
          uri
          isRevision
        }
        ... on Page {
          id
          uri
          isRevision
        }
      }
    }
  }
}
```

**AFTER**

```graphql
{
  viewer {
    revisions {
      ... on UserToRevisionsConnection {
        nodes {
          __typename
          ... on Post {
            id
            uri
            isRevision
          }
          ... on Page {
            id
            uri
            isRevision
          }
        }
      }
    }
  }
  revisions {
    ... on RootQueryToRevisionsConnection {
      nodes {
        __typename
        ... on Post {
          id
          uri
          isRevision
        }
        ... on Page {
          id
          uri
          isRevision
        }
      }
    }
  }
}
```

**New Features**

- ([#2617](https://github.com/wp-graphql/wp-graphql/pull/2617): feat: Introduce Connection, Edge and other common Interfaces.
- ([#2563](https://github.com/wp-graphql/wp-graphql/pull/2563): feat: refactor mutation registration to use new `WPMutationType`. Thanks @justlevine!
- ([#2557](https://github.com/wp-graphql/wp-graphql/pull/2557): feat: add `deregister_graphql_type()` access function and corresponding `graphql_excluded_types` filter. Thanks @justlevine!
- ([#2546](https://github.com/wp-graphql/wp-graphql/pull/2546): feat: Add new `register_graphql_edge_fields()` and `register_graphql_connection_where_args()` access functions. Thanks @justlevine!

**Chores / Bugfixes**

- ([#2622](https://github.com/wp-graphql/wp-graphql/pull/2622): fix: deprecate the `previews` field for non-publicly queryable post types, and limit the `Previewable` Interface to publicly queryable post types.
- ([#2614](https://github.com/wp-graphql/wp-graphql/pull/2614): chore(deps): bump loader-utils from 2.0.3 to 2.0.4.
- ([#2540](https://github.com/wp-graphql/wp-graphql/pull/2540): fix: deprecate `Comment.approved` field in favor of `Comment.status: CommentStatusEnum`. Thanks @justlevine!
- ([#2542](https://github.com/wp-graphql/wp-graphql/pull/2542): Move parse_request logic in `NodeResolver::resolve_uri()` to its own method. Thanks @justlevine!


= 1.12.2 =

**New Features**

- ([#2541](https://github.com/wp-graphql/wp-graphql/pull/2541)): feat: Obfuscate SendPasswordResetEmail response. Thanks @justlevine!

**Chores / Bugfixes**

- ([#2544](https://github.com/wp-graphql/wp-graphql/pull/2544)): chore: log and cleanup deprecations. Thanks @justlevine!
- ([#2605](https://github.com/wp-graphql/wp-graphql/pull/2605)): chore: bump tested version of WordPress to 6.1. Thanks @justlevine!
- ([#2606](https://github.com/wp-graphql/wp-graphql/pull/2606)): fix: update resolver in post->author connection to be more strict about the value of the author ID
- ([#2609](https://github.com/wp-graphql/wp-graphql/pull/2609)): chore(deps): bump loader-utils from 2.0.2 to 2.0.3


= 1.12.1 =

**New Features**

- ([#2593](https://github.com/wp-graphql/wp-graphql/pull/2593)): feat: use sha256 instead of md5 for hashing queryId
- ([#2581](https://github.com/wp-graphql/wp-graphql/pull/2581)): feat: support deprecation reason when using `register_graphql_connection`.
- ([#2603](https://github.com/wp-graphql/wp-graphql/pull/2603)): feat: add GraphQL operation name to x-graphql-keys headers.

**Chores / Bugfixes**

- ([#2472](https://github.com/wp-graphql/wp-graphql/pull/2472)): fix: Return CommentAuthor avatar urls in public requests. Thanks @justlevine!
- ([#2549](https://github.com/wp-graphql/wp-graphql/pull/2549)): chore: fix bug_report.yml description input. Thanks @justlevine!
- ([#2582](https://github.com/wp-graphql/wp-graphql/pull/2582)): fix(noderesolver): adding extra_query_vars in graphql_pre_resolve_uri. Thanks @yanmorinokamca!
- ([#2583](https://github.com/wp-graphql/wp-graphql/pull/2583)): chore: prepare docs for new website. Thanks @moonmeister!
- ([#2590](https://github.com/wp-graphql/wp-graphql/pull/2590)): fix: Add list of node types as X-GraphQL-Keys instead of list of edge types
- ([#2599](https://github.com/wp-graphql/wp-graphql/pull/2599)): fix: only use Appsero `add_plugin_data` if the method exists in the version of the Appsero client that's loaded.
- ([#2600](https://github.com/wp-graphql/wp-graphql/pull/2600)): docs: fix contributing doc render errors. Thanks @moonmeister!


= 1.12.0 =

**Upgrading**

This release removes the `ContentNode` and `DatabaseIdentifier` interfaces from the `NodeWithFeaturedImage` Interface.

This is considered a breaking change for client applications using a `...on NodeWithFeaturedImage` fragment that reference fields applied by those interfaces. If you have client applications doing this (or are unsure if you do) you can use the following filter to bring back the previous behavior:

```php
add_filter( 'graphql_wp_interface_type_config', function( $config ) {
	if ( $config['name'] === 'NodeWithFeaturedImage' ) {
		$config['interfaces'][] = 'ContentNode';
		$config['interfaces'][] = 'DatabaseIdentifier';
	}
	return $config;
}, 10, 1 );
```

**New Features**

- ([#2399](https://github.com/wp-graphql/wp-graphql/pull/2399)): New Schema Customization options for register_post_type and register_taxonomy. Thanks @justlevine!
- ([#2565](https://github.com/wp-graphql/wp-graphql/pull/2565)): Expose X-GraphQL-URL header.

**Chores / Bugfixes**

- ([#2568](https://github.com/wp-graphql/wp-graphql/pull/2568)): Fix typo in docs. Thanks @altearius!
- ([#2569](https://github.com/wp-graphql/wp-graphql/pull/2569)): Update Appsero Client SDK.
- ([#2571](https://github.com/wp-graphql/wp-graphql/pull/2571)): Dependabot bumps.
- ([#2572](https://github.com/wp-graphql/wp-graphql/pull/2572)): Fixes a bug in the GraphiQL Query Composer when working with fields that return Unions. Thanks @chrisherold!
- ([#2556](https://github.com/wp-graphql/wp-graphql/pull/2556)): Updates script that installs test environment to use env vars. Makes spinning up environments more convenient for contributors. Thanks @justlevine!
- ([#2538](https://github.com/wp-graphql/wp-graphql/pull/2538)): Updates phpstan and fixes surfaced issues. Thanks @justlevine!
- ([#2545](https://github.com/wp-graphql/wp-graphql/pull/2545)): Update WPBrowser to v3.1.6 and update test for SendPasswordResetEmail. Thanks @justlevine!

= 1.11.3 =

**Chores / Bugfixes**

- ([#2555](https://github.com/wp-graphql/wp-graphql/pull/2555)): Further changes to `X-GraphQL-Keys` header output. Truncate keys based on a filterable max length. Output the skipped keys in extensions payload for debugging, and add `skipped:$type` keys to the X-GraphQL-Keys header for nodes that are skipped.


= 1.11.2 =

**Chores / Bugfixes**

- ([#2551](https://github.com/wp-graphql/wp-graphql/pull/2551)): Chunks X-GraphQL-Keys header into multiple headers under a set max header limit length.
- ([#2539](https://github.com/wp-graphql/wp-graphql/pull/2539)): Set IDE direction to prevent breaks in RTL mode. Thanks @justlevine!
- ([#2549](https://github.com/wp-graphql/wp-graphql/pull/2549)): Fix bug_report.yml field to be textarea instead of input. Thanks @justlevine!

= 1.11.1 =

**Chores / Bugfixes**

- ([#2530](https://github.com/wp-graphql/wp-graphql/pull/2530)): Fixes a regression introduced in v1.11.0 where querying menuItems with parentId where arg set to 0 was returning all menuItems instead of just top level items.


= 1.11.0 =

**New Features**

- ([#2519](https://github.com/wp-graphql/wp-graphql/pull/2519)): Add new "QueryAnalyzer" class which tracks Types, Models and Nodes asked for and returned in a request and adds them to the response headers.
- ([#2519](https://github.com/wp-graphql/wp-graphql/pull/2519)): Add 2nd argument to `graphql()` function that will return the `Request` object instead executing and returning the response.
- ([#2522](https://github.com/wp-graphql/wp-graphql/pull/2522)): Allow global/database IDs in Comment connection where args. Thanks @justlevine!
- ([#2523](https://github.com/wp-graphql/wp-graphql/pull/2523)): Allow global/database IDs in MenuItem connection where args ID Inputs. Thanks @justlevine!
- ([#2524](https://github.com/wp-graphql/wp-graphql/pull/2524)): Allow global/database IDs in Term connection where args ID Inputs. Thanks @justlevine!
- ([#2525](https://github.com/wp-graphql/wp-graphql/pull/2525)): Allow global/database IDs in Post connection where args ID Inputs. Thanks @justlevine!

**Chores / Bugfixes**

- ([#2521](https://github.com/wp-graphql/wp-graphql/pull/2521)): Refactor `$args` in AbstractConnectionResolver. Thanks @justlevine!
- ([#2526](https://github.com/wp-graphql/wp-graphql/pull/2526)): Ensure tracked data in QueryAnalyzer is unique.


= 1.10.0 =

**New Features**

- ([#2503](https://github.com/wp-graphql/wp-graphql/pull/2503)): Enable codeception debugging via Github Actions. Thanks @justlevine!
- ([#2502](https://github.com/wp-graphql/wp-graphql/pull/2502)): Add `idType` arg to `RootQuery.comment`. Thanks @justlevine!
- ([#2505](https://github.com/wp-graphql/wp-graphql/pull/2505)): Return user after `resetUserPassword` mutation. Thanks @justlevine!

**Chores / Bugfixes**

- ([#2482](https://github.com/wp-graphql/wp-graphql/pull/2482)): Add PHP Code Sniffer support for the WordPress.com VIP GO standard. Thanks @renatonascalves!
- ([#2490](https://github.com/wp-graphql/wp-graphql/pull/2490)): Fix bug related to querying the page set as "Posts Page"
- ([#2497](https://github.com/wp-graphql/wp-graphql/pull/2497)): Only enqueue admin scripts on the settings page. Thanks @justlevine!
- ([#2498](https://github.com/wp-graphql/wp-graphql/pull/2498)): Add `include` and `exclude` args to `MediaDetails.sizes`. Thanks @justlevine!
- ([#2499](https://github.com/wp-graphql/wp-graphql/pull/2499)): Check for multiple theme capabilities in the Theme Model. Thanks @justlevine!
- ([#2504](https://github.com/wp-graphql/wp-graphql/pull/2504)): Filter `mediaItems` query by `mimeType`. Thanks @justlevine!
- ([#2506](https://github.com/wp-graphql/wp-graphql/pull/2506)): Update descriptions for input fields that accept a `databaseId`. Thanks @justlevine!
- ([#2511](https://github.com/wp-graphql/wp-graphql/pull/2511)): Update link in docs to point to correct "nonce" example. Thanks @NielsdeBlaauw!


= 1.9.1 =

**Chores / Bugfixes**

- ([#2471](https://github.com/wp-graphql/wp-graphql/pull/2471)): feat: PHPCS: enhancements to the Coding Standards Setup. Thanks @renatonascalves!
- ([#2472](https://github.com/wp-graphql/wp-graphql/pull/2472)): fix: return CommentAuthor avatar urls to public users. Thanks @justlevine!
- ([#2473](https://github.com/wp-graphql/wp-graphql/pull/2473)): fix: Update GraphiQL "user switch" to be accessible. Thanks @nickcernis!
- ([#2477](https://github.com/wp-graphql/wp-graphql/pull/2477)): fix(graphiql): graphiql fails if variables are invalid json


= 1.9.0 =

**Upgrading**

There are 2 changes that **might** require action when updating to 1.9.0.


1. ([#2464](https://github.com/wp-graphql/wp-graphql/pull/2464))

When querying for a `nodeByUri`, if your site has the "page_for_posts" setting configured, the behavior of the `nodeByUri` query for that uri might be different for you.

Previously a bug caused this query to return a "Page" type, when it should have returned a "ContentType" Type.

The bug fix might change your application if you were using the bug as a feature.



2. ([#2457](https://github.com/wp-graphql/wp-graphql/pull/2457))

There were a lot of bug fixes related to connections to ensure they behave as intended. If you were querying lists of data, in some cases the data might be returned in a different order than it was before.

For example, using the "last" input on a Comment or User query should still return the same nodes, but in a different order than before.

This might cause behavior you don't want in your application because you had coded around the bug. This change was needed to support proper backward pagination.

** Chores / Bugfixes**

- ([#2450](https://github.com/wp-graphql/wp-graphql/pull/2450)): Fix PHPCompatibility lint config. Thanks @justlevine!
- ([#2452](https://github.com/wp-graphql/wp-graphql/pull/2452)): Fixes a bug with `Comment.author` connections not properly resolving for public (non-authenticated) requests.
- ([#2453](https://github.com/wp-graphql/wp-graphql/pull/2453)): Update Github Workflows to use PHP 7.3. Thanks @justlevine!
- ([#2454](https://github.com/wp-graphql/wp-graphql/pull/2454)): Add linter to ensure Pull Requests use "Conventional Commit" standards.
- ([#2455](https://github.com/wp-graphql/wp-graphql/pull/2455)): Refactors and Lints the WPUnit tests. Cleans up some "leaky" data in test suites. Thanks @justlevine!
- ([#2457](https://github.com/wp-graphql/wp-graphql/pull/2457)): Refactor Connection Resolvers to better adhere to Relay Connection spec. This fixes several bugs related to pagination across connections, specifically User and Comment connections which didn't properly support backward pagination at all. Thanks @justlevine!
- ([#2460](https://github.com/wp-graphql/wp-graphql/pull/2460)): Update documentation for running tests with Docker. Thanks @markkelnar!
- ([#2463](https://github.com/wp-graphql/wp-graphql/pull/2463)): Add Issue templates to the repo. Thanks @justlevine!
- ([#2464](https://github.com/wp-graphql/wp-graphql/pull/2464)): Fixes node resolver when "page_for_posts" setting is set to a page.


= 1.8.7 =

**Chores / Bugfixes**

- ([#2441](https://github.com/wp-graphql/wp-graphql/pull/2441)): Fix `contentNodes` field not showing if a taxonomy is registered without connected post types. Thanks @saimonh3!
- ([#2446](https://github.com/wp-graphql/wp-graphql/pull/2446)): Update "terser" from 5.11.0 to 5.14.2 (GraphiQL Dependency)
- ([#2440](https://github.com/wp-graphql/wp-graphql/pull/2440)): Update JS dependencies for GraphiQL

**New Features**

- ([#2435](https://github.com/wp-graphql/wp-graphql/pull/2435)): Add filter in execute for query string. Thanks @markkelnar!
- ([#2432](https://github.com/wp-graphql/wp-graphql/pull/2432)): Add `query_id` to `after_execute_actions` for batch requests. Thanks @markkelnar!


= 1.8.6 =

**Chores / Bugfixes**

- ([#2427](https://github.com/wp-graphql/wp-graphql/pull/2427)): Fixes a regression of the 1.8.3 release where there could be fatal errors when GraphQL Tracing is enabled and a queryId is used as a query param.


= 1.8.5 =

**Chores / Bugfixes**

- ([#2422](https://github.com/wp-graphql/wp-graphql/pull/2422)): Fixes a regression of the 1.8.3 release where there could be fatal errors when GraphQL Tracing is enabled.


= 1.8.4 =

**Chores / Bugfixes**

- ([#2416](https://github.com/wp-graphql/wp-graphql/pull/2416)): Fixes schema artifact workflow in Github.

= 1.8.3 =

**New Features**

- ([#2388](https://github.com/wp-graphql/wp-graphql/pull/2388)): Adds ability to query menus by SLUG and LOCATION. Thanks @justlevine!

**Chores / Bugfixes**

- ([#2412](https://github.com/wp-graphql/wp-graphql/pull/2412)): Update tests to run in PHP 8, 8.1 and with WordPress 6.0. Updates Docker Deploy workflow as well.
- ([#2411](https://github.com/wp-graphql/wp-graphql/pull/2411)): Fixes bug where menuItems "location" arg was conflicting if a taxonomy is also registered with "location" as its name.
- ([#2410](https://github.com/wp-graphql/wp-graphql/pull/2410)): Fixes a regression with Taxonomy Connection pagination.
- ([#2406](https://github.com/wp-graphql/wp-graphql/pull/2406)): Updates PHPUnit, WPBrowser and WPGraphQL Test Case for use in workflows. Thanks @justlevine!
- ([#2387](https://github.com/wp-graphql/wp-graphql/pull/2387)): Fixes a bug with asset versions when querying for Enqueued Scripts and Styles. Thanks @justlevine!



= 1.8.2 =

**New Features**

- ([#2363](https://github.com/wp-graphql/wp-graphql/pull/2363)): Adds "uri" field to MenuItem type which resolves the path of the node which can then be used in a `nodeByUri` query to get the linked node. The path is relative and does not contain subdirectory path in a subdirectory multisite. the `path` field does include the multisite subdirectory path, still. Thanks @josephfusco and @justlevine!
- ([#2337](https://github.com/wp-graphql/wp-graphql/pull/2337)): Allows for either global ID or databaseId to be supplied in the ID field for user mutations. Thanks @justlevine!
- ([#2338](https://github.com/wp-graphql/wp-graphql/pull/2338)): Allows either global "relay" ID or databaseId for post object mutations. Thanks @justlevine!
- ([#2336](https://github.com/wp-graphql/wp-graphql/pull/2336)): Allows either global "relay" ID or databaseId for term object mutations. Thanks @justlevine!
- ([#2331](https://github.com/wp-graphql/wp-graphql/pull/2331)): Allows either global "relay" ID or databaseId for MediaItem object mutations. Thanks @justlevine!
- ([#2328](https://github.com/wp-graphql/wp-graphql/pull/2328)): Allows either global "relay" ID or databaseId for Comment object mutations. Thanks @justlevine!


**Chores/Bugfixes**

- ([#2368](https://github.com/wp-graphql/wp-graphql/pull/2368)): Updates dependencies for Schema Linter workflow.
- ([#2369](https://github.com/wp-graphql/wp-graphql/pull/2369)): Replaces the Codecov badge in the README with Coveralls badge. Thanks @justlevine!
- ([#2374](https://github.com/wp-graphql/wp-graphql/pull/2374)): Updates descriptions for PostObjectFieldFormatEnum. Thanks @justlevine!
- ([#2375](https://github.com/wp-graphql/wp-graphql/pull/2375)): Sets up the testing integration workflow to be able to run in multisite. Adds one workflow that runs in multisite. Fixes tests related to multisite.
- ([#2376](https://github.com/wp-graphql/wp-graphql/pull/2276)): Adds support for `['auth']['callback']` and `isPrivate` for the `register_graphql_mutation()` API.
- ([#2379](https://github.com/wp-graphql/wp-graphql/pull/2379)): Fixes a bug where term mutations were adding slashes when being stored in the database.
- ([#2380](https://github.com/wp-graphql/wp-graphql/pull/2380)): Fixes a bug where WPGraphQL wasn't sending the Wp class to the `parse_request` filter as a reference.
- ([#2382](https://github.com/wp-graphql/wp-graphql/pull/2382)): Fixes a bug where `register_graphql_field()` was not being respected by GraphQL Types added to the schema to represent Setting Groups of the core WordPress `register_setting()` API.


= 1.8.1 =

**New Features**

- ([#2349](https://github.com/wp-graphql/wp-graphql/pull/2349)): Adds tags to wpkses_post for WPGraphQL settings pages to be extended further. Thanks @eavonius!

**Chores/Bugfixes**

- ([#2358](https://github.com/wp-graphql/wp-graphql/pull/2358)): Updates NPM dependencies. Thanks @dependabot!
- ([#2357](https://github.com/wp-graphql/wp-graphql/pull/2357)): Updates NPM dependencies. Thanks @dependabot!
- ([#2356](https://github.com/wp-graphql/wp-graphql/pull/2356)): Refactors codebase to take advantage of the work done in #2353. Thanks @justlevine!
- ([#2354](https://github.com/wp-graphql/wp-graphql/pull/2354)): Fixes console warnings in GraphiQL related to missing React keys.
- ([#2353](https://github.com/wp-graphql/wp-graphql/pull/2353)): Refactors the WPGraphQL::get_allowed_post_types() and WPGraphQL::get_allowed_taxonomies() functions. Thanks @justlevine!
- ([#2350](https://github.com/wp-graphql/wp-graphql/pull/2350)): Fixes bug where Comment Authors were not always properly returning

= 1.8.0 =

**New Features**

- ([#2286](https://github.com/wp-graphql/wp-graphql/pull/2286)): Introduce new `Utils::get_database_id_from_id()` function to help DRY up some code around inputs that can accept Global IDs or Database IDs. Thanks @justlevine!
- ([#2327](https://github.com/wp-graphql/wp-graphql/pull/2327)): Update capability for plugin queries. Changes from `update_plugins` to `activate_plugins`. Thanks @justlevine!
- ([#2298](https://github.com/wp-graphql/wp-graphql/pull/2298)): Adds `$where` arguments to Plugin Connections. Thanks @justlevine!
- ([#2332](https://github.com/wp-graphql/wp-graphql/pull/2332)): Adds new Github workflow to build the GraphiQL App on pushes to `develop` and `master`. This should allow users that install WPGraphQL to install/update with Composer and have the GraphiQL app running, instead of having to run `npm install && npm run build` in addition to `composer install`.

**Chores / Bugfixes**

- ([#2286](https://github.com/wp-graphql/wp-graphql/pull/2286)): Remove old, no-longer used JS files. Remnant from 1.7.0 release.
- ([#2296](https://github.com/wp-graphql/wp-graphql/pull/2296)): Fixes bug with how post/page templates are added to the Schema. Thanks @justlevine!
- ([#2295](https://github.com/wp-graphql/wp-graphql/pull/2295)): Fixes bug where menus were returning when they shouldn't be. Thanks @justlevine!
- ([#2299](https://github.com/wp-graphql/wp-graphql/pull/2299)): Fixes bug with author ID not being cast to an integer properly in the MediaItemUpdate mutation. Thanks @abaicus!
- ([#2310](https://github.com/wp-graphql/wp-graphql/pull/2310)): Bumps node-forge npm dependency
- ([#2317](https://github.com/wp-graphql/wp-graphql/pull/2317)): Bumps composer dependencies
- ([#2291](https://github.com/wp-graphql/wp-graphql/pull/2291)): Add "allow-plugins" to composer.json to reduce warning output when running composer install. Thanks @justlevine!
- ([#2294](https://github.com/wp-graphql/wp-graphql/pull/2294)): Refactors AbstractConnectionResolver::get_nodes() to prevent double slicing. Thanks @justlevine!
- ([#2293](https://github.com/wp-graphql/wp-graphql/pull/2293)): Fixes connections that can be missing nodes when before/after arguments are empty. Thanks @justlevine!
- ([#2323](https://github.com/wp-graphql/wp-graphql/pull/2323)): Fixes bug in Comment mutations. Thanks @justlevine!
- ([#2320](https://github.com/wp-graphql/wp-graphql/pull/2320)): Fixes bug with filtering comments by commentType. Thanks @justlevine!
- ([#2319](https://github.com/wp-graphql/wp-graphql/pull/2319)): Fixes bug with the comment_text filter in Comment queries. Thanks @justlevine!

= 1.7.2 =

**Chores / Bugfixes**

- ([#2276](https://github.com/wp-graphql/wp-graphql/pull/2276)): Fixes a bug where `generalSettings.url` field was not in the Schema for multisite installs.
- ([#2278](https://github.com/wp-graphql/wp-graphql/pull/2278)): Adds a composer post-install script that installs JS dependencies and builds the JS app when `composer install` is run
- ([#2277](https://github.com/wp-graphql/wp-graphql/pull/2277)): Adds a condition to the docker image to only run `npm` scripts if the project has a package.json. Thanks @markkelnar!


= 1.7.1 =

**Chores / Bugfixes**

- ([#2268](https://github.com/wp-graphql/wp-graphql/pull/2268)): Fixes a bug in GraphiQL that would update browser history with every change to a query param.


= 1.7.0 =

**Chores / Bugfixes**

- ([#2228](https://github.com/wp-graphql/wp-graphql/pull/2228)): Allows optional fields to be set to empty values in the `updateUser` mutation. Thanks @victormattosvm!
- ([#2247](https://github.com/wp-graphql/wp-graphql/pull/2247)): Add WordPress 5.9 to the automated testing matrix. Thanks @markkelnar!
- ([#2242](https://github.com/wp-graphql/wp-graphql/pull/2242)): Adds End 2 End tests to test GraphiQL functionality in the admin.
- ([#2261](https://github.com/wp-graphql/wp-graphql/pull/2261)): Fixes a bug where the `pageByUri` query might return incorrect data when custom permalinks are set. Thanks @blakewilson!
- ([#2263](https://github.com/wp-graphql/wp-graphql/pull/2263)): Adds documentation entry for WordPress Application Passwords guide. Thanks @abhisekmazumdar!
- ([#2262](https://github.com/wp-graphql/wp-graphql/pull/2262)): Fixes a bug where settings registered via the core `register_setting()` API would cause Schema Introspection failures, causing GraphiQL and other tools to not work properly.

**New Features**

- ([#2248](https://github.com/wp-graphql/wp-graphql/pull/2248)): WPGraphiQL (the GraphiQL IDE in the WordPress dashboard) has been re-built to have an extension architecture and some updated user interfaces. Thanks for contributing to this effort @scottyzen!
- ([#2246](https://github.com/wp-graphql/wp-graphql/pull/2246)): Adds support for querying the `avatar` for the CommentAuthor Type and the Commenter Interface type.
- ([#2236](https://github.com/wp-graphql/wp-graphql/pull/2236)): Introduces new `graphql_model_prepare_fields` filter and deprecates `graphql_return_modeled_data` filter. Thanks @justlevine!
- ([#2265](https://github.com/wp-graphql/wp-graphql/pull/2265)): Adds opt-in telemetry tracking via Appsero, to allow us to collect helpful information for prioritizing future feature work, etc.

= 1.6.12 =

**Chores / Bugfixes**

- ([#2209](https://github.com/wp-graphql/wp-graphql/pull/2209)): Adds WordPress 5.8 to the testing matrix. Thanks @markkelnar!
- ([#2211](https://github.com/wp-graphql/wp-graphql/pull/2211)), ([#2216](https://github.com/wp-graphql/wp-graphql/pull/2216)), ([#2221](https://github.com/wp-graphql/wp-graphql/pull/2221)), ([#2223](https://github.com/wp-graphql/wp-graphql/pull/2223)): Bumps NPM dependencies for GraphiQL
- ([#2212](https://github.com/wp-graphql/wp-graphql/pull/2212)): Fixes how the `TermObject.uri` strips the link down to the path. Thanks @theodesp!
- ([#2215](https://github.com/wp-graphql/wp-graphql/pull/2215)): Fixes testing environment to play nice with a recent wp-browser update.
- ([#2218](https://github.com/wp-graphql/wp-graphql/pull/2218)): Update note on settings page explaining that Public Introspection is enabled when GraphQL Debug mode is enabled.
- ([#2220](https://github.com/wp-graphql/wp-graphql/pull/2220)): Adds CodeQL workflow to analyze JavaScript on PRs


= 1.6.11 =

**Chores / Bugfixes**

- ([#2177](https://github.com/wp-graphql/wp-graphql/pull/2177)): Prevents PHP notice when clientMutationId is not set on mutations. Thanks @oskarmodig!
- ([#2182](https://github.com/wp-graphql/wp-graphql/pull/2182)): Fixes bug where the graphql endpoint couldn't be accessed by a site domain other than the site_url(). Thanks @moommeister!
- ([#2184](https://github.com/wp-graphql/wp-graphql/pull/2184)): Fixes regression where duplicate type warning was not being displayed after lazy type loading was added in v1.6.0.
- ([#2189](https://github.com/wp-graphql/wp-graphql/pull/2189)): Fixes bug with content node previews
- ([#2196](https://github.com/wp-graphql/wp-graphql/pull/2196)): Further bug fixes for content node previews. Thanks @apmattews!
- ([#2197](https://github.com/wp-graphql/wp-graphql/pull/2197)): Fixes call to prepare_fields() to not be called statically. Thanks @justlevine!

**New Features**

- ([#2188](https://github.com/wp-graphql/wp-graphql/pull/2188)): Adds `contentTypeName` to the `ContentNode` type.
- ([#2199](https://github.com/wp-graphql/wp-graphql/pull/2199)): Pass the TypeRegistry instance through to the `graphql_schema_config` filter.
- ([#2204](https://github.com/wp-graphql/wp-graphql/pull/2204)): Allow a `root_value` to be set when calling the `graphql()` function.
- ([#2203](https://github.com/wp-graphql/wp-graphql/pull/2203)): Adds new filter to mutations to filter the input args before execution, and a new action after execution, before returning the mutation, to allow additional data to be stored during mutations. Thanks @markkelnar!

= 1.6.10 =

- Updating stable tag for WordPress.org

= 1.6.9 =

- No functional changes from v1.6.8. Fixing an issue with deploy to WordPress.org

= 1.6.8 =

**Chores / Bugfixes**

- ([#2143](https://github.com/wp-graphql/wp-graphql/pull/2143)): Adds `taxonomyName` field to the `TermNode` interface. Thanks @jeanfredrik!
- ([#2168](https://github.com/wp-graphql/wp-graphql/pull/2168)): Allows the GraphiQL screen markup to be filtered
- ([#2150](https://github.com/wp-graphql/wp-graphql/pull/2150)): Updates GraphiQL npm dependency to v1.4.7
- ([#2145](https://github.com/wp-graphql/wp-graphql/pull/2145)): Fixes a bug with cursor pagination stability


**New Features**

- ([#2141](https://github.com/wp-graphql/wp-graphql/pull/2141)): Adds a new `graphql_wp_connection_type_config` filter to allow customizing connection configurations. Thanks @justlevine!


= 1.6.7

**Chores / Bugfixes**

- ([#2135](https://github.com/wp-graphql/wp-graphql/pull/2135)): Fixes permission check in the Post model layer. Posts of a `'publicly_queryable' => true` post_type can be queried publicly (non-authenticated requests) via WPGraphQL, even if the post_type is set to `'public' => false`. Thanks @kellenmace!
- ([#2093](https://github.com/wp-graphql/wp-graphql/pull/2093)): Fixes `Post.pinged` field to properly return an array. Thanks @justlevine!
- ([#2132](https://github.com/wp-graphql/wp-graphql/pull/2132)): Fix issue where querying posts by slug could erroneously return null. Thanks @ChrisWiegman!
- ([#2127](https://github.com/wp-graphql/wp-graphql/pull/2127)): Update endpoint in documentation examples. Thanks @RafidMuhyim!


= 1.6.6

**New Features**

- ([#2106](https://github.com/wp-graphql/wp-graphql/pull/2106)): Add new `pre_graphql_execute_request` filter to better support full query caching. Thanks @markkelnar!
- ([#2123](https://github.com/wp-graphql/wp-graphql/pull/2123)): Add new `graphql_dataloader_get_cached` filter to better support persistent object caching in the Model Layer. Thanks @kidunot89!

**Chores / Bugfixes**

- ([#2094](https://github.com/wp-graphql/wp-graphql/pull/2094)): fix broken link in docs. Thanks @duffn!
- ([#2108](https://github.com/wp-graphql/wp-graphql/pull/2108)): Update lucatume/wp-browser dependency. Thanks @markkelnar!
- ([#2111](https://github.com/wp-graphql/wp-graphql/pull/2111)): Correct variable name passed to filter. Thanks @markkelnar!
- ([#2112](https://github.com/wp-graphql/wp-graphql/pull/2112)): Doc typo corrections. Thanks @nexxai!
- ([#2115](https://github.com/wp-graphql/wp-graphql/pull/2115)): Updates to GraphiQL npm dependencies. Thanks @alexghirelli!
- ([#2124](https://github.com/wp-graphql/wp-graphql/pull/2124)): Updates `tmpl` npm dependency.


= 1.6.5

**Chores / Bugfixes**

- ([#2081](https://github.com/wp-graphql/wp-graphql/pull/2081)): Set `is_graphql_request` earlier in Request.php. Thanks @jordanmaslyn!
- ([#2085](https://github.com/wp-graphql/wp-graphql/pull/2085)): Bump codeception from 4.1.21 to 4.1.22

**New Features**

- ([#2076](https://github.com/wp-graphql/wp-graphql/pull/2076)): Add `$graphiql` global variable to allow extensions the ability to more easily remove hooks/filters from the class.


= 1.6.4

**Chores / Bugfixes**

- ([#2076](https://github.com/wp-graphql/wp-graphql/pull/2076)): Updates WPGraphiQL IDE to use latest react, GraphiQL and other dependencies.

**New Features**

- ([#2076](https://github.com/wp-graphql/wp-graphql/pull/2076)): WPGraphiQL IDE now resizes when the browser window is resized.


= 1.6.3

**Chores / Bugfixes**

- ([#2064](https://github.com/wp-graphql/wp-graphql/pull/2064)): Fixes bug where using `asQuery` argument could return an error instead of a null when the ID passed could not be previewed.
- ([#2072](https://github.com/wp-graphql/wp-graphql/pull/2072)): Fixes bug (regression with 1.6) where Object Types for page templates were not properly loading in the Schema after Lazy Loading was introduced in 1.6.
- ([#2059](https://github.com/wp-graphql/wp-graphql/pull/2059)): Update typos and links in docs. Thanks @nicolnt!
- ([#2058](https://github.com/wp-graphql/wp-graphql/pull/2058)): Fixes bug in the filter_post_meta_for_previews was causing PHP warnings. Thanks @zolon4!


= 1.6.2 =

**Chores / Bugfixes**

- ([#2051](https://github.com/wp-graphql/wp-graphql/pull/2051)): Fixes a bug where Types that share the same name as a PHP function (ex: `Header` / `header()`) would try and call the function when loading the Type. See ([Issue #2047](https://github.com/wp-graphql/wp-graphql/issues/2047))
- ([#2055](https://github.com/wp-graphql/wp-graphql/pull/2055)): Fixes a bug where Connections registered from Types were adding connections to the registry too late causing some queries to fail. See Issue ([Issue #2054](https://github.com/wp-graphql/wp-graphql/issues/2054))


= 1.6.1 =

**Chores / Bugfixes**

- ([#2043](https://github.com/wp-graphql/wp-graphql/pull/2043)): Fixes a regression with GraphQL Request Execution that was causing Gatsby to fail builds.


= 1.6.0 =

**Chores / Bugfixes**

- ([#2000](https://github.com/wp-graphql/wp-graphql/pull/2000)): This fixes issue where all Types of the Schema were loaded for each GraphQL request. Now only the types required to fulfill the request are loaded on each request. Thanks @chriszarate!
- ([#2031](https://github.com/wp-graphql/wp-graphql/pull/2031)): This fixes a performance issue in the WPGraphQL model layer where determining whether a User is a published author was generating expensive MySQL queries on sites with a lot of users and a lot of content. Thanks @chriszarate!

= 1.5.8 =

**Chores / Bugfixes**

- ([#2038](https://github.com/wp-graphql/wp-graphql/pull/2038)): Exclude documentation directory from code archived by composer and deployed to WordPress.org

= 1.5.7 =

**Chores / Bugfixes**

- Update to trigger a missed deploy to WordPress.org. no functional changes from v1.5.6

= 1.5.6 =

**Chores / Bugfixes**

- ([#2035](https://github.com/wp-graphql/wp-graphql/pull/2035)): Fixes a bug where variables passed to `after_execute_actions` weren't properly set for Batch Queries.

**New Features**

- ([#2035](https://github.com/wp-graphql/wp-graphql/pull/2035)): (Yes, same PR as the bugfix above). Adds 2 new actions `graphql_before_execute` and `graphql_after_execute` to allow actions to run before/after the execution of entire Batch requests vs. the hooks that currently run _within_ each the execution of each operation within a request.


= 1.5.5 =

**Chores / Bugfixes**

- ([#2023](https://github.com/wp-graphql/wp-graphql/pull/2023)): Fixes issue with deploying Docker Testing Images. Thanks @markkelnar!
- ([#2025](https://github.com/wp-graphql/wp-graphql/pull/2025)): Update test workflow to test against WordPress 5.8 (released today) and updates the readme.txt to reflect the plugin has been tested up to 5.8
- ([#2028](https://github.com/wp-graphql/wp-graphql/pull/2028)): Update Codeception test environment to prevent WordPress from entering maintenance mode during tests.

= 1.5.4 =

**Chores / Bugfixes**

- ([#2012](https://github.com/wp-graphql/wp-graphql/pull/2012)): Adds functional tests back to the Github testing workflow!
- ([#2016](https://github.com/wp-graphql/wp-graphql/pull/2016)): Ignore Schema Linter workflow on releases, run on PRs only.
- ([#2019](https://github.com/wp-graphql/wp-graphql/pull/2019)): Deploy Docker Testing Image on releases. Thanks @markkelnar!

**New Features**

- ([#2011](https://github.com/wp-graphql/wp-graphql/pull/2011)): Introduces a new API to allow Types to register connections at the Type registration level and refactors several internal Types to use this new API.


= 1.5.3 =

**Chores / Bugfixes**

- ([#2001](https://github.com/wp-graphql/wp-graphql/pull/2001)): Updates Docker environment to use MariaDB instead of MySQL to play nice with those fancy M1 Macs. Thanks @chriszarate!
- ([#2002](https://github.com/wp-graphql/wp-graphql/pull/2002)): Add PHP8 Docker image to deploy upon releases. Thanks @markkelnar!
- ([#2006](https://github.com/wp-graphql/wp-graphql/pull/2006)): Update Docker to use $PROJECT_DIR variable instead of hardcoded value to allow composed docker images to run their own tests from their own project. Thanks @markkelnar!
- ([#2007](https://github.com/wp-graphql/wp-graphql/pull/2007)): Update broken links to Relay spec. Thanks @ramyareye!

**New Features**

- ([#2009](https://github.com/wp-graphql/wp-graphql/pull/2009)): Adds new WPConnectionType class and refactors register_graphql_connection() to use the class. Functionality should be the same, but this sets the codebase up for some new connection APIs.


= 1.5.2 =

**Chores / Bugfixes**

- ([#1992](https://github.com/wp-graphql/wp-graphql/pull/1992)): Fixes bug that caused conflict with the AmpWP plugin.
- ([#1994](https://github.com/wp-graphql/wp-graphql/pull/1994)): Fixes bug where querying a node by uri could return a node of a different post type.
- ([#1997](https://github.com/wp-graphql/wp-graphql/pull/1997)): Fixes bug where Enums could be generated with no values when a taxonomy was set to show in GraphQL but it's associated post_type(s) are not shown in graphql.


= 1.5.1 =

**Chores / Bugfixes**

- ([#1987](https://github.com/wp-graphql/wp-graphql/pull/1987)): Fixes Relay Spec link in documentation Thanks @ramyareye!
- ([#1988](https://github.com/wp-graphql/wp-graphql/pull/1988)): Fixes docblock and paramater Type in preview filter callback. Thanks @zolon4!
- ([#1986](https://github.com/wp-graphql/wp-graphql/pull/1986)): Update WP environment variables for tesing with PHP8. Thanks @markkelnar!

**New Features**

- ([#1984](https://github.com/wp-graphql/wp-graphql/pull/1984)): Support for PHP8! No functional changes to the code, just changes to dependency declarations and test environment.
- ([#1990](https://github.com/wp-graphql/wp-graphql/pull/1990)): Adds `isTermNode` and `isContentNode` to the `UniformResourceIdentifiable` Interface



= 1.5.0 =

**Chores / Bugfixes**

- ([#1865](https://github.com/wp-graphql/wp-graphql/pull/1865)): Change `MenuItem.path` field from `nonNull` to nullable as the value can be null in WordPress. Thanks @furedal!
- ([#1978](https://github.com/wp-graphql/wp-graphql/pull/1978)): Use "docker compose" instead of docker-compose in the run-docker.sh script. Thanks @markkelnar!
- ([#1974](https://github.com/wp-graphql/wp-graphql/pull/1974)): Separates app setup and app-post-setup scripts for use in the Docker/test environment setup. Thanks @markkelnar!
- ([#1972](https://github.com/wp-graphql/wp-graphql/pull/1972)): Pushes Docker images when new releases are tagged. Thanks @markkelnar!
- ([#1970](https://github.com/wp-graphql/wp-graphql/pull/1970)): Change Docker Image names specific to the WP and PHP versions. Thanks @markkelnar!
- ([#1967](https://github.com/wp-graphql/wp-graphql/pull/1967)): Update xdebug max nesting level to allow coverage to pass with resolver instrumentation active. Thanks @markkelnar!


**New Features**

- ([#1977](https://github.com/wp-graphql/wp-graphql/pull/1977)): Allow same string to be passed for "graphql_single_name" and "graphql_plural_name" (ex: "deer" and "deer") when registering Post Types and Taxonomies. Same strings will be prefixed with "all" for plurals. Thanks @apmatthews!
- ([#1787](https://github.com/wp-graphql/wp-graphql/pull/1787)): Adds a new "ContentTypesOf. Thanks @plong0!


= 1.4.3 =

- No functional change. Version bump to fix previous deploy.

= 1.4.2 =

**Chores / Bugfixes**

- ([#1963](https://github.com/wp-graphql/wp-graphql/pull/1963)): Fixes a regression in v1.4.0 where the `uri` field on Terms was returning `null`. The issue was actually wider than that as resolvers on Object Types that implement interfaces weren't being fully respected.
- ([#1956](https://github.com/wp-graphql/wp-graphql/pull/1956)): Adds `SpaceAfterFunction` Code Sniffer rule and adjusts the codebase to respect the rule. Thanks @markkelnar!


= 1.4.1 =

**Chores / Bugfixes**

- ([#1958](https://github.com/wp-graphql/wp-graphql/pull/1958)): Fixes a regression in 1.4.0 where `register_graphql_interfaces_to_types` was broken.


= 1.4.0 =

**Chores / Bugfixes**

- ([#1951](https://github.com/wp-graphql/wp-graphql/pull/1951)): Fixes bug with the `uri` field. Some Types in the Schema had the `uri` field as nullable field and some as a non-null field. This fixes it and makes the field consistently nullable as some Nodes with a URI might have a `null` value if the node is private.
- ([#1953](https://github.com/wp-graphql/wp-graphql/pull/1953)): Fixes bug with Settings groups with underscores not showing in the Schema properly. Thanks @markkelnar!

**New Features**

- ([#1951](https://github.com/wp-graphql/wp-graphql/pull/1951)): Updates GraphQL-PHP to v14.8.0 (from 14.4.0) and Introduces the ability for Interfaces to implement other Interfaces!

= 1.3.10 =

**Chores / Bugfixes**

- ([#1940](https://github.com/wp-graphql/wp-graphql/pull/1940)): Adds Breaking Change inspector to run on new Pull Requests. Thanks @markkelnar!
- ([#1937](https://github.com/wp-graphql/wp-graphql/pull/1937)): Fixed typo in documentation. Thanks @LeonardoDB!
- ([#1923](https://github.com/wp-graphql/wp-graphql/issues/1923)): Fixed bug where User Model didn't support the databaseId field

**New Features**

- ([#1938](https://github.com/wp-graphql/wp-graphql/pull/1938)): Adds new functionality to the `register_graphql_connection()` API. Thanks @kidunot89!

= 1.3.9 =

**Chores / Bugfixes**

- ([#1902](https://github.com/wp-graphql/wp-graphql/pull/1902)): Moves more documentation into markdown. Thanks @markkelnar!
- ([#1917](https://github.com/wp-graphql/wp-graphql/pull/1917)): Updates docblock on WPObjectType. Thanks @markkelnar!
- ([#1926](https://github.com/wp-graphql/wp-graphql/pull/1926)): Removes Telemetry.
- ([#1928](https://github.com/wp-graphql/wp-graphql/pull/1928)): Fixes bug (#1864) that was causing errors when get_post_meta() was used with a null meta key.
- ([#1929](https://github.com/wp-graphql/wp-graphql/pull/1929)): Adds Github Workflow to upload schema.graphql as release asset.

**New Features**

- ([#1924](https://github.com/wp-graphql/wp-graphql/pull/1924)): Adds new `graphql_http_request_response_errors` filter. Thanks @kidunot89!
- ([#1908](https://github.com/wp-graphql/wp-graphql/pull/1908)): Adds new `graphql_pre_resolve_uri` filter, allowing 3rd parties to filter the behavior of the nodeByUri resolver. Thanks @renatonascalves!

= 1.3.8 =

**Chores / Bugfixes**

- ([#1897](https://github.com/wp-graphql/wp-graphql/pull/1897)): Fails batch requests when disabled earlier.
- ([#1893](https://github.com/wp-graphql/wp-graphql/pull/1893)): Moves more documentation into markdown. Thanks @markkelnar!

**New Features**

- ([#1897](https://github.com/wp-graphql/wp-graphql/pull/1897)): Adds new setting to set a max number of batch operations to allow per Batch request.


= 1.3.7 =

**Chores / Bugfixes**

- ([#1885](https://github.com/wp-graphql/wp-graphql/pull/1885)): Fixes regression to `register_graphql_connection` that was breaking custom connections registered by 3rd party plugins.


= 1.3.6 =

**Chores / Bugfixes**

- ([#1878](https://github.com/wp-graphql/wp-graphql/pull/1878)): Limits the x-hacker header to be output when in DEBUG mode by default. Thanks @wvffle!
- ([#1880](https://github.com/wp-graphql/wp-graphql/pull/1880)): Fixes the formatting of the modified date for Post objects. Thanks @chriszarate!
- ([#1851](https://github.com/wp-graphql/wp-graphql/pull/1851)): Update Schema Linker Github Action. Thanks @markkelnar!
- ([#1858](https://github.com/wp-graphql/wp-graphql/pull/1858)): Start migrating docs into markdown files within the repo. Thanks @markkelnar!
- ([#1856](https://github.com/wp-graphql/wp-graphql/pull/1856)): Move Schema Linter Github Action into multiple steps. Thanks @szepeviktor!

**New Features**

- ([#1872](https://github.com/wp-graphql/wp-graphql/pull/1872)): Adds new setting to the GraphQL Settings page to allow site administrators to restrict the endpoint to authenticated requests.
- ([#1874](https://github.com/wp-graphql/wp-graphql/pull/1874)): Adds new setting to the GraphQL Settings page to allow site administrators to disable Batch Queries.
- ([#1875](https://github.com/wp-graphql/wp-graphql/pull/1875)): Adds new setting to the GraphQL Settings page to allow site administrators to enable a max query depth and specify the depth.


= 1.3.5 =

**Chores / Bugfixes**

- ([#1846](https://github.com/wp-graphql/wp-graphql/pull/1846)): Fixes bug where sites with no menu locations can throw a php error in the MenuItemConnectionResolver. Thanks @markkelnar!

= 1.3.4 =

**New Features**

- ([#1834](https://github.com/wp-graphql/wp-graphql/pull/1834)): Adds new `rename_graphql_type` function that allows Types to be given a new name in the Schema. Thanks @kidunot89!
- ([#1830](https://github.com/wp-graphql/wp-graphql/pull/1830)): Adds new `rename_graphql_field_name` function that allows fields to be given re-named in the Schema. Thanks @kidunot89!

**Chores / Bugfixes**

- ([#1820](https://github.com/wp-graphql/wp-graphql/pull/1820)): Fixes bug where one test in the test suite wasn't executing properly. Thanks @markkelnar!
- ([#1817](https://github.com/wp-graphql/wp-graphql/pull/1817)): Fixes docker environment to allow xdebug to run. Thanks @markkelnar!
- ([#1833](https://github.com/wp-graphql/wp-graphql/pull/1833)): Allow specific Test Suites to be executed when running tests with Docker. Thanks @markkelnar!
- ([#1816](https://github.com/wp-graphql/wp-graphql/pull/1816)): Fixes bug where user roles without a name caused errors when building the Schema
- ([#1824](https://github.com/wp-graphql/wp-graphql/pull/1824)): Fixes bug where setting the role of tracing/query logs to "any" wasn't being respected. Thanks @toriphes!
- ([#1828](https://github.com/wp-graphql/wp-graphql/pull/1828)): Fixes bug with Term connection pagination ordering



= 1.3.3 =

**Bugfixes / Chores**

- ([#1806](https://github.com/wp-graphql/wp-graphql/pull/1806)): Fixes bug where databaseId couldn't be queried on the CommentAuthor type
- ([#1808](https://github.com/wp-graphql/wp-graphql/pull/1808)) & ([#1811](https://github.com/wp-graphql/wp-graphql/pull/1811)): Updates Schema descriptions across the board. Thanks @markkelnar!
- ([#1809](https://github.com/wp-graphql/wp-graphql/pull/1809)): Fixes bug where child terms couldn't properly be queried by URI.
- ([#1812](https://github.com/wp-graphql/wp-graphql/pull/1812)): Fixes bug where querying users in a site with many non-published authors can return 0 results.

= 1.3.2 =

**Bugfix**

- Fixes ([#1802](https://github.com/wp-graphql/wp-graphql/issues/1802)) by reversing a change to how initial post types and taxonomies are setup.

= 1.3.1 =

**Bugfix**

- patches a bug where default post types and taxonomies disappeared from the Schema

= 1.3.0 =

**Noteable changes**

Between this release and the prior release ([v1.2.6](https://github.com/wp-graphql/wp-graphql/releases/tag/v1.2.6)) includes changes to pagination under the hood.

While these releases correcting mistakes and buggy behavior, it's possible that workarounds have already been implemented either in the server or in client applications.

For example, there was a bug with `start/end` cursors being reversed for backward pagination.

If a client application were reversing the cursors to fix the issue, the reversal in the client will now _cause_ the issue.

It's recommended to test your applications against this release, _specifically_ in regards to pagination.

**Bugfixes / Chores**

- ([#1797](https://github.com/wp-graphql/wp-graphql/pull/1797)): Update test environment to allow custom permalink structures to be better tested. Moves the "show_in_graphql" setup of core post types and taxonomies into the `register_post_type_args` and `register_taxonomy_args` filters instead of modifying global filters directly.
- ([#1794](https://github.com/wp-graphql/wp-graphql/pull/1794)): Cleanup to PHPStan config. Thanks @szepeviktor!
- ([#1795](https://github.com/wp-graphql/wp-graphql/pull/1795)) and ([#1793](https://github.com/wp-graphql/wp-graphql/pull/1793)): Don't throw errors when external urls are provided as input for queries that try and resolve by uri
- ([#1792](https://github.com/wp-graphql/wp-graphql/pull/1792)): Add missing descriptions to various fields in the Schema. Thanks @markkelnar!
- ([#1791](https://github.com/wp-graphql/wp-graphql/pull/1791)): Update where `WP_GRAPHQL_URL` is defined to follow recommendation from WordPress.org.
- ([#1784](https://github.com/wp-graphql/wp-graphql/pull/1784)): Fix `UsersConnectionSearchColumnEnum` to show the proper values that were accidentally replaced.
- ([#1781](https://github.com/wp-graphql/wp-graphql/pull/1781)): Fixes various bugs related to pagination. Between this release and the v1.2.6 release the following bugs have been worked on in regards to pagination: ([#1780](https://github.com/wp-graphql/wp-graphql/pull/1780), [#1411](https://github.com/wp-graphql/wp-graphql/pull/1411), [#1552](https://github.com/wp-graphql/wp-graphql/pull/1552), [#1714](https://github.com/wp-graphql/wp-graphql/pull/1714), [#1440](https://github.com/wp-graphql/wp-graphql/pull/1440))

= 1.2.6 =

**Bugfixes / Chores**

- ([#1773](https://github.com/wp-graphql/wp-graphql/pull/1773)) Fixes multiple issues ([#1411](https://github.com/wp-graphql/wp-graphql/pull/1411), [#1440](https://github.com/wp-graphql/wp-graphql/pull/1440), [#1714](https://github.com/wp-graphql/wp-graphql/pull/1714), [#1552](https://github.com/wp-graphql/wp-graphql/pull/1552)) related to backward pagination .
- ([#1775](https://github.com/wp-graphql/wp-graphql/pull/1775)) Updates resolver for `MenuItem.children` connection to ensure the children belong to the same menu as well to prevent orphaned items from being returned.
- ([#1774](https://github.com/wp-graphql/wp-graphql/pull/1774)) Fixes bug where the `terms` connection wasn't properly being added to all Post Types that have taxonomy relationships. Thanks @toriphes!
- ([#1752](https://github.com/wp-graphql/wp-graphql/pull/1752)) Update documentation in README. Thanks @markkelnar!
- ([#1759](https://github.com/wp-graphql/wp-graphql/pull/1759)) Update WPGraphQL Includes method to be called only if composer install has been run. Helpful for contributors that have cloned the plugin locally. Thanks @rsm0128!
- ([#1760](https://github.com/wp-graphql/wp-graphql/pull/1760)) Fixes the `MediaItem.sizes` resolver. (see: [#1758](https://github.com/wp-graphql/wp-graphql/pull/1758)). Thanks @rsm0128!
- ([#1763](https://github.com/wp-graphql/wp-graphql/pull/1763)) Update `testVersion` in phpcs.xml to match required php version. Thanks @GaryJones!

= 1.2.5 =

**Bugfixes / Chores**

- ([#1748](https://github.com/wp-graphql/wp-graphql/pull/1748)) Fixes issue where installing the plugin in Trellis using Composer was causing the plugin not to load properly.

= 1.2.4 =

**Bugfixes / Chores**

- More work to fix Github -> SVN deploys. 🤦‍♂️

= 1.2.3 =

**Bugfixes / Chores**

- Addresses bug (still) causing deploys to WordPress.org to fail and not include the vendor directory.

= 1.2.2 =

**Bugfixes / Chores**

- Fixes Github workflow to deploy to WordPress.org

= 1.2.1 =

**Bugfixes / Chores**

- ([#1741](https://github.com/wp-graphql/wp-graphql/pull/1741)) Fix issue with DefaultTemplate not being registered to the Schema and throwing errors when no other templates are registered.

= 1.2.0 =

**New**

- ([#1732](https://github.com/wp-graphql/wp-graphql/pull/1732)) Add `isPrivacyPage` to the Schema for the Page type. Thanks @Marco-Daniel!

**Bugfixes / Chores**

- ([#1734](https://github.com/wp-graphql/wp-graphql/pull/1734)) Remove Composer dependencies from being versioned in Github. Update Github workflows to install dependencies for deploying to WordPress.org and uploading release assets on Github.

= 1.1.8 =

**Bugfixes / Chores**

- Fix release asset url in Github action.

= 1.1.7 =

**Bugfixes / Chores**

- Fix release upload url in Github action.

= 1.1.6 =

**Bugfixes / Chores**

- ([#1723](https://github.com/wp-graphql/wp-graphql/pull/1723)) Fix CI Schema Linter action. Thanks @szepeviktor!
- ([#1722](https://github.com/wp-graphql/wp-graphql/pull/1722)) Update PR Template message. Thanks @szepeviktor!
- ([#1730](https://github.com/wp-graphql/wp-graphql/pull/1730)) Updates redundant test configuration in Github workflow. Thanks @szepeviktor!

= 1.1.5 =

**Bugfixes / Chores**

- ([#1718](https://github.com/wp-graphql/wp-graphql/pull/1718)) Simplify the main plugin file to adhere to more modern WP plugin standards. Move the WPGraphQL class to it's own file under the src directory. Thanks @szepeviktor!
- ([#1704](https://github.com/wp-graphql/wp-graphql/pull/1704)) Fix end tags for inputs on the WPGraphQL Settings page to adhere to the w3 spec for inputs. Thanks @therealgilles!
- ([#1706](https://github.com/wp-graphql/wp-graphql/pull/1706)) Show all content types in the ContentTypeEnum, not just public ones. Thanks @ljanecek!
- ([#1699](https://github.com/wp-graphql/wp-graphql/pull/1699)) Set default value for 2nd paramater on `Tracker->get_info()` method. Thanks @SpartakusMd!

= 1.1.4 =

**Bugfixes**

- ([#1715](https://github.com/wp-graphql/wp-graphql/pull/1715)) Updates `WPGraphQL\Type\Object` namespace to be `WPGraphQL\Type\ObjectType` to play nice with newer versions of PHP where `Object` is a reserved namespace.
- ([#1711](https://github.com/wp-graphql/wp-graphql/pull/1711)) Updates regex in phpstan.neon.dist. Thanks @szepeviktor!
- ([#1719](https://github.com/wp-graphql/wp-graphql/pull/1719)) Update to backtrace that is output with graphql_debug messages to ensure it includes a `file` key in the returned array, before returning the trace. Thanks @kidunot89!

= 1.1.3 =

**Bugfixes**

- ([#1693](https://github.com/wp-graphql/wp-graphql/pull/1693)) Clear global user in the Router in case plugins have attempted to set the user before API authentication has been executed. Thanks @therealgilles!

**New**

- ([#972](https://github.com/wp-graphql/wp-graphql/pull/972)) `graphql_pre_model_data_is_private` filter was added to the Abstract Model.php allowing Model's `is_private()` check to be bypassed.


= 1.1.2 =

**Bugfixes**

- ([#1676](https://github.com/wp-graphql/wp-graphql/pull/1676)) Add a `nav_menu_item` loader to allow previous menu item IDs to work properly with WPGraphQL should they be passed to a node query (like, if the ID were persisted somewhere already)
- Update cases of menu item IDs to be `post:$id` instead of `nav_menu_item:$id`
- Update tests to test that both the old `nav_menu_item:$id` and `post:$id` work for nav menu item node queries to support previously issued IDs

= 1.1.1 =

**Bugfixes**

- ([#1670](https://github.com/wp-graphql/wp-graphql/issues/1670)) Fixes a bug with querying pages that are set as to be the posts page

= 1.1.0 =

This release centers around updating code quality by implementing [PHPStan](https://phpstan.org/) checks. PHPStan is a tool that statically analyzes PHP codebases to detect bugs. This release centers around updating Docblocks and overall code quality, and implements automated tests to check code quality on every pull request.

**New**

- Update PHPStan (Code Quality checker) to v0.12.64
- Increases PHPStan code quality checks to Level 8 (highest level).

**Bugfixes**
- ([#1653](https://github.com/wp-graphql/wp-graphql/issues/1653)) Fixes bug where WPGraphQL was explicitly setting `has_published_posts` on WP_Query but WP_Query does this under the hood already. Thanks @jmartinhoj!
- Fixes issue with Comment Model returning comments that are not associated with a Post object. Comments with no associated Post object are not public entities.
- Update docblocks to be compatible with PHPStan Level 8.
- Removed some uncalled code
- Added early returns in some places to prevent unnecessary added execution

= 1.0.5 =

**New**

- Updates GraphQL-PHP from v14.3.0 to v14.4.0
- Updates GraphQL-Relay-PHP from v0.3.1 to v0.5.0

**Bugfixes**

- Fixes a bug where CI Tests were not passing when code coverage is enabled
- ([#1633](https://github.com/wp-graphql/wp-graphql/pull/1633)) Fixes bug where Introspection Queries were showing fields with no deprecationReason as deprecated because it was outputting an empty string instead of a null value.
- ([#1627](https://github.com/wp-graphql/wp-graphql/pull/1627)) Fixes bug where fields on the Model called multiple times might weren't being set properly
- Updates Theme tests to be more resilient for WP Core updates where new themes are introduced

= 1.0.4 =

**Bugfixes**

- Fixes a regression to previews introduced by v1.0.3

= 1.0.3 =

**Bugfixes**

- ([#1623](https://github.com/wp-graphql/wp-graphql/pull/1623)): Queries for single posts will only return posts of that post_type
- ([#1624](https://github.com/wp-graphql/wp-graphql/pull/1624)): Passes Menu Item Labels through html_entity_decode

= 1.0.2 =

**Bugfixes**

- fix issue with using the count() function on potentially not-countable value
- fix bug where post_status was being checked instead of comment_status
- fix error message when restoring a comment doesn't work
- ([#1610](https://github.com/wp-graphql/wp-graphql/issues/1610)) fix check to see if current user has permission to update another Author's post. Thanks @maximilianschmidt!


**New Features**

- ([#1608](https://github.com/wp-graphql/wp-graphql/pull/1608)) move connections from each post type->contentType to be ContentNode->ContentType. Thanks @jeanfredrik!
- pass status code through as a param of the `graphql_process_http_request_response` action
- add test for mutating other authors posts

= 1.0.1 =

**Bugfixes**
- ([#1589](https://github.com/wp-graphql/wp-graphql/pull/1589)) Fixes a php type bug in TypeRegistry.php. Thanks @szepeviktor!
- [Fixes bug](https://github.com/wp-graphql/wp-graphql/compare/master...release/v1.0.1?expand=1#diff-74d71c4d1f9d84b9b0d946ca96eb875274f95d60611611d84cc01cdf6ed04021) with how GraphQL PHP Debug flags are set.
- ([#1598](https://github.com/wp-graphql/wp-graphql/pull/1598)) Fixes bug where Post Types registered with the same graphql_single_name and graphql_plural_name are the same value.
- ([#1615](https://github.com/wp-graphql/wp-graphql/issues/1615)) Fixes bug where fields added to the Schema that that were using get_post_meta() for Previews weren't always resolving properly.

**New Features**
- Adds a setting to allow users to opt-in to tracking active installs of WPGraphQL.
- Removed old docs that used to be in this repo as markdown. Docs are now written in WordPress and the wpgraphql.com is a Gatsby site built from the content in WordPress and the [code in this repo](https://github.com/wp-graphql/wpgraphql.com). Looking to contribute content to the docs? Open an issue on this repo or the wpgraphql.com repo and we'll work with you to get content updated. We have future plans to allow the community to contribute by writing content in the WordPress install, but for now, Github issues will do.

= 1.0 =

Public Stable Release.

This release contains no technical changes.

Read the announcement: [https://www.wpgraphql.com/2020/11/16/announcing-wpgraphql-v1/](https://www.wpgraphql.com/2020/11/16/announcing-wpgraphql-v1/)

Previous release notes can be found on Github: [https://github.com/wp-graphql/wp-graphql/releases](https://github.com/wp-graphql/wp-graphql/releases)<|MERGE_RESOLUTION|>--- conflicted
+++ resolved
@@ -4,11 +4,7 @@
 Requires at least: 5.0
 Tested up to: 6.1
 Requires PHP: 7.1
-<<<<<<< HEAD
 Stable tag: 1.14.0
-=======
-Stable tag: 1.13.10
->>>>>>> ead0acb6
 License: GPL-3
 License URI: https://www.gnu.org/licenses/gpl-3.0.html
 
@@ -236,7 +232,6 @@
 
 == Changelog ==
 
-<<<<<<< HEAD
 = 1.14.0 =
 
 **New Features**
@@ -265,15 +260,13 @@
 - [#2691](https://github.com/wp-graphql/wp-graphql/pull/2691): fix: prevent non-node types from being output in the query analyzer lis-type
 - [#2684](https://github.com/wp-graphql/wp-graphql/pull/2684): chore: remove deprecated use of WPGraphQL\Data\DataSource::resolve_user(). Thanks @renatoascalves
 - [#2675](https://github.com/wp-graphql/wp-graphql/pull/2675): ci: keep the develop branch in sync with master.
-=======
+
 = 1.13.10 =
 
 **Chores / Bugfixes**
 
 - [#2741](https://github.com/wp-graphql/wp-graphql/pull/2741): Change the plugin name from "WP GraphQL" to "WPGraphQL". Thanks @josephfusco!
 - [#2742](https://github.com/wp-graphql/wp-graphql/pull/2742): Update Stalebot rules. Thanks @justlevine!
->>>>>>> ead0acb6
-
 
 = 1.13.9 =
 
