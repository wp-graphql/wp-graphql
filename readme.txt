=== WPGraphQL ===
Contributors: jasonbahl, tylerbarnes1, ryankanner, chopinbach, kidunot89, justlevine
Tags: GraphQL, Headless, REST API, Decoupled, React
Requires at least: 5.0
Tested up to: 6.7.1
<<<<<<< HEAD
Requires PHP: 7.4
Stable tag: 2.0.0-beta.1
=======
Requires PHP: 7.1
Stable tag: 1.31.1
>>>>>>> a0051928
License: GPL-3
License URI: https://www.gnu.org/licenses/gpl-3.0.html

WPGraphQL adds a flexible and powerful GraphQL API to WordPress, enabling efficient querying and interaction with your site's data.

=== Description ===

WPGraphQL is a free, open-source WordPress plugin that provides an extendable GraphQL schema and API for any WordPress site.

**Get Started**

1. Install WPGraphQL: `wp plugin install wp-graphql --activate`
2. Try it out: [Live Demo](https://repl.wpgraphql.com)
3. Read the [Quick Start Guide](https://wpgraphql.com/docs/quick-start).
4. Join the [Community on Discord](https://discord.gg/AGVBqqyaUY) and [Star the Repo](https://github.com/wp-graphql/wp-graphql)!

**Key Features**

- **Flexible API**: Query posts, pages, custom post types, taxonomies, users, and more.
- **Extendable Schema**: Easily add functionality with WPGraphQL’s API, enabling custom integrations.
- **Compatible with Modern Frameworks**: Works seamlessly with [Next.js](https://vercel.com/guides/wordpress-with-vercel), [Astro](https://docs.astro.build/en/guides/cms/wordpress/), [SvelteKit](https://www.okupter.com/blog/headless-wordpress-graphql-sveltekit), and more.
- **Optimized Performance**: Fetch exactly the data you need in a single query. Boost performance with [WPGraphQL Smart Cache](https://github.com/wp-graphql/wp-graphql-smart-cache).

WPGraphQL is becoming a [Canonical Plugin](https://wordpress.org/news/2024/10/wpgraphql/) on WordPress.org, ensuring long-term support and a growing community of users and contributors.

= Upgrading =

It is recommended that anytime you want to update WPGraphQL that you get familiar with what's changed in the release.

WPGraphQL publishes [release notes on Github](https://github.com/wp-graphql/wp-graphql/releases).

WPGraphQL has been following Semver practices for a few years. We will continue to follow Semver and let version numbers communicate meaning. The summary of Semver versioning is as follows:

- *MAJOR* version when you make incompatible API changes,
- *MINOR* version when you add functionality in a backwards compatible manner, and
- *PATCH* version when you make backwards compatible bug fixes.

You can read more about the details of Semver at semver.org

== Frequently Asked Questions ==

= How is WPGraphQL funded? =
WPGraphQL is free and open-source. It is supported by contributors, backers, and sponsors, including Automattic, which provides significant support as WPGraphQL becomes a Canonical Plugin.

Learn more about supporting WPGraphQL on [Open Collective](https://opencollective.com/wp-graphql).

= Can I use WPGraphQL with xx JavaScript framework? =
Yes! WPGraphQL works with any client that can make HTTP requests to the GraphQL endpoint. It integrates seamlessly with frameworks like [Next.js](https://vercel.com/guides/wordpress-with-vercel), [Gatsby](https://gatsbyjs.com), [Astro](https://docs.astro.build/en/guides/cms/wordpress/), and more.

= Where can I get support? =
You can join the WPGraphQL [Discord community](https://discord.gg/AGVBqqyaUY) for support, discussions, and announcements.

= How does WPGraphQL handle privacy and telemetry? =
WPGraphQL uses the [Appsero SDK](https://appsero.com/privacy-policy) to collect telemetry data **only after user consent**. This helps improve the plugin while respecting user privacy.

== Privacy Policy ==

WPGraphQL uses [Appsero](https://appsero.com) SDK to collect some telemetry data upon user's confirmation. This helps us to troubleshoot problems faster and make product improvements.

Appsero SDK **does not gather any data by default.** The SDK starts gathering basic telemetry data **only when a user allows it via the admin notice**.

Learn more about how [Appsero collects and uses this data](https://appsero.com/privacy-policy/).

Learn more about how [Appsero collects and uses this data](https://appsero.com/privacy-policy/).

== Upgrade Notice ==

= 1.30.0 =

This release includes a new feature to implement a SemVer-compliant update checker, which will prevent auto-updates for major releases that include breaking changes.

It also exposes the `EnqueuedAsset.group` and `EnqueuedScript.location` fields to the schema. Additionally, it adds a WPGraphQL Extensions page to the WordPress admin.

There are no known breaking changes in this release, however, we recommend testing on staging servers to ensure the changes don't negatively impact your projects.

= 1.28.0 =

This release contains an internal refactor for how the Type Registry is generated which should lead to significant performance improvements for most users.

While there are no intentional breaking changes, because this change impacts every suser we highly recommend testing this release thoroughly on staging servers to ensure the changes don't negatively impact your projects.

= 1.26.0 =

This release refactors some code in the AbstractConnectionResolver with an aim at making it more efficient and easier to extend. While we believe there are no breaking changes and have tested against popular extensions such as WPGraphQL Headless Login, WPGraphQL Gravity Forms, WPGraphQL Rank Math and others, we recommend running your own tests on a staging site to confirm that there are no regresssions caused by the refactoring.

= 1.25.0 =

This release includes a fix to a regression in the v1.24.0. Users impacted by the regression in 1.24.0 included, but are not necessarily limited to, users of the WPGraphQL for WooCommerce extension.

= 1.24.0 =

The AbstractConnectionResolver has undergone some refactoring. Some methods using `snakeCase` have been deprecated in favor of their `camel_case` equivalent. While we've preserved the deprecated methods to prevent breaking changes, you might begin seeing PHP notices about the deprecations. Any plugin that extends the AbstractConnectionResolver should update the following methods:

- `getSource` -> `get_source`
- `getContext` -> `get_context`
- `getInfo` -> `get_info`
- `getShouldExecute` -> `get_should_execute`
- `getLoader` -> `getLoader`

= 1.16.0 =

**WPGraphQL Smart Cache**
For WPGraphQL Smart Cache users, you should update WPGraphQL Smart Cache to v1.2.0 when updating
WPGraphQL to v1.16.0 to ensure caches continue to purge as expected.

**Cursor Pagination Updates**
This version fixes some behaviors of Cursor Pagination which _may_ lead to behavior changes in your application.

As with any release, we recommend you test in staging environments. For this release, specifically any
queries you have using pagination arguments (`first`, `last`, `after`, `before`).

= 1.14.6 =

This release includes a security patch. It's recommended to update as soon as possible.

If you're unable to update to the latest version, we have a snippet you can add to your site.

You can read more about it here: https://github.com/wp-graphql/wp-graphql/security/advisories/GHSA-cfh4-7wq9-6pgg

= 1.13.0 =

The `ContentRevisionUnion` Union has been removed, and the `RootQuery.revisions` and `User.revisions` connections that used to resolve to this Type now resolve to the `ContentNode` Interface type.

This is _technically_ a Schema Breaking change, however the behavior for most users querying these fields should remain the same.

For example, this query worked before, and still works now:

```graphql
{
  viewer {
    revisions {
      nodes {
        __typename
        ... on Post {
          id
          uri
          isRevision
        }
        ... on Page {
          id
          uri
          isRevision
        }
      }
    }
  }
  revisions {
    nodes {
      __typename
      ... on Post {
        id
        uri
        isRevision
      }
      ... on Page {
        id
        uri
        isRevision
      }
    }
  }
}
```

If you were using a fragment to reference: `...on UserToContentRevisionUnionConnection` or `...on RootQueryToContentRevisionUnionConnection` you would need to update those references to `...on UserToRevisionsConnection` and `...on RootQueryToRevisionsConnection` respectively.

= 1.12.0 =

This release removes the `ContentNode` and `DatabaseIdentifier` interfaces from the `NodeWithFeaturedImage` Interface.

This is considered a breaking change for client applications using a `...on NodeWithFeaturedImage` fragment that reference fields applied by those interfaces. If you have client applications doing this (or are unsure if you do) you can use the following filter to bring back the previous behavior:

```php
add_filter( 'graphql_wp_interface_type_config', function( $config ) {
	if ( $config['name'] === 'NodeWithFeaturedImage' ) {
		$config['interfaces'][] = 'ContentNode';
		$config['interfaces'][] = 'DatabaseIdentifier';
	}
	return $config;
}, 10, 1 );
```

= 1.10.0 =

PR ([#2490](https://github.com/wp-graphql/wp-graphql/pull/2490)) fixes a bug that some users were
using as a feature.

When a page is marked as the "Posts Page" WordPress does not resolve that page by URI, and this
bugfix no longer will resolve that page by URI.

You can [read more](https://github.com/wp-graphql/wp-graphql/issues/2486#issuecomment-1232169375)
about why this change was made and find a snippet of code that will bring the old functionality back
if you've built features around it.


= 1.9.0 =

There are 2 changes that **might** require action when updating to 1.9.0.


1. ([#2464](https://github.com/wp-graphql/wp-graphql/pull/2464))

When querying for a `nodeByUri`, if your site has the "page_for_posts" setting configured, the behavior of the `nodeByUri` query for that uri might be different for you.

Previously a bug caused this query to return a "Page" type, when it should have returned a "ContentType" Type.

The bug fix might change your application if you were using the bug as a feature.



2. ([#2457](https://github.com/wp-graphql/wp-graphql/pull/2457))

There were a lot of bug fixes related to connections to ensure they behave as intended. If you were querying lists of data, in some cases the data might be returned in a different order than it was before.

For example, using the "last" input on a Comment or User query should still return the same nodes, but in a different order than before.

This might cause behavior you don't want in your application because you had coded around the bug. This change was needed to support proper backward pagination.



= 1.6.7 =

There's been a bugfix in the Post Model layer which _might_ break existing behaviors.

WordPress Post Type registry allows for a post_type to be registered as `public` (`true` or `false`)
and `publicly_queryable` (`true` or `false`).

WPGraphQL's Model Layer was allowing published content of any post_type to be exposed publicly. This
change better respects the `public` and `publicly_queryable` properties of post types better.

Now, if a post_type is `public=>true`, published content of that post_type can be queried by public
WPGraphQL requests.

If a `post_type` is set to `public=>false`, then we fallback to the `publicly_queryable` property.
If a post_type is set to `publicly_queryable => true`, then published content of the Post Type can
be queried in WPGraphQL by public users.

If both `public=>false` and `publicly_queryable` is `false` or not defined, then the content of the
post_type will only be accessible via authenticated queries by users with proper capabilities to
access the post_type.

**Possible Action:** You might need to adjust your post_type registration to better reflect your intent.

- `public=>true`: The entries in the post_type will be public in WPGraphQL and will have a public
URI in WordPress.
- `public=>false, publicly_queryable=>true`: The entries in the post_type will be public in WPGraphQL,
but will not have individually respected URI from WordPress, and can not be queried by URI in WPGraphQL.
- `public=>false,publicly_queryable=>false`: The entries in the post_type will only be accessible in
WPGraphQL by authenticated requests for users with proper capabilities to interact with the post_type.

= 1.5.0 =

The `MenuItem.path` field was changed from `non-null` to nullable and some clients may need to make adjustments to support this.

= 1.4.0 =

The `uri` field was non-null on some Types in the Schema but has been changed to be nullable on all types that have it. This might require clients to update code to expect possible null values.

= 1.2.0 =

Composer dependencies are no longer versioned in Github. Recommended install source is WordPress.org or using Composer to get the code from Packagist.org or WPackagist.org.

== Changelog ==

= 1.31.1 =

**Chores / Bugfixes**

- update stable tag

= 1.31.0 =

**New Features**

- [#3278](https://github.com/wp-graphql/wp-graphql/pull/3278): feat: add option to provide custom file path for static schemas when using the `wp graphql generate-static-schema` command

**Chores / Bugfixes**

- [#3284](https://github.com/wp-graphql/wp-graphql/pull/3284): fix: fix: Updated docs link for example of hierarchical data
- [#3283](https://github.com/wp-graphql/wp-graphql/pull/3283): fix: Error in update checker when WPGraphQL is active as an mu-plugin


= 1.30.0 =

**Chores / Bugfixes**

- [#3250](https://github.com/wp-graphql/wp-graphql/pull/3250): fix: receiving post for Incorrect uri
- [#3268](https://github.com/wp-graphql/wp-graphql/pull/3268): ci: trigger PR workflows on release/* branches
- [#3267](https://github.com/wp-graphql/wp-graphql/pull/3267): chore: fix bleeding edge/deprecated PHPStan smells [first pass]
- [#3270](https://github.com/wp-graphql/wp-graphql/pull/3270): build(deps): bump the npm_and_yarn group across 1 directory with 3 updates
- [#3271](https://github.com/wp-graphql/wp-graphql/pull/3271): fix: default cat should not be added when other categories are added

**New Features**

- [#3251](https://github.com/wp-graphql/wp-graphql/pull/3251): feat: implement SemVer-compliant update checker
- [#3196](https://github.com/wp-graphql/wp-graphql/pull/3196): feat: expose EnqueuedAsset.group and EnqueuedScript.location to schema
- [#3188](https://github.com/wp-graphql/wp-graphql/pull/3188): feat: Add WPGraphQL Extensions page to the WordPress admin

= 1.29.3 =

**Chores / Bugfixes**

- [#3245](https://github.com/wp-graphql/wp-graphql/pull/3245): fix: update appsero/client to v2.0.4 to prevent conflicts with WP6.7
- [#3243](https://github.com/wp-graphql/wp-graphql/pull/3243): chore: fix Composer autoloader for WPGraphQL.php
- [#3242](https://github.com/wp-graphql/wp-graphql/pull/3242): chore: update Composer dev deps
- [#3235](https://github.com/wp-graphql/wp-graphql/pull/3235): chore: general updates to README.md and readme.txt
- [#3234](https://github.com/wp-graphql/wp-graphql/pull/3234): chore: update quick-start.md to provide more clarity around using wpackagist


= 1.29.2 =

**Chores / Bugfixes**

- fix: move assets/blueprint.json under .wordpress-org directory

= 1.29.1 =

**Chores / Bugfixes**

- [#3226](https://github.com/wp-graphql/wp-graphql/pull/3226): chore: add blueprint.json so WPGraphQL can be demo'd with a live preview on WordPress.org
- [#3218](https://github.com/wp-graphql/wp-graphql/pull/3218): docs: update upgrading.md to highlight how breaking change releases will be handled
- [#3214](https://github.com/wp-graphql/wp-graphql/pull/3214): fix: lazy-resolve Post.sourceUrl and deprecate Post.sourceUrlsBySize
- [#3224](https://github.com/wp-graphql/wp-graphql/pull/3224): chore(deps-dev): bump symfony/process from 5.4.40 to 5.4.46 in the composer group
- [#3219](https://github.com/wp-graphql/wp-graphql/pull/3219): test: add tests for querying different sizes of media items
- [#3229](https://github.com/wp-graphql/wp-graphql/pull/3229): fix: Deprecated null value warning in titleRendered callback


= 1.29.0 =

**New Features**

- [#3208](https://github.com/wp-graphql/wp-graphql/pull/3208): feat: expose commenter edge fields
- [#3207](https://github.com/wp-graphql/wp-graphql/pull/3207): feat: introduce get_graphql_admin_notices and convert AdminNotices class to a singleton

**Chores / Bugfixes**

- [#3213](https://github.com/wp-graphql/wp-graphql/pull/3213): chore(deps): bump the npm_and_yarn group across 1 directory with 4 updates
- [#3212](https://github.com/wp-graphql/wp-graphql/pull/3212): chore(deps): bump dset from 3.1.3 to 3.1.4 in the npm_and_yarn group across 1 directory
- [#3211](https://github.com/wp-graphql/wp-graphql/pull/3211): chore: add LABELS.md
- [#3201](https://github.com/wp-graphql/wp-graphql/pull/3201): fix: ensure connectedTerms returns terms for the specified taxonomy only
- [#3199](https://github.com/wp-graphql/wp-graphql/pull/3199): chore(deps-dev): bump the npm_and_yarn group across 1 directory with 2 updates


= 1.28.1 =

**Chores / Bugfixes**

- [#3189](https://github.com/wp-graphql/wp-graphql/pull/3189): fix: [regression] missing placeholder in $wpdb->prepare() call

= 1.28.0 =

**Upgrade Notice**

This release contains an internal refactor for how the Type Registry is generated which should lead to significant performance improvements for most users. While there is no known breaking changes, because this change impacts every user we highly recommend testing this release thoroughly on staging servers to ensure the changes don't negatively impact your projects.

**New Features**

- [#3172](https://github.com/wp-graphql/wp-graphql/pull/3172): feat: only `eagerlyLoadType` on introspection requests.

**Chores / Bugfixes**

- [#3181](https://github.com/wp-graphql/wp-graphql/pull/3181): ci: replace `docker-compose` commands with `docker compose`
- [#3182](https://github.com/wp-graphql/wp-graphql/pull/3182): ci: test against WP 6.6
- [#3183](https://github.com/wp-graphql/wp-graphql/pull/3183): fix: improve performance of SQL query in the user loader

= 1.27.2 =

**Chores / Bugfixes**

- [#3167](https://github.com/wp-graphql/wp-graphql/pull/3167): fix: missing .svg causing admin_menu not to be registered

= 1.27.1 =

**Chores / Bugfixes**

- [#3066](https://github.com/wp-graphql/wp-graphql/pull/3066): fix: merge query arg arrays instead of overriding.
- [#3151](https://github.com/wp-graphql/wp-graphql/pull/3151): fix: update dev-deps and fix `WPGraphQL::get_static_schema()`
- [#3152](https://github.com/wp-graphql/wp-graphql/pull/3152): fix: handle regression when implementing interface with identical args.
- [#3153](https://github.com/wp-graphql/wp-graphql/pull/3153): chore(deps-dev): bump composer/composer from 2.7.6 to 2.7.7 in the composer group across 1 directory
- [#3155](https://github.com/wp-graphql/wp-graphql/pull/3155): chore(deps-dev): bump the npm_and_yarn group across 1 directory with 2 updates
- [#3160](https://github.com/wp-graphql/wp-graphql/pull/3160): chore: Update branding assets
- [#3162](https://github.com/wp-graphql/wp-graphql/pull/3162): fix: set_query_arg should not merge args


= 1.27.0 =

**New Features**

- [#3143](https://github.com/wp-graphql/wp-graphql/pull/3143): feat: Enhance tab state management with query arguments and localStorage fallback

**Chores / Bugfixes**

- [#3139](https://github.com/wp-graphql/wp-graphql/pull/3139): fix: `$settings_fields` param on "graphql_get_setting_section_field_value" filter not passing the correct type
- [#3137](https://github.com/wp-graphql/wp-graphql/pull/3137): fix: WPGraphQL Settings page fails to load when "graphiql_enabled" setting is "off"
- [#3133](https://github.com/wp-graphql/wp-graphql/pull/3133): build: clean up dist
- [#3146](https://github.com/wp-graphql/wp-graphql/pull/3146): test: add e2e test coverage for tabs in the settings page

= 1.26.0 =

**New Features**

- [#3125](https://github.com/wp-graphql/wp-graphql/pull/3125): refactor: improve query handling in AbstractConnectionResolver
  - new: `graphql_connection_pre_get_query` filter
  - new: `AbstractConnectionResolver::is_valid_query_class()`
  - new: `AbstractConnectionResolver::get_query()`
  - new: `AbstractConnectionResolver::get_query_class()`
  - new: `AsbtractConnectionResolver::query_class()`
  - new: `AbstractConnectionResolver::$query_class`
- [#3124](https://github.com/wp-graphql/wp-graphql/pull/3124): refactor: split `AbstractConnectionResolver::get_args()` and `::get_query_args()` into `::prepare_*()` methods
- [#3123](https://github.com/wp-graphql/wp-graphql/pull/3123): refactor: split `AbstractConnectionResolver::get_ids()` into `::prepare_ids()`
- [#3121](https://github.com/wp-graphql/wp-graphql/pull/3121): refactor: split `AbstractConnectionResolver::get_nodes()` and `get_edges()` into `prepare_*()` methods
- [#3120](https://github.com/wp-graphql/wp-graphql/pull/3120): refactor: wrap `AbstractConnectionResolver::is_valid_model()` in `::get_is_valid_model()`

**Chores / Bugfixes**

- [#3125](https://github.com/wp-graphql/wp-graphql/pull/3125): refactor: improve query handling in AbstractConnectionResolver
  - Implement PHPStan Generic Type
  - Update generic Exceptions to InvariantViolation
- [#3127](https://github.com/wp-graphql/wp-graphql/pull/3127): chore: update references to the WPGraphQL Slack Community to point to the new WPGraphQL Discord community instead.
- [#3122](https://github.com/wp-graphql/wp-graphql/pull/3122): chore: relocate `AbstractConnectionResolver::is_valid_offset()` with other abstract methods.

= 1.25.0 =

**New Features**

- [#3104](https://github.com/wp-graphql/wp-graphql/pull/3104): feat: add `AbsractConnectionResolver::pre_should_execute()`. Thanks @justlevine!

**Chores / Bugfixes**
- [#3104](https://github.com/wp-graphql/wp-graphql/pull/3104): refactor: `AbstractConnectionResolver::should_execute()` Thanks @justlevine!
- [#3112](https://github.com/wp-graphql/wp-graphql/pull/3104): fix: fixes a regression from v1.24.0 relating to field arguments defined on Interfaces not being properly merged onto Object Types that implement the interface. Thanks @kidunot89!
- [#3114](https://github.com/wp-graphql/wp-graphql/pull/3114): fix: node IDs not showing in the Query Analyzer / X-GraphQL-Keys when using DataLoader->load_many()
- [#3116](https://github.com/wp-graphql/wp-graphql/pull/3116): chore: Update WPGraphQLTestCase to v3. Thanks @kidunot89!

= 1.24.0 =

**New Features**

- [#3084](https://github.com/wp-graphql/wp-graphql/pull/3084): perf: refactor PluginConnectionResolver to only fetch plugins once. Thanks @justlevine!
- [#3088](https://github.com/wp-graphql/wp-graphql/pull/3088): refactor: improve loader handling in AbstractConnectionResolver. Thanks @justlevine!
- [#3087](https://github.com/wp-graphql/wp-graphql/pull/3087): feat: improve query amount handling in AbstractConnectionResolver. Thanks @justlevine!
- [#3086](https://github.com/wp-graphql/wp-graphql/pull/3086): refactor: add AbstractConnectionResolver::get_unfiltered_args() public getter. Thanks @justlevine!
- [#3085](https://github.com/wp-graphql/wp-graphql/pull/3085): refactor: add AbstractConnectionResolver::prepare_page_info()and only instantiate once. Thanks @justlevine!
- [#3083](https://github.com/wp-graphql/wp-graphql/pull/3083): refactor: deprecate camelCase methods in AbstractConnectionResolver for snake_case equivalents. Thanks @justlevine!

**Chores / Bugfixes**

- [#3095](https://github.com/wp-graphql/wp-graphql/pull/3095): chore: lint for superfluous whitespace. Thanks @justlevine!
- [#3100](https://github.com/wp-graphql/wp-graphql/pull/3100): fix: recursion issues with interfaces
- [#3082](https://github.com/wp-graphql/wp-graphql/pull/3082): chore: prepare ConnectionResolver classes for v2 backport


= 1.23.0 =

**New Features**

- [#3073](https://github.com/wp-graphql/wp-graphql/pull/3073): feat: expose `hasPassword` and `password` fields on Post objects. Thanks @justlevine!
- [#3091](https://github.com/wp-graphql/wp-graphql/pull/3091): feat: introduce actions and filters for GraphQL Admin Notices

**Chores / Bugfixes**

- [#3079](https://github.com/wp-graphql/wp-graphql/pull/3079): fix: GraphiQL IDE test failures
- [#3084](https://github.com/wp-graphql/wp-graphql/pull/3084): perf: refactor PluginConnectionResolver to only fetch plugins once. Thanks @justlevine!
- [#3092](https://github.com/wp-graphql/wp-graphql/pull/3092): ci: test against wp 6.5
- [#3093](https://github.com/wp-graphql/wp-graphql/pull/3093): ci: Update actions in GitHub workflows and cleanup. Thanks @justlevine!
- [#3093](https://github.com/wp-graphql/wp-graphql/pull/3093): chore: update Composer dev-deps and lint. Thanks @justlevine!


= 1.22.1 =

**Chores / Bugfixes**

- [#3067](https://github.com/wp-graphql/wp-graphql/pull/3067): fix: respect show avatar setting
- [#3063](https://github.com/wp-graphql/wp-graphql/pull/3063): fix: fixes a bug in cursor stability filters that could lead to empty order
- [#3070](https://github.com/wp-graphql/wp-graphql/pull/3070): test(3063): Adds test for [#3063](https://github.com/wp-graphql/wp-graphql/pull/3063)

= 1.22.0 =

**New Features**

- [#3044](https://github.com/wp-graphql/wp-graphql/pull/3044): feat: add `graphql_pre_resolve_menu_item_connected_node` filter
- [#3039](https://github.com/wp-graphql/wp-graphql/pull/3043): feat: add `UniformResourceIdentifiable` interface to `Comment` type
- [#3020](https://github.com/wp-graphql/wp-graphql/pull/3020): feat: introduce `graphql_query_analyzer_get_headers` filter

**Chores / Bugfixes**

- [#3062](https://github.com/wp-graphql/wp-graphql/pull/3062): ci: pin wp-browser to "<3.5" to allow automated tests to run properly
- [#3057](https://github.com/wp-graphql/wp-graphql/pull/3057): fix: `admin_enqueue_scripts` callback should expect a possible `null` value passed to it
- [#3048](https://github.com/wp-graphql/wp-graphql/pull/3048): fix: `isPostsPage` on content type
- [#3043](https://github.com/wp-graphql/wp-graphql/pull/3043): fix: return empty when filtering `menuItems` by a location with no assigned items
- [#3045](https://github.com/wp-graphql/wp-graphql/pull/3045): fix: `UsersConnectionSearchColumnEnum` values should be prefixed with `user_`

= 1.21.0 =

**New Features**

- [#3035](https://github.com/wp-graphql/wp-graphql/pull/3035): feat: provide better error when field references a type that does not exist
- [#3027](https://github.com/wp-graphql/wp-graphql/pull/3027): feat: Add register_graphql_admin_notice API and intial use to inform users of the new WPGraphQL for ACF plugin

**Chores / Bugfixes**

- [#3038](https://github.com/wp-graphql/wp-graphql/pull/3038): chore(deps-dev): bump the composer group across 1 directories with 1 update. Thanks @dependabot!
- [#3033](https://github.com/wp-graphql/wp-graphql/pull/3033): fix: php deprecation error for dynamic properties on AppContext class
- [#3031](https://github.com/wp-graphql/wp-graphql/pull/3031): fix(graphiql): Allow GraphiQL to run even if a valid schema cannot be returned. Thanks @linucks!


= 1.20.0 =

**New Features**

- [#3013](https://github.com/wp-graphql/wp-graphql/pull/3013): feat: output GRAPHQL_DEBUG message if requested amount is larger than connection limit. Thanks @justlevine!
- [#3008](https://github.com/wp-graphql/wp-graphql/pull/3008): perf: Expose graphql_should_analyze_queries as setting. Thanks @justlevine!

**Chores / Bugfixes**

- [#3022](https://github.com/wp-graphql/wp-graphql/pull/3022): chore: add @justlevine to list of contributors! 🙌 🥳
- [#3011](https://github.com/wp-graphql/wp-graphql/pull/3011): chore: update composer dev-dependencies and use php-compatibility:develop branch to 8.0+ lints. Thanks @justlevine!
- [#3010](https://github.com/wp-graphql/wp-graphql/pull/3010): chore: implement stricter PHPDoc types. Thanks @justlevine!
- [#3009](https://github.com/wp-graphql/wp-graphql/pull/3009): chore: implement stricter PHPStan config and clean up unnecessary type-guards. Thanks @justlevine!
- [#3007](https://github.com/wp-graphql/wp-graphql/pull/3007): fix: call html_entity_decode() with explicit flags and decode single-quotes. Thanks @justlevine!
- [#3006](https://github.com/wp-graphql/wp-graphql/pull/3006): fix: replace deprecated AbstractConnectionResolver::setQueryArg() call with ::set_query_arg(). Thanks @justlevine!
- [#3004](https://github.com/wp-graphql/wp-graphql/pull/3004): docs: Update using-data-from-custom-database-tables.md
- [#2998](https://github.com/wp-graphql/wp-graphql/pull/2998): docs: Update build-your-first-wpgraphql-extension.md. Thanks @Jacob-Daniel!
- [#2997](https://github.com/wp-graphql/wp-graphql/pull/2997): docs: update wpgraphql-concepts.md. Thanks @Jacob-Daniel!
- [#2996](https://github.com/wp-graphql/wp-graphql/pull/2996): fix: Field id duplicates uri field description. Thanks @marcinkrzeminski!

----

View Full Changelog: https://github.com/wp-graphql/wp-graphql/blob/develop/CHANGELOG.md<|MERGE_RESOLUTION|>--- conflicted
+++ resolved
@@ -3,13 +3,8 @@
 Tags: GraphQL, Headless, REST API, Decoupled, React
 Requires at least: 5.0
 Tested up to: 6.7.1
-<<<<<<< HEAD
 Requires PHP: 7.4
 Stable tag: 2.0.0-beta.1
-=======
-Requires PHP: 7.1
-Stable tag: 1.31.1
->>>>>>> a0051928
 License: GPL-3
 License URI: https://www.gnu.org/licenses/gpl-3.0.html
 
