--- conflicted
+++ resolved
@@ -2,15 +2,9 @@
 Contributors: jasonbahl, tylerbarnes1, ryankanner, chopinbach, kidunot89, justlevine
 Tags: GraphQL, Headless, REST API, Decoupled, React
 Requires at least: 5.0
-<<<<<<< HEAD
-Tested up to: 6.6
+Tested up to: 6.7.1
 Requires PHP: 7.4
 Stable tag: 2.0.0-beta.1
-=======
-Tested up to: 6.7.1
-Requires PHP: 7.1
-Stable tag: 1.29.3
->>>>>>> 31d257e6
 License: GPL-3
 License URI: https://www.gnu.org/licenses/gpl-3.0.html
 
