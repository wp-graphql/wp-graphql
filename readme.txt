--- conflicted
+++ resolved
@@ -4,11 +4,7 @@
 Requires at least: 5.0
 Tested up to: 5.8
 Requires PHP: 7.1
-<<<<<<< HEAD
 Stable tag: 1.6.0
-=======
-Stable tag: 1.5.8
->>>>>>> b36d3f96
 License: GPL-3
 License URI: https://www.gnu.org/licenses/gpl-3.0.html
 
@@ -95,7 +91,6 @@
 
 == Changelog ==
 
-<<<<<<< HEAD
 = 1.6.0 =
 
 **Chores / Bugfixes**
@@ -103,13 +98,11 @@
 - ([#2000](https://github.com/wp-graphql/wp-graphql/pull/2000)): This fixes issue where all Types of the Schema were loaded for each GraphQL request. Now only the types required to fulfill the request are loaded on each request. Thanks @chriszarate!
 - ([#2031](https://github.com/wp-graphql/wp-graphql/pull/2031)): This fixes a performance issue in the WPGraphQL model layer where determining whether a User is a published author was generating expensive MySQL queries on sites with a lot of users and a lot of content. Thanks @chriszarate!
 
-=======
 = 1.5.8 =
 
 **Chores / Bugfixes**
 
 - ([#2038](https://github.com/wp-graphql/wp-graphql/pull/2038)): Exclude documentation directory from code archived by composer and deployed to WordPress.org
->>>>>>> b36d3f96
 
 = 1.5.7 =
 
