--- conflicted
+++ resolved
@@ -232,21 +232,18 @@
 
 == Changelog ==
 
-<<<<<<< HEAD
 = 1.14.0 =
 
 **New Features**
 
 **Chores / Bugfixes**
 
-=======
 = 1.13.9 =
 
 **Chores / Bugfixes**
 
 - [#2726](https://github.com/wp-graphql/wp-graphql/pull/2726): fix: invalid schema when custom post types and custom taxonomies are registered with underscores in the "graphql_single_name" / "graphql_plural_name"
 
->>>>>>> 552f1479
 = 1.13.8 =
 
 **Chores / Bugfixes**
