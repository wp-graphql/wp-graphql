# Changelog

<<<<<<< HEAD
## 1.6.0

### Chores / Bugfixes

- ([#2000](https://github.com/wp-graphql/wp-graphql/pull/2000)): This fixes issue where all Types of the Schema were loaded for each GraphQL request. Now only the types required to fulfill the request are loaded on each request. Thanks @chriszarate!
- ([#2031](https://github.com/wp-graphql/wp-graphql/pull/2031)): This fixes a performance issue in the WPGraphQL model layer where determining whether a User is a published author was generating expensive MySQL queries on sites with a lot of users and a lot of content. Thanks @chriszarate!
=======
## 1.5.8

### Chores / Bugfixes

- ([#2038](https://github.com/wp-graphql/wp-graphql/pull/2038)): Exclude documentation directory from code archived by composer and deployed to WordPress.org
>>>>>>> b36d3f96

## 1.5.7

### Chores / Bugfixes

- Update to trigger a missed deploy to WordPress.org. no functional changes from v1.5.6

## 1.5.6

### Chores / Bugfixes

- ([#2035](https://github.com/wp-graphql/wp-graphql/pull/2035)): Fixes a bug where variables passed to `after_execute_actions` weren't properly set for Batch Queries.

### New Features

- ([#2035](https://github.com/wp-graphql/wp-graphql/pull/2035)): (Yes, same PR as the bugfix above). Adds 2 new actions `graphql_before_execute` and `graphql_after_execute` to allow actions to run before/after the execution of entire Batch requests vs. the hooks that currently run _within_ each the execution of each operation within a request.

## 1.5.5

### Chores / Bugfixes

- ([#2023](https://github.com/wp-graphql/wp-graphql/pull/2023)): Fixes issue with deploying Docker Testing Images. Thanks @markkelnar!
- ([#2025](https://github.com/wp-graphql/wp-graphql/pull/2025)): Update test workflow to test against WordPress 5.8 (released today) and updates the readme.txt to reflect the plugin has been tested up to 5.8
- ([#2028](https://github.com/wp-graphql/wp-graphql/pull/2028)): Update Codeception test environment to prevent WordPress from entering maintenance mode during tests.

## 1.5.4 

### Chores / Bugfixes

- ([#2012](https://github.com/wp-graphql/wp-graphql/pull/2012)): Adds functional tests back to the Github testing workflow!
- ([#2016](https://github.com/wp-graphql/wp-graphql/pull/2016)): Ignore Schema Linter workflow on releases, run on PRs only.
- ([#2019](https://github.com/wp-graphql/wp-graphql/pull/2019)): Deploy Docker Testing Image on releases. Thanks @markkelnar!

### New Features

- ([#2011](https://github.com/wp-graphql/wp-graphql/pull/2011)): Introduces a new API to allow Types to register connections at the Type registration level and refactors several internal Types to use this new API.

## 1.5.3

### Chores / Bugfixes

- ([#2001](https://github.com/wp-graphql/wp-graphql/pull/2001)): Updates Docker environment to use MariaDB instead of MySQL to play nice with those fancy M1 Macs. Thanks @chriszarate!
- ([#2002](https://github.com/wp-graphql/wp-graphql/pull/2002)): Add PHP8 Docker image to deploy upon releases. Thanks @markkelnar!
- ([#2006](https://github.com/wp-graphql/wp-graphql/pull/2006)): Update Docker to use $PROJECT_DIR variable instead of hardcoded value to allow composed docker images to run their own tests from their own project. Thanks @markkelnar!
- ([#2007](https://github.com/wp-graphql/wp-graphql/pull/2007)): Update broken links to Relay spec. Thanks @ramyareye!

### New Features

- ([#2009](https://github.com/wp-graphql/wp-graphql/pull/2009)): Adds new WPConnectionType class and refactors register_graphql_connection() to use the class. Functionality should be the same, but this sets the codebase up for some new connection APIs.


## 1.5.2

### Chores / Bugfixes

- ([#1992](https://github.com/wp-graphql/wp-graphql/pull/1992)): Fixes bug that caused conflict with the AmpWP plugin.
- ([#1994](https://github.com/wp-graphql/wp-graphql/pull/1994)): Fixes bug where querying a node by uri could return a node of a different post type.
- ([#1997](https://github.com/wp-graphql/wp-graphql/pull/1997)): Fixes bug where Enums could be generated with no values when a taxonomy was set to show in GraphQL but it's associated post_type(s) are not shown in graphql.

## 1.5.1

### Chores / Bugfixes

- ([#1987](https://github.com/wp-graphql/wp-graphql/pull/1987)): Fixes Relay Spec link in documentation Thanks @ramyareye!
- ([#1988](https://github.com/wp-graphql/wp-graphql/pull/1988)): Fixes docblock and paramater Type in preview filter callback. Thanks @zolon4!
- ([#1986](https://github.com/wp-graphql/wp-graphql/pull/1986)): Update WP environment variables for tesing with PHP8. Thanks @markkelnar!

### New Features

- ([#1984](https://github.com/wp-graphql/wp-graphql/pull/1984)): Support using WPGraphQL with PHP 8! 
- ([#1990](https://github.com/wp-graphql/wp-graphql/pull/1990)): Adds `isTermNode` and `isContentNode` to the `UniformResourceIdentifiable` Interface

## 1.5.0

## Chores / Bugfixes

- ([#1865](https://github.com/wp-graphql/wp-graphql/pull/1865)): Change `MenuItem.path` field from `nonNull` to nullable as the value can be null in WordPress. Thanks @furedal!
- ([#1978](https://github.com/wp-graphql/wp-graphql/pull/1978)): Use "docker compose" instead of docker-compose in the run-docker.sh script. Thanks @markkelnar!
- ([#1974](https://github.com/wp-graphql/wp-graphql/pull/1974)): Separates app setup and app-post-setup scripts for use in the Docker/test environment setup. Thanks @markkelnar!
- ([#1972](https://github.com/wp-graphql/wp-graphql/pull/1972)): Pushes Docker images when new releases are tagged. Thanks @markkelnar!
- ([#1970](https://github.com/wp-graphql/wp-graphql/pull/1970)): Change Docker Image names specific to the WP and PHP versions. Thanks @markkelnar!
- ([#1967](https://github.com/wp-graphql/wp-graphql/pull/1967)): Update xdebug max nesting level to allow coverage to pass with resolver instrumentation active. Thanks @markkelnar!


## New Features

- ([#1977](https://github.com/wp-graphql/wp-graphql/pull/1977)): Allow same string to be passed for "graphql_single_name" and "graphql_plural_name" (ex: "deer" and "deer") when registering Post Types and Taxonomies. Same strings will be prefixed with "all" for plurals. Thanks @apmatthews!
- ([#1787](https://github.com/wp-graphql/wp-graphql/pull/1787)): Adds a new "ContentTypesOf. Thanks @plong0!


## 1.4.3

- See previous release. This was a version bump to fix a missed deploy.

## 1.4.2

### Chores / Bugfixes

- ([#1963](https://github.com/wp-graphql/wp-graphql/pull/1963)): Fixes a regression in v1.4.0 where the `uri` field on Terms was returning `null`. The issue was actually wider than that as resolvers on Object Types that implement interfaces weren't being fully respected. 
- ([#1956](https://github.com/wp-graphql/wp-graphql/pull/1956)): Adds `SpaceAfterFunction` Code Sniffer rule and adjusts the codebase to respect the rule. Thanks @markkelnar!

## 1.4.1

### Chores / Bugfixes 

- ([#1958](https://github.com/wp-graphql/wp-graphql/pull/1958)): Fixes a regression in 1.4.0 where `register_graphql_interfaces_to_types` was broken. 

## 1.4.0

### Chores / Bugfixes

- ([#1951](https://github.com/wp-graphql/wp-graphql/pull/1951)): Fixes bug with the `uri` field. Some Types in the Schema had the `uri` field as nullable field and some as a non-null field. This fixes it and makes the field consistently nullable as some Nodes with a URI might have a `null` value if the node is private.
- ([#1953](https://github.com/wp-graphql/wp-graphql/pull/1953)): Fixes bug with Settings groups with underscores not showing in the Schema properly. Thanks @markkelnar!

### New Features

- ([#1951](https://github.com/wp-graphql/wp-graphql/pull/1951)): Updates GraphQL-PHP to v14.8.0 (from 14.4.0) and Introduces the ability for Interfaces to implement other Interfaces!

## 1.3.10

### Chores / Bugfixes

- ([#1940](https://github.com/wp-graphql/wp-graphql/pull/1940)): Adds Breaking Change inspector to run on new Pull Requests. Thanks @markkelnar!
- ([#1937](https://github.com/wp-graphql/wp-graphql/pull/1937)): Fixed typo in documentation. Thanks @LeonardoDB!
- ([#1923](https://github.com/wp-graphql/wp-graphql/issues/1923)): Fixed bug where User Model didn't support the databaseId field

### New Features

- ([#1938](https://github.com/wp-graphql/wp-graphql/pull/1938)): Adds new functionality to the `register_graphql_connection()` API. Thanks @kidunot89!


## 1.3.9

### Chores / Bugfixes

- ([#1902](https://github.com/wp-graphql/wp-graphql/pull/1902)): Moves more documentation into markdown. Thanks @markkelnar!
- ([#1917](https://github.com/wp-graphql/wp-graphql/pull/1917)): Updates docblock on WPObjectType. Thanks @markkelnar!
- ([#1926](https://github.com/wp-graphql/wp-graphql/pull/1926)): Removes Telemetry.
- ([#1928](https://github.com/wp-graphql/wp-graphql/pull/1928)): Fixes bug (#1864) that was causing errors when get_post_meta() was used with a null meta key.
- ([#1929](https://github.com/wp-graphql/wp-graphql/pull/1929)): Adds Github Workflow to upload schema.graphql as release asset. 

### New Features

- ([#1924](https://github.com/wp-graphql/wp-graphql/pull/1924)): Adds new `graphql_http_request_response_errors` filter. Thanks @kidunot89!
- ([#1908](https://github.com/wp-graphql/wp-graphql/pull/1908)): Adds new `graphql_pre_resolve_uri` filter, allowing 3rd parties to filter the behavior of the nodeByUri resolver. Thanks @renatonascalves!

## 1.3.8

### Chores / Bugfixes

- ([#1897](https://github.com/wp-graphql/wp-graphql/pull/1897)): Fails batch requests when disabled earlier.
- ([#1893](https://github.com/wp-graphql/wp-graphql/pull/1893)): Moves more documentation into markdown. Thanks @markkelnar!

### New Features

- ([#1897](https://github.com/wp-graphql/wp-graphql/pull/1897)): Adds new setting to set a max number of batch operations to allow per Batch request.

## 1.3.7

### Chores / Bugfixes

- ([#1885](https://github.com/wp-graphql/wp-graphql/pull/1885)): Fixes regression to `register_graphql_connection` that was breaking custom connections registered by 3rd party plugins. 

## 1.3.6

### Chores / Bugfixes

- ([#1878](https://github.com/wp-graphql/wp-graphql/pull/1878)): Limits the x-hacker header to be output when in DEBUG mode by default. Thanks @wvffle!
- ([#1880](https://github.com/wp-graphql/wp-graphql/pull/1880)): Fixes the formatting of the modified date for Post objects. Thanks @chriszarate!
- ([#1851](https://github.com/wp-graphql/wp-graphql/pull/1851)): Update Schema Linker Github Action. Thanks @markkelnar!
- ([#1858](https://github.com/wp-graphql/wp-graphql/pull/1858)): Start migrating docs into markdown files within the repo. Thanks @markkelnar!
- ([#1856](https://github.com/wp-graphql/wp-graphql/pull/1856)): Move Schema Linter Github Action into multiple steps. Thanks @szepeviktor!

### New Features

- ([#1869](https://github.com/wp-graphql/wp-graphql/pull/1869)): Adds new setting to the GraphQL Settings page to allow site administrators to restrict the endpoint to authenticated requests.
- ([#1874](https://github.com/wp-graphql/wp-graphql/pull/1874)): Adds new setting to the GraphQL Settings page to allow site administrators to disable Batch Queries. 
- ([#1875](https://github.com/wp-graphql/wp-graphql/pull/1875)): Adds new setting to the GraphQL Settings page to allow site administrators to enable a max query depth and specify the depth.

## 1.3.5

### Chores / Bugfixes

- ([#1846](https://github.com/wp-graphql/wp-graphql/pull/1846)): Fixes bug where sites with no menu locations can throw a php error in the MenuItemConnectionResolver. Thanks @markkelnar!

## 1.3.4

### New Features

- ([#1834](https://github.com/wp-graphql/wp-graphql/pull/1834)): Adds new `rename_graphql_type` function that allows Types to be given a new name in the Schema. Thanks @kidunot89!
- ([#1830](https://github.com/wp-graphql/wp-graphql/pull/1830)): Adds new `rename_graphql_field_name` function that allows fields to be given re-named in the Schema. Thanks @kidunot89!

### Chores / Bugfixes

- ([#1820](https://github.com/wp-graphql/wp-graphql/pull/1820)): Fixes bug where one test in the test suite wasn't executing properly. Thanks @markkelnar!
- ([#1817](https://github.com/wp-graphql/wp-graphql/pull/1817)): Fixes docker environment to allow xdebug to run. Thanks @markkelnar!
- ([#1833](https://github.com/wp-graphql/wp-graphql/pull/1833)): Allow specific Test Suites to be executed when running tests with Docker. Thanks @markkelnar!
- ([#1816](https://github.com/wp-graphql/wp-graphql/pull/1816)): Fixes bug where user roles without a name caused errors when building the Schema
- ([#1824](https://github.com/wp-graphql/wp-graphql/pull/1824)): Fixes bug where setting the role of tracing/query logs to "any" wasn't being respected. Thanks @toriphes!
- ([#1828](https://github.com/wp-graphql/wp-graphql/pull/1828)): Fixes bug with Term connection pagination ordering


## 1.3.3

### Bugfixes / Chores

- ([#1806](https://github.com/wp-graphql/wp-graphql/pull/1806)): Fixes bug where databaseId couldn't be queried on the CommentAuthor type
- ([#1808](https://github.com/wp-graphql/wp-graphql/pull/1808)) & ([#1811](https://github.com/wp-graphql/wp-graphql/pull/1811)): Updates Schema descriptions across the board. Thanks @markkelnar!
- ([#1809](https://github.com/wp-graphql/wp-graphql/pull/1809)): Fixes bug where child terms couldn't properly be queried by URI.
- ([#1812](https://github.com/wp-graphql/wp-graphql/pull/1812)): Fixes bug where querying users in a site with many non-published authors can return 0 results.

## 1.3.2

### Bugfix

- Fixes ([#1802](https://github.com/wp-graphql/wp-graphql/issues/1802)) by reversing a change to how initial post types and taxonomies are setup.

## 1.3.1

### Bugfix

- patches a bug where default post types and taxonomies disappeared from the Schema

## 1.3.0

### Noteable changes

Between this release and the prior release ([v1.2.6](https://github.com/wp-graphql/wp-graphql/releases/tag/v1.2.6)) includes changes to pagination under the hood.

While these releases correcting mistakes and buggy behavior, it's possible that workarounds have already been implemented either in the server or in client applications.

For example, there was a bug with `start/end` cursors being reversed for backward pagination.

If a client application were reversing the cursors to fix the issue, the reversal in the client will now _cause_ the issue.

It's recommended to test your applications against this release, _specifically_ in regards to pagination.

### Bugfixes / Chores

- ([#1797](https://github.com/wp-graphql/wp-graphql/pull/1797)): Update test environment to allow custom permalink structures to be better tested. Moves the "show_in_graphql" setup of core post types and taxonomies into the `register_post_type_args` and `register_taxonomy_args` filters instead of modifying global filters directly.
- ([#1794](https://github.com/wp-graphql/wp-graphql/pull/1794)): Cleanup to PHPStan config. Thanks @szepeviktor!
- ([#1795](https://github.com/wp-graphql/wp-graphql/pull/1795)) and ([#1793](https://github.com/wp-graphql/wp-graphql/pull/1793)): Don't throw errors when external urls are provided as input for queries that try and resolve by uri
- ([#1792](https://github.com/wp-graphql/wp-graphql/pull/1792)): Add missing descriptions to various fields in the Schema. Thanks @markkelnar!
- ([#1791](https://github.com/wp-graphql/wp-graphql/pull/1791)): Update where `WP_GRAPHQL_URL` is defined to follow recommendation from WordPress.org.
- ([#1784](https://github.com/wp-graphql/wp-graphql/pull/1784)): Fix `UsersConnectionSearchColumnEnum` to show the proper values that were accidentally replaced.
- ([#1781](https://github.com/wp-graphql/wp-graphql/pull/1781)): Fixes various bugs related to pagination. Between this release and the v1.2.6 release the following bugs have been worked on in regards to pagination: ([#1780](https://github.com/wp-graphql/wp-graphql/pull/1780), [#1411](https://github.com/wp-graphql/wp-graphql/pull/1411), [#1552](https://github.com/wp-graphql/wp-graphql/pull/1552), [#1714](https://github.com/wp-graphql/wp-graphql/pull/1714), [#1440](https://github.com/wp-graphql/wp-graphql/pull/1440))
## 1.2.6

### Bugfixes / Chores

- ([#1773](https://github.com/wp-graphql/wp-graphql/pull/1773)) Fixes multiple issues ([#1411](https://github.com/wp-graphql/wp-graphql/pull/1411), [#1440](https://github.com/wp-graphql/wp-graphql/pull/1440), [#1714](https://github.com/wp-graphql/wp-graphql/pull/1714), [#1552](https://github.com/wp-graphql/wp-graphql/pull/1552)) related to backward pagination .
- ([#1775](https://github.com/wp-graphql/wp-graphql/pull/1775)) Updates resolver for `MenuItem.children` connection to ensure the children belong to the same menu as well to prevent orphaned items from being returned.
- ([#1774](https://github.com/wp-graphql/wp-graphql/pull/1774)) Fixes bug where the `terms` connection wasn't properly being added to all Post Types that have taxonomy relationships. Thanks @toriphes!
- ([#1752](https://github.com/wp-graphql/wp-graphql/pull/1752)) Update documentation in README. Thanks @markkelnar!
- ([#1759](https://github.com/wp-graphql/wp-graphql/pull/1759)) Update WPGraphQL Includes method to be called only if composer install has been run. Helpful for contributors that have cloned the plugin locally. Thanks @rsm0128!
- ([#1760](https://github.com/wp-graphql/wp-graphql/pull/1760)) Fixes the `MediaItem.sizes` resolver. (see: [#1758](https://github.com/wp-graphql/wp-graphql/pull/1758)). Thanks @rsm0128!
- ([#1763](https://github.com/wp-graphql/wp-graphql/pull/1763)) Update `testVersion` in phpcs.xml to match required php version. Thanks @GaryJones!

## 1.2.5

### Bugfixes / Chores

- ([#1748](https://github.com/wp-graphql/wp-graphql/pull/1748)) Fixes issue where installing the plugin in Trellis using Composer was causing the plugin not to load properly.

## 1.2.4

### Bugfixes / Chores

- More work to fix Github -> SVN deploys. 🤦‍♂️

## 1.2.3

### Bugfixes / Chores

- Addresses bug (still) causing deploys to WordPress.org to fail and not include the vendor directory.

## 1.2.2

### Bugfixes / Chores

- Fixes Github workflow to deploy to WordPress.org

## 1.2.1

### Bugfixes / Chores

- ([#1741](https://github.com/wp-graphql/wp-graphql/pull/1741)) Fix issue with DefaultTemplate not being registered to the Schema and throwing errors when no other templates are registered.

## 1.2.0

### New

- ([#1732](https://github.com/wp-graphql/wp-graphql/pull/1732)) Add `isPrivacyPage` to the Schema for the Page type. Thanks @Marco-Daniel!

### Bugfixes / Chores

- ([#1734](https://github.com/wp-graphql/wp-graphql/pull/1734)) Remove Composer dependencies from being versioned in Github. Update Github workflows to install dependencies for deploying to WordPress.org and uploading release assets on Github.

## 1.1.8

### Bugfixes / Chores

- Fix release asset url in Github action.

## 1.1.7

### Bugfixes / Chores

- Fix release upload url in Github action.

## 1.1.6

### Bugfixes / Chores

- ([#1723](https://github.com/wp-graphql/wp-graphql/pull/1723)) Fix CI Schema Linter action. Thanks @szepeviktor!
- ([#1722](https://github.com/wp-graphql/wp-graphql/pull/1722)) Update PR Template message. Thanks @szepeviktor!
- ([#1730](https://github.com/wp-graphql/wp-graphql/pull/1730)) Updates redundant test configuration in Github workflow. Thanks @szepeviktor!

## 1.1.5

### Bugfixes / Chores

- ([#1718](https://github.com/wp-graphql/wp-graphql/pull/1718)) Simplify the main plugin file to adhere to more modern WP plugin standards. Move the WPGraphQL class to it's own file under the src directory. Thanks @szepeviktor!
- ([#1704](https://github.com/wp-graphql/wp-graphql/pull/1704)) Fix end tags for inputs on the WPGraphQL Settings page to adhere to the w3 spec for inputs. Thanks @therealgilles!
- ([#1706](https://github.com/wp-graphql/wp-graphql/pull/1706)) Show all content types in the ContentTypeEnum, not just public ones. Thanks @ljanecek!
- ([#1699](https://github.com/wp-graphql/wp-graphql/pull/1699)) Set default value for 2nd paramater on `Tracker->get_info()` method. Thanks @SpartakusMd!

## 1.1.4

### Bugfixes

- ([#1715](https://github.com/wp-graphql/wp-graphql/pull/1715)) Updates `WPGraphQL\Type\Object` namespace to be `WPGraphQL\Type\ObjectType` to play nice with newer versions of PHP where `Object` is a reserved namespace.
- ([#1711](https://github.com/wp-graphql/wp-graphql/pull/1711)) Updates regex in phpstan.neon.dist. Thanks @szepeviktor!
- ([#1719](https://github.com/wp-graphql/wp-graphql/pull/1719)) Update to backtrace that is output with graphql_debug messages to ensure it includes a `file` key in the returned array, before returning the trace. Thanks @kidunot89!

## 1.1.3

### Bugfixes

- ([#1693](https://github.com/wp-graphql/wp-graphql/pull/1693)) Clear global user in the Router in case plugins have attempted to set the user before API authentication has been executed. Thanks @therealgilles!

### New

- ([#972](https://github.com/wp-graphql/wp-graphql/pull/972)) `graphql_pre_model_data_is_private` filter was added to the Abstract Model.php allowing Model's `is_private()` check to be bypassed.


## 1.1.2

### Bugfixes

- ([#1676](https://github.com/wp-graphql/wp-graphql/pull/1676)) Add a `nav_menu_item` loader to allow previous menu item IDs to work properly with WPGraphQL should they be passed to a node query (like, if the ID were persisted somewhere already)
- Update cases of menu item IDs to be `post:$id` instead of `nav_menu_item:$id`
- Update tests to test that both the old `nav_menu_item:$id` and `post:$id` work for nav menu item node queries to support previously issued IDs

## 1.1.1

### Bugfixes

- ([#1670](https://github.com/wp-graphql/wp-graphql/issues/1670)) Fixes a bug with querying pages that are set as to be the posts page

## 1.1.0

This release centers around updating code quality by implementing [PHPStan](https://phpstan.org/) checks. PHPStan is a tool that statically analyzes PHP codebases to detect bugs. This release centers around updating Docblocks and overall code quality, and implements automated tests to check code quality on every pull request.

### New

- Update PHPStan (Code Quality checker) to v0.12.64
- Increases PHPStan code quality checks to Level 8 (highest level).

### Bugfixes
- ([#1653](https://github.com/wp-graphql/wp-graphql/issues/1653)) Fixes bug where WPGraphQL was explicitly setting `has_published_posts` on WP_Query but WP_Query does this under the hood already. Thanks @jmartinhoj!
- Fixes issue with Comment Model returning comments that are not associated with a Post object. Comments with no associated Post object are not public entities.
- Update docblocks to be compatible with PHPStan Level 8. 
- Removed some uncalled code
- Added early returns in some places to prevent unnecessary added execution

## 1.0.5

### New

- Updates GraphQL-PHP from v14.3.0 to v14.4.0
- Updates GraphQL-Relay-PHP from v0.3.1 to v0.5.0

### Bugfixes

- Fixes a bug where CI Tests were not passing when code coverage is enabled
- ([#1633](https://github.com/wp-graphql/wp-graphql/pull/1633)) Fixes bug where Introspection Queries were showing fields with no deprecationReason as deprecated because it was outputting an empty string instead of a null value.
- ([#1627](https://github.com/wp-graphql/wp-graphql/pull/1627)) Fixes bug where fields on the Model called multiple times might weren't being set properly
- Updates Theme tests to be more resilient for WP Core updates where new themes are introduced

## 1.0.4

### Bugfixes

- Fixes a regression to previews introduced by v1.0.3 

## 1.0.3

### Bugfixes

- ([#1623](https://github.com/wp-graphql/wp-graphql/pull/1623)): Queries for single posts will only return posts of that post_type 
- ([#1624](https://github.com/wp-graphql/wp-graphql/pull/1624)): Passes Menu Item Labels through html_entity_decode

## 1.0.2

### Bugfixes

- fix issue with using the count() function on potentially not-countable value
- fix bug where post_status was being checked instead of comment_status
- fix error message when restoring a comment doesn't work
- ([#1610](https://github.com/wp-graphql/wp-graphql/issues/1610)) fix check to see if current user has permission to update another Author's post. Thanks @maximilianschmidt!


### New Features

- ([#1608](https://github.com/wp-graphql/wp-graphql/pull/1608)) move connections from each post type->contentType to be ContentNode->ContentType. Thanks @jeanfredrik!
- pass status code through as a param of the `graphql_process_http_request_response` action
- add test for mutating other authors posts 

## 1.0.1

### Bugfixes
- ([#1589](https://github.com/wp-graphql/wp-graphql/pull/1589)) Fixes a php type bug in TypeRegistry.php. Thanks @szepeviktor!
- [Fixes bug](https://github.com/wp-graphql/wp-graphql/compare/master...release/v1.0.1?expand=1#diff-74d71c4d1f9d84b9b0d946ca96eb875274f95d60611611d84cc01cdf6ed04021) with how GraphQL PHP Debug flags are set.
- ([#1598](https://github.com/wp-graphql/wp-graphql/pull/1598)) Fixes bug where Post Types registered with the same graphql_single_name and graphql_plural_name are the same value.
- ([#1615](https://github.com/wp-graphql/wp-graphql/issues/1615)) Fixes bug where fields added to the Schema that that were using get_post_meta() for Previews weren't always resolving properly.

### New Features
- Adds a setting to allow users to opt-in to tracking active installs of WPGraphQL.
- Removed old docs that used to be in this repo as markdown. Docs are now written in WordPress and the wpgraphql.com is a Gatsby site built from the content in WordPress and the [code in this repo](https://github.com/wp-graphql/wpgraphql.com). Looking to contribute content to the docs? Open an issue on this repo or the wpgraphql.com repo and we'll work with you to get content updated. We have future plans to allow the community to contribute by writing content in the WordPress install, but for now, Github issues will do.

## 1.0

Public Stable Release.

This release contains no technical changes.

Read the announcement: [https://www.wpgraphql.com/2020/11/16/announcing-wpgraphql-v1/](https://www.wpgraphql.com/2020/11/16/announcing-wpgraphql-v1/)

Previous release notes can be found on Github: [https://github.com/wp-graphql/wp-graphql/releases](https://github.com/wp-graphql/wp-graphql/releases)<|MERGE_RESOLUTION|>--- conflicted
+++ resolved
@@ -1,19 +1,17 @@
 # Changelog
 
-<<<<<<< HEAD
 ## 1.6.0
 
 ### Chores / Bugfixes
 
 - ([#2000](https://github.com/wp-graphql/wp-graphql/pull/2000)): This fixes issue where all Types of the Schema were loaded for each GraphQL request. Now only the types required to fulfill the request are loaded on each request. Thanks @chriszarate!
 - ([#2031](https://github.com/wp-graphql/wp-graphql/pull/2031)): This fixes a performance issue in the WPGraphQL model layer where determining whether a User is a published author was generating expensive MySQL queries on sites with a lot of users and a lot of content. Thanks @chriszarate!
-=======
+
 ## 1.5.8
 
 ### Chores / Bugfixes
 
 - ([#2038](https://github.com/wp-graphql/wp-graphql/pull/2038)): Exclude documentation directory from code archived by composer and deployed to WordPress.org
->>>>>>> b36d3f96
 
 ## 1.5.7
 
