--- conflicted
+++ resolved
@@ -1,19 +1,14 @@
 # Changelog
 
-<<<<<<< HEAD
 ## 1.14.0
 
 ## New Features
 
-
-
 ## Chores / Bugfixes
 
-=======
 ## 1.13.9
 
 - [#2726](https://github.com/wp-graphql/wp-graphql/pull/2726): fix: invalid schema when custom post types and custom taxonomies are registered with underscores in the "graphql_single_name" / "graphql_plural_name"
->>>>>>> 552f1479
 
 ## 1.13.8
 
@@ -54,7 +49,7 @@
 
 ### Chores / Bugfixes
 
-- ([#2631](https://github.com/wp-graphql/wp-graphql/pull/2631)): simplify (DRY up) connection interface registration. 
+- ([#2631](https://github.com/wp-graphql/wp-graphql/pull/2631)): simplify (DRY up) connection interface registration.
 
 ## 1.13.3
 
@@ -76,17 +71,17 @@
 
 ### Possible Breaking Change for some users
 
-The work to introduce the `Connection` and `Edge` (and other) Interfaces required the `User.revisions` and `RootQuery.revisions` connection to 
-change from resolving to the `ContentRevisionUnion` type and instead resolve to the `ContentNode` type. 
+The work to introduce the `Connection` and `Edge` (and other) Interfaces required the `User.revisions` and `RootQuery.revisions` connection to
+change from resolving to the `ContentRevisionUnion` type and instead resolve to the `ContentNode` type.
 
 We believe that it's highly likely that most users will not be impacted by this change.
 
 Any queries that directly reference the following types:
 
 - `...on UserToContentRevisionUnionConnection`
-- `...on RootQueryToContentRevisionUnionConnection` 
-
-Would need to be updated to reference these types instead: 
+- `...on RootQueryToContentRevisionUnionConnection`
+
+Would need to be updated to reference these types instead:
 
 - `...on UserToRevisionsConnection`
 - `...on RootQueryToRevisionsConnection`
@@ -181,7 +176,7 @@
 
 ### New Features
 
-- ([#2617](https://github.com/wp-graphql/wp-graphql/pull/2617): feat: Introduce Connection, Edge and other common Interfaces. 
+- ([#2617](https://github.com/wp-graphql/wp-graphql/pull/2617): feat: Introduce Connection, Edge and other common Interfaces.
 - ([#2563](https://github.com/wp-graphql/wp-graphql/pull/2563): feat: refactor mutation registration to use new `WPMutationType`. Thanks @justlevine!
 - ([#2557](https://github.com/wp-graphql/wp-graphql/pull/2557): feat: add `deregister_graphql_type()` access function and corresponding `graphql_excluded_types` filter. Thanks @justlevine!
 - ([#2546](https://github.com/wp-graphql/wp-graphql/pull/2546): feat: Add new `register_graphql_edge_fields()` and `register_graphql_connection_where_args()` access functions. Thanks @justlevine!
@@ -195,7 +190,7 @@
 
 ## 1.12.2
 
-### New Features: 
+### New Features:
 
 - ([#2541](https://github.com/wp-graphql/wp-graphql/pull/2541)): feat: Obfuscate SendPasswordResetEmail response. Thanks @justlevine!
 
@@ -224,12 +219,11 @@
 - ([#2599](https://github.com/wp-graphql/wp-graphql/pull/2599)): fix: only use Appsero `add_plugin_data` if the method exists in the version of the Appsero client that's loaded.
 - ([#2600](https://github.com/wp-graphql/wp-graphql/pull/2600)): docs: fix contributing doc render errors. Thanks @moonmeister!
 
-
 ## 1.12.0
 
 ### Upgrading
 
-This release removes the `ContentNode` and `DatabaseIdentifier` interfaces from the `NodeWithFeaturedImage` Interface. 
+This release removes the `ContentNode` and `DatabaseIdentifier` interfaces from the `NodeWithFeaturedImage` Interface.
 
 This is considered a breaking change for client applications using a `...on NodeWithFeaturedImage` fragment that reference fields applied by those interfaces. If you have client applications doing this (or are unsure if you do) you can use the following filter to bring back the previous behavior:
 
@@ -251,7 +245,7 @@
 ### Chores / Bugfixes
 
 - ([#2568](https://github.com/wp-graphql/wp-graphql/pull/2568)): Fix typo in docs. Thanks @altearius!
-- ([#2569](https://github.com/wp-graphql/wp-graphql/pull/2569)): Update Appsero Client SDK. 
+- ([#2569](https://github.com/wp-graphql/wp-graphql/pull/2569)): Update Appsero Client SDK.
 - ([#2571](https://github.com/wp-graphql/wp-graphql/pull/2571)): Dependabot bumps.
 - ([#2572](https://github.com/wp-graphql/wp-graphql/pull/2572)): Fixes a bug in the GraphiQL Query Composer when working with fields that return Unions. Thanks @chrisherold!
 - ([#2556](https://github.com/wp-graphql/wp-graphql/pull/2556)): Updates script that installs test environment to use env vars. Makes spinning up environments more convenient for contributors. Thanks @justlevine!
@@ -282,7 +276,7 @@
 
 ### New Features
 
-- ([#2519](https://github.com/wp-graphql/wp-graphql/pull/2519)): Add new "QueryAnalyzer" class which tracks Types, Models and Nodes asked for and returned in a request and adds them to the response headers. 
+- ([#2519](https://github.com/wp-graphql/wp-graphql/pull/2519)): Add new "QueryAnalyzer" class which tracks Types, Models and Nodes asked for and returned in a request and adds them to the response headers.
 - ([#2519](https://github.com/wp-graphql/wp-graphql/pull/2519)): Add 2nd argument to `graphql()` function that will return the `Request` object instead executing and returning the response.
 - ([#2522](https://github.com/wp-graphql/wp-graphql/pull/2522)): Allow global/database IDs in Comment connection where args. Thanks @justlevine!
 - ([#2523](https://github.com/wp-graphql/wp-graphql/pull/2523)): Allow global/database IDs in MenuItem connection where args ID Inputs. Thanks @justlevine!
@@ -294,17 +288,15 @@
 - ([#2521](https://github.com/wp-graphql/wp-graphql/pull/2521)): Refactor `$args` in AbstractConnectionResolver. Thanks @justlevine!
 - ([#2526](https://github.com/wp-graphql/wp-graphql/pull/2526)): Ensure tracked data in QueryAnalyzer is unique.
 
-
 ## 1.10.0
 
 ### Upgrading
 
-PR ([#2490](https://github.com/wp-graphql/wp-graphql/pull/2490)) fixes a bug that some users were using as a feature. 
-
-When a page is marked as the "Posts Page" WordPress does not resolve that page by URI, and this bugfix no longer will resolve that page by URI. 
+PR ([#2490](https://github.com/wp-graphql/wp-graphql/pull/2490)) fixes a bug that some users were using as a feature.
+
+When a page is marked as the "Posts Page" WordPress does not resolve that page by URI, and this bugfix no longer will resolve that page by URI.
 
 [Here](https://github.com/wp-graphql/wp-graphql/issues/2486#issuecomment-1232169375), you can read more about why this change was made and find a snippet of code that will bring the old functionality back if you've built features around it.
-
 
 ### New Features
 
@@ -323,7 +315,6 @@
 - ([#2506](https://github.com/wp-graphql/wp-graphql/pull/2506)): Update descriptions for input fields that accept a `databaseId`. Thanks @justlevine!
 - ([#2511](https://github.com/wp-graphql/wp-graphql/pull/2511)): Update link in docs to point to correct "nonce" example. Thanks @NielsdeBlaauw!
 
-
 ## 1.9.1
 
 ### Chores / Bugfixes
@@ -333,14 +324,12 @@
 - ([#2473](https://github.com/wp-graphql/wp-graphql/pull/2473)): fix: Update GraphiQL "user switch" to be accessible. Thanks @nickcernis!
 - ([#2477](https://github.com/wp-graphql/wp-graphql/pull/2477)): fix(graphiql): graphiql fails if variables are invalid json
 
-
 ## 1.9.0
 
 ### Upgrading
 
 There are 2 changes that **might** require action when updating to 1.9.0.
 
-
 1. ([#2464](https://github.com/wp-graphql/wp-graphql/pull/2464))
 
 When querying for a `nodeByUri`, if your site has the "page_for_posts" setting configured, the behavior of the `nodeByUri` query for that uri might be different for you.
@@ -348,8 +337,6 @@
 Previously a bug caused this query to return a "Page" type, when it should have returned a "ContentType" Type.
 
 The bug fix might change your application if you were using the bug as a feature.
-
-
 
 2. ([#2457](https://github.com/wp-graphql/wp-graphql/pull/2457))
 
@@ -364,12 +351,12 @@
 - ([#2450](https://github.com/wp-graphql/wp-graphql/pull/2450)): Fix PHPCompatibility lint config. Thanks @justlevine!
 - ([#2452](https://github.com/wp-graphql/wp-graphql/pull/2452)): Fixes a bug with `Comment.author` connections not properly resolving for public (non-authenticated) requests.
 - ([#2453](https://github.com/wp-graphql/wp-graphql/pull/2453)): Update Github Workflows to use PHP 7.3. Thanks @justlevine!
-- ([#2454](https://github.com/wp-graphql/wp-graphql/pull/2454)): Add linter to ensure Pull Requests use "Conventional Commit" standards. 
+- ([#2454](https://github.com/wp-graphql/wp-graphql/pull/2454)): Add linter to ensure Pull Requests use "Conventional Commit" standards.
 - ([#2455](https://github.com/wp-graphql/wp-graphql/pull/2455)): Refactors and Lints the WPUnit tests. Cleans up some "leaky" data in test suites. Thanks @justlevine!
 - ([#2457](https://github.com/wp-graphql/wp-graphql/pull/2457)): Refactor Connection Resolvers to better adhere to Relay Connection spec. This fixes several bugs related to pagination across connections, specifically User and Comment connections which didn't properly support backward pagination at all. Thanks @justlevine!
 - ([#2460](https://github.com/wp-graphql/wp-graphql/pull/2460)): Update documentation for running tests with Docker. Thanks @markkelnar!
 - ([#2463](https://github.com/wp-graphql/wp-graphql/pull/2463)): Add Issue templates to the repo. Thanks @justlevine!
-- ([#2464](https://github.com/wp-graphql/wp-graphql/pull/2464)): Fixes node resolver when "page_for_posts" setting is set to a page. 
+- ([#2464](https://github.com/wp-graphql/wp-graphql/pull/2464)): Fixes node resolver when "page_for_posts" setting is set to a page.
 
 ## 1.8.7
 
@@ -390,17 +377,15 @@
 
 - ([#2427](https://github.com/wp-graphql/wp-graphql/pull/2427)): Fixes a regression of the 1.8.3 release where there could be fatal errors when GraphQL Tracing is enabled and a queryId is used as a query param.
 
-
 ## 1.8.5
 
 ### Chores / Bugfixes
 
 - ([#2422](https://github.com/wp-graphql/wp-graphql/pull/2422)): Fixes a regression of the 1.8.3 release where there could be fatal errors when GraphQL Tracing is enabled.
 
-
 ## 1.8.4
 
-### Chores / Bugfixes 
+### Chores / Bugfixes
 
 - ([#2416](https://github.com/wp-graphql/wp-graphql/pull/2416)): Fixes schema artifact workflow in Github.
 
@@ -417,7 +402,6 @@
 - ([#2410](https://github.com/wp-graphql/wp-graphql/pull/2410)): Fixes a regression with Taxonomy Connection pagination.
 - ([#2406](https://github.com/wp-graphql/wp-graphql/pull/2406)): Updates PHPUnit, WPBrowser and WPGraphQL Test Case for use in workflows. Thanks @justlevine!
 - ([#2387](https://github.com/wp-graphql/wp-graphql/pull/2387)): Fixes a bug with asset versions when querying for Enqueued Scripts and Styles. Thanks @justlevine!
-
 
 ## 1.8.2
 
@@ -430,19 +414,16 @@
 - ([#2331](https://github.com/wp-graphql/wp-graphql/pull/2331)): Allows either global "relay" ID or databaseId for MediaItem object mutations. Thanks @justlevine!
 - ([#2328](https://github.com/wp-graphql/wp-graphql/pull/2328)): Allows either global "relay" ID or databaseId for Comment object mutations. Thanks @justlevine!
 
-
-### Chores / Bugfixes
-
-- ([#2368](https://github.com/wp-graphql/wp-graphql/pull/2368)): Updates dependencies for Schema Linter workflow. 
+### Chores / Bugfixes
+
+- ([#2368](https://github.com/wp-graphql/wp-graphql/pull/2368)): Updates dependencies for Schema Linter workflow.
 - ([#2369](https://github.com/wp-graphql/wp-graphql/pull/2369)): Replaces the Codecov badge in the README with Coveralls badge. Thanks @justlevine!
 - ([#2374](https://github.com/wp-graphql/wp-graphql/pull/2374)): Updates descriptions for PostObjectFieldFormatEnum. Thanks @justlevine!
 - ([#2375](https://github.com/wp-graphql/wp-graphql/pull/2375)): Sets up the testing integration workflow to be able to run in multisite. Adds one workflow that runs in multisite. Fixes tests related to multisite.
-- ([#2376](https://github.com/wp-graphql/wp-graphql/pull/2276)): Adds support for `['auth']['callback']` and `isPrivate` for the `register_graphql_mutation()` API. 
+- ([#2376](https://github.com/wp-graphql/wp-graphql/pull/2276)): Adds support for `['auth']['callback']` and `isPrivate` for the `register_graphql_mutation()` API.
 - ([#2379](https://github.com/wp-graphql/wp-graphql/pull/2379)): Fixes a bug where term mutations were adding slashes when being stored in the database.
-- ([#2380](https://github.com/wp-graphql/wp-graphql/pull/2380)): Fixes a bug where WPGraphQL wasn't sending the Wp class to the `parse_request` filter as a reference. 
+- ([#2380](https://github.com/wp-graphql/wp-graphql/pull/2380)): Fixes a bug where WPGraphQL wasn't sending the Wp class to the `parse_request` filter as a reference.
 - ([#2382](https://github.com/wp-graphql/wp-graphql/pull/2382)): Fixes a bug where `register_graphql_field()` was not being respected by GraphQL Types added to the schema to represent Setting Groups of the core WordPress `register_setting()` API.
-
-
 
 ## 1.8.1
 
@@ -483,12 +464,11 @@
 - ([#2320](https://github.com/wp-graphql/wp-graphql/pull/2320)): Fixes bug with filtering comments by commentType. Thanks @justlevine!
 - ([#2319](https://github.com/wp-graphql/wp-graphql/pull/2319)): Fixes bug with the comment_text filter in Comment queries. Thanks @justlevine!
 
-
 ## 1.7.2
 
 ### Chores / Bugfixes
 
-- ([#2276](https://github.com/wp-graphql/wp-graphql/pull/2276)): Fixes a bug where `generalSettings.url` field was not in the Schema for multisite installs. 
+- ([#2276](https://github.com/wp-graphql/wp-graphql/pull/2276)): Fixes a bug where `generalSettings.url` field was not in the Schema for multisite installs.
 - ([#2278](https://github.com/wp-graphql/wp-graphql/pull/2278)): Adds a composer post-install script that installs JS dependencies and builds the JS app when `composer install` is run
 - ([#2277](https://github.com/wp-graphql/wp-graphql/pull/2277)): Adds a condition to the docker image to only run `npm` scripts if the project has a package.json. Thanks @markkelnar!
 
@@ -496,8 +476,7 @@
 
 ### Chores / Bugfixes
 
-- ([#2268](https://github.com/wp-graphql/wp-graphql/pull/2268)): Fixes a bug in GraphiQL that would update browser history with every change to a query param. 
-
+- ([#2268](https://github.com/wp-graphql/wp-graphql/pull/2268)): Fixes a bug in GraphiQL that would update browser history with every change to a query param.
 
 ## 1.7.0
 
@@ -528,7 +507,6 @@
 - ([#2218](https://github.com/wp-graphql/wp-graphql/pull/2218)): Update note on settings page explaining that Public Introspection is enabled when GraphQL Debug mode is enabled.
 - ([#2220](https://github.com/wp-graphql/wp-graphql/pull/2220)): Adds CodeQL workflow to analyze JavaScript on PRs
 
-
 ## 1.6.11
 
 ### Chores / Bugfixes
@@ -564,7 +542,6 @@
 - ([#2150](https://github.com/wp-graphql/wp-graphql/pull/2150)): Updates GraphiQL npm dependency to v1.4.7
 - ([#2145](https://github.com/wp-graphql/wp-graphql/pull/2145)): Fixes a bug with cursor pagination stability
 
-
 ### New Features
 
 - ([#2141](https://github.com/wp-graphql/wp-graphql/pull/2141)): Adds a new `graphql_wp_connection_type_config` filter to allow customizing connection configurations. Thanks @justlevine!
@@ -581,6 +558,7 @@
 ## 1.6.6
 
 ### New Features
+
 - ([#2106](https://github.com/wp-graphql/wp-graphql/pull/2106)): Add new `pre_graphql_execute_request` filter to better support full query caching. Thanks @markkelnar!
 - ([#2123](https://github.com/wp-graphql/wp-graphql/pull/2123)): Add new `graphql_dataloader_get_cached` filter to better support persistent object caching in the Model Layer. Thanks @kidunot89!
 
@@ -593,8 +571,7 @@
 - ([#2115](https://github.com/wp-graphql/wp-graphql/pull/2115)): Updates to GraphiQL npm dependencies. Thanks @alexghirelli!
 - ([#2124](https://github.com/wp-graphql/wp-graphql/pull/2124)): Updates `tmpl` npm dependency.
 
-
-## 1.6.5 
+## 1.6.5
 
 ### Chores / Bugfixes
 
@@ -603,13 +580,13 @@
 
 ### New Features
 
-- ([#2076](https://github.com/wp-graphql/wp-graphql/pull/2076)): Add `$graphiql` global variable to allow extensions the ability to more easily remove hooks/filters from the class. 
+- ([#2076](https://github.com/wp-graphql/wp-graphql/pull/2076)): Add `$graphiql` global variable to allow extensions the ability to more easily remove hooks/filters from the class.
 
 ## 1.6.4
 
 ### Chores / Bugfixes
 
-- ([#2076](https://github.com/wp-graphql/wp-graphql/pull/2076)): Updates WPGraphiQL IDE to use latest react, GraphiQL and other dependencies. 
+- ([#2076](https://github.com/wp-graphql/wp-graphql/pull/2076)): Updates WPGraphiQL IDE to use latest react, GraphiQL and other dependencies.
 
 ### New Features
 
@@ -619,11 +596,10 @@
 
 ### Chores / Bugfixes
 
-- ([#2064](https://github.com/wp-graphql/wp-graphql/pull/2064)): Fixes bug where using `asQuery` argument could return an error instead of a null when the ID passed could not be previewed. 
-- ([#2072](https://github.com/wp-graphql/wp-graphql/pull/2072)): Fixes bug (regression with 1.6) where Object Types for page templates were not properly loading in the Schema after Lazy Loading was introduced in 1.6. 
+- ([#2064](https://github.com/wp-graphql/wp-graphql/pull/2064)): Fixes bug where using `asQuery` argument could return an error instead of a null when the ID passed could not be previewed.
+- ([#2072](https://github.com/wp-graphql/wp-graphql/pull/2072)): Fixes bug (regression with 1.6) where Object Types for page templates were not properly loading in the Schema after Lazy Loading was introduced in 1.6.
 - ([#2059](https://github.com/wp-graphql/wp-graphql/pull/2059)): Update typos and links in docs. Thanks @nicolnt!
 - ([#2058](https://github.com/wp-graphql/wp-graphql/pull/2058)): Fixes bug in the filter_post_meta_for_previews was causing PHP warnings. Thanks @zolon4!
-
 
 ## 1.6.2
 
@@ -675,7 +651,7 @@
 - ([#2025](https://github.com/wp-graphql/wp-graphql/pull/2025)): Update test workflow to test against WordPress 5.8 (released today) and updates the readme.txt to reflect the plugin has been tested up to 5.8
 - ([#2028](https://github.com/wp-graphql/wp-graphql/pull/2028)): Update Codeception test environment to prevent WordPress from entering maintenance mode during tests.
 
-## 1.5.4 
+## 1.5.4
 
 ### Chores / Bugfixes
 
@@ -700,7 +676,6 @@
 
 - ([#2009](https://github.com/wp-graphql/wp-graphql/pull/2009)): Adds new WPConnectionType class and refactors register_graphql_connection() to use the class. Functionality should be the same, but this sets the codebase up for some new connection APIs.
 
-
 ## 1.5.2
 
 ### Chores / Bugfixes
@@ -719,7 +694,7 @@
 
 ### New Features
 
-- ([#1984](https://github.com/wp-graphql/wp-graphql/pull/1984)): Support using WPGraphQL with PHP 8! 
+- ([#1984](https://github.com/wp-graphql/wp-graphql/pull/1984)): Support using WPGraphQL with PHP 8!
 - ([#1990](https://github.com/wp-graphql/wp-graphql/pull/1990)): Adds `isTermNode` and `isContentNode` to the `UniformResourceIdentifiable` Interface
 
 ## 1.5.0
@@ -733,13 +708,11 @@
 - ([#1970](https://github.com/wp-graphql/wp-graphql/pull/1970)): Change Docker Image names specific to the WP and PHP versions. Thanks @markkelnar!
 - ([#1967](https://github.com/wp-graphql/wp-graphql/pull/1967)): Update xdebug max nesting level to allow coverage to pass with resolver instrumentation active. Thanks @markkelnar!
 
-
 ## New Features
 
 - ([#1977](https://github.com/wp-graphql/wp-graphql/pull/1977)): Allow same string to be passed for "graphql_single_name" and "graphql_plural_name" (ex: "deer" and "deer") when registering Post Types and Taxonomies. Same strings will be prefixed with "all" for plurals. Thanks @apmatthews!
 - ([#1787](https://github.com/wp-graphql/wp-graphql/pull/1787)): Adds a new "ContentTypesOf. Thanks @plong0!
 
-
 ## 1.4.3
 
 - See previous release. This was a version bump to fix a missed deploy.
@@ -748,14 +721,14 @@
 
 ### Chores / Bugfixes
 
-- ([#1963](https://github.com/wp-graphql/wp-graphql/pull/1963)): Fixes a regression in v1.4.0 where the `uri` field on Terms was returning `null`. The issue was actually wider than that as resolvers on Object Types that implement interfaces weren't being fully respected. 
+- ([#1963](https://github.com/wp-graphql/wp-graphql/pull/1963)): Fixes a regression in v1.4.0 where the `uri` field on Terms was returning `null`. The issue was actually wider than that as resolvers on Object Types that implement interfaces weren't being fully respected.
 - ([#1956](https://github.com/wp-graphql/wp-graphql/pull/1956)): Adds `SpaceAfterFunction` Code Sniffer rule and adjusts the codebase to respect the rule. Thanks @markkelnar!
 
 ## 1.4.1
 
-### Chores / Bugfixes 
-
-- ([#1958](https://github.com/wp-graphql/wp-graphql/pull/1958)): Fixes a regression in 1.4.0 where `register_graphql_interfaces_to_types` was broken. 
+### Chores / Bugfixes
+
+- ([#1958](https://github.com/wp-graphql/wp-graphql/pull/1958)): Fixes a regression in 1.4.0 where `register_graphql_interfaces_to_types` was broken.
 
 ## 1.4.0
 
@@ -779,7 +752,6 @@
 ### New Features
 
 - ([#1938](https://github.com/wp-graphql/wp-graphql/pull/1938)): Adds new functionality to the `register_graphql_connection()` API. Thanks @kidunot89!
-
 
 ## 1.3.9
 
@@ -789,7 +761,7 @@
 - ([#1917](https://github.com/wp-graphql/wp-graphql/pull/1917)): Updates docblock on WPObjectType. Thanks @markkelnar!
 - ([#1926](https://github.com/wp-graphql/wp-graphql/pull/1926)): Removes Telemetry.
 - ([#1928](https://github.com/wp-graphql/wp-graphql/pull/1928)): Fixes bug (#1864) that was causing errors when get_post_meta() was used with a null meta key.
-- ([#1929](https://github.com/wp-graphql/wp-graphql/pull/1929)): Adds Github Workflow to upload schema.graphql as release asset. 
+- ([#1929](https://github.com/wp-graphql/wp-graphql/pull/1929)): Adds Github Workflow to upload schema.graphql as release asset.
 
 ### New Features
 
@@ -811,7 +783,7 @@
 
 ### Chores / Bugfixes
 
-- ([#1885](https://github.com/wp-graphql/wp-graphql/pull/1885)): Fixes regression to `register_graphql_connection` that was breaking custom connections registered by 3rd party plugins. 
+- ([#1885](https://github.com/wp-graphql/wp-graphql/pull/1885)): Fixes regression to `register_graphql_connection` that was breaking custom connections registered by 3rd party plugins.
 
 ## 1.3.6
 
@@ -826,7 +798,7 @@
 ### New Features
 
 - ([#1869](https://github.com/wp-graphql/wp-graphql/pull/1869)): Adds new setting to the GraphQL Settings page to allow site administrators to restrict the endpoint to authenticated requests.
-- ([#1874](https://github.com/wp-graphql/wp-graphql/pull/1874)): Adds new setting to the GraphQL Settings page to allow site administrators to disable Batch Queries. 
+- ([#1874](https://github.com/wp-graphql/wp-graphql/pull/1874)): Adds new setting to the GraphQL Settings page to allow site administrators to disable Batch Queries.
 - ([#1875](https://github.com/wp-graphql/wp-graphql/pull/1875)): Adds new setting to the GraphQL Settings page to allow site administrators to enable a max query depth and specify the depth.
 
 ## 1.3.5
@@ -850,7 +822,6 @@
 - ([#1816](https://github.com/wp-graphql/wp-graphql/pull/1816)): Fixes bug where user roles without a name caused errors when building the Schema
 - ([#1824](https://github.com/wp-graphql/wp-graphql/pull/1824)): Fixes bug where setting the role of tracing/query logs to "any" wasn't being respected. Thanks @toriphes!
 - ([#1828](https://github.com/wp-graphql/wp-graphql/pull/1828)): Fixes bug with Term connection pagination ordering
-
 
 ## 1.3.3
 
@@ -896,6 +867,7 @@
 - ([#1791](https://github.com/wp-graphql/wp-graphql/pull/1791)): Update where `WP_GRAPHQL_URL` is defined to follow recommendation from WordPress.org.
 - ([#1784](https://github.com/wp-graphql/wp-graphql/pull/1784)): Fix `UsersConnectionSearchColumnEnum` to show the proper values that were accidentally replaced.
 - ([#1781](https://github.com/wp-graphql/wp-graphql/pull/1781)): Fixes various bugs related to pagination. Between this release and the v1.2.6 release the following bugs have been worked on in regards to pagination: ([#1780](https://github.com/wp-graphql/wp-graphql/pull/1780), [#1411](https://github.com/wp-graphql/wp-graphql/pull/1411), [#1552](https://github.com/wp-graphql/wp-graphql/pull/1552), [#1714](https://github.com/wp-graphql/wp-graphql/pull/1714), [#1440](https://github.com/wp-graphql/wp-graphql/pull/1440))
+
 ## 1.2.6
 
 ### Bugfixes / Chores
@@ -995,7 +967,6 @@
 
 - ([#972](https://github.com/wp-graphql/wp-graphql/pull/972)) `graphql_pre_model_data_is_private` filter was added to the Abstract Model.php allowing Model's `is_private()` check to be bypassed.
 
-
 ## 1.1.2
 
 ### Bugfixes
@@ -1020,9 +991,10 @@
 - Increases PHPStan code quality checks to Level 8 (highest level).
 
 ### Bugfixes
+
 - ([#1653](https://github.com/wp-graphql/wp-graphql/issues/1653)) Fixes bug where WPGraphQL was explicitly setting `has_published_posts` on WP_Query but WP_Query does this under the hood already. Thanks @jmartinhoj!
 - Fixes issue with Comment Model returning comments that are not associated with a Post object. Comments with no associated Post object are not public entities.
-- Update docblocks to be compatible with PHPStan Level 8. 
+- Update docblocks to be compatible with PHPStan Level 8.
 - Removed some uncalled code
 - Added early returns in some places to prevent unnecessary added execution
 
@@ -1044,13 +1016,13 @@
 
 ### Bugfixes
 
-- Fixes a regression to previews introduced by v1.0.3 
+- Fixes a regression to previews introduced by v1.0.3
 
 ## 1.0.3
 
 ### Bugfixes
 
-- ([#1623](https://github.com/wp-graphql/wp-graphql/pull/1623)): Queries for single posts will only return posts of that post_type 
+- ([#1623](https://github.com/wp-graphql/wp-graphql/pull/1623)): Queries for single posts will only return posts of that post_type
 - ([#1624](https://github.com/wp-graphql/wp-graphql/pull/1624)): Passes Menu Item Labels through html_entity_decode
 
 ## 1.0.2
@@ -1062,22 +1034,23 @@
 - fix error message when restoring a comment doesn't work
 - ([#1610](https://github.com/wp-graphql/wp-graphql/issues/1610)) fix check to see if current user has permission to update another Author's post. Thanks @maximilianschmidt!
 
-
 ### New Features
 
 - ([#1608](https://github.com/wp-graphql/wp-graphql/pull/1608)) move connections from each post type->contentType to be ContentNode->ContentType. Thanks @jeanfredrik!
 - pass status code through as a param of the `graphql_process_http_request_response` action
-- add test for mutating other authors posts 
+- add test for mutating other authors posts
 
 ## 1.0.1
 
 ### Bugfixes
+
 - ([#1589](https://github.com/wp-graphql/wp-graphql/pull/1589)) Fixes a php type bug in TypeRegistry.php. Thanks @szepeviktor!
 - [Fixes bug](https://github.com/wp-graphql/wp-graphql/compare/master...release/v1.0.1?expand=1#diff-74d71c4d1f9d84b9b0d946ca96eb875274f95d60611611d84cc01cdf6ed04021) with how GraphQL PHP Debug flags are set.
 - ([#1598](https://github.com/wp-graphql/wp-graphql/pull/1598)) Fixes bug where Post Types registered with the same graphql_single_name and graphql_plural_name are the same value.
 - ([#1615](https://github.com/wp-graphql/wp-graphql/issues/1615)) Fixes bug where fields added to the Schema that that were using get_post_meta() for Previews weren't always resolving properly.
 
 ### New Features
+
 - Adds a setting to allow users to opt-in to tracking active installs of WPGraphQL.
 - Removed old docs that used to be in this repo as markdown. Docs are now written in WordPress and the wpgraphql.com is a Gatsby site built from the content in WordPress and the [code in this repo](https://github.com/wp-graphql/wpgraphql.com). Looking to contribute content to the docs? Open an issue on this repo or the wpgraphql.com repo and we'll work with you to get content updated. We have future plans to allow the community to contribute by writing content in the WordPress install, but for now, Github issues will do.
 
