--- conflicted
+++ resolved
@@ -2,10 +2,7 @@
 
 // Disable updates to prevent WP from going into maintenance mode while tests run
 define( 'WP_AUTO_UPDATE_CORE', false );
-<<<<<<< HEAD
-=======
-add_filter( ‘enable_maintenance_mode’, ‘__return_false’ );
->>>>>>> 2e997a58
+add_filter( 'enable_maintenance_mode', '__return_false' );
 
 /**
  * This registers custom Post Type and Taxomomy for use in query tests to make sure
