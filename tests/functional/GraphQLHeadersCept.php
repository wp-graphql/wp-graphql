<?php

$I = new FunctionalTester( $scenario );
$I->wantTo( 'Test GraphQL Keys returned in headers');

$admin_id = $I->haveUserInDatabase( 'admin', 'administrator' );
$post_id = $I->havePostInDatabase([
	'post_type' => 'post',
	'post_status' => 'publish',
	'post_title' => 'test post',
	'post_content' => 'test post',
	'post_author' => $admin_id,
]);
$page_id = $I->havePostInDatabase([
	'post_type' => 'page',
	'post_status' => 'publish',
	'post_title' => 'test page',
	'post_content' => 'test page',
	'post_author' => $admin_id,
]);

$query = 'query GetPosts { posts { nodes { title } } }';

$I->sendGet( 'http://localhost/graphql?query=' . $query );

$I->seeResponseCodeIs( 200 );
$I->seeResponseIsJson();
$x_graphql_keys = $I->grabHttpHeader( 'X-GraphQL-Keys' );
$x_graphql_url = $I->grabHttpHeader( 'X-GraphQL-URL' );

$I->assertNotEmpty( $x_graphql_keys );
<<<<<<< HEAD

$I->assertContains( 'operation:GetPosts', explode( ' ', $x_graphql_keys ) );

=======
$I->assertNotEmpty( $x_graphql_url );
>>>>>>> c57149bb
$post_cache_key = base64_encode( 'post:' . $post_id );
$I->assertContains( $post_cache_key, explode( ' ', $x_graphql_keys ) );

// query for edges
$query = '{ posts { edges { node { title } } } }';

$I->sendGet( 'http://localhost/graphql?query=' . $query );

$I->seeResponseCodeIs( 200 );
$I->seeResponseIsJson();
$x_graphql_keys = $I->grabHttpHeader( 'X-GraphQL-Keys' );
$x_graphql_url = $I->grabHttpHeader( 'X-GraphQL-URL' );

$I->assertNotEmpty( $x_graphql_keys );
$I->assertNotEmpty( $x_graphql_url );
$post_cache_key = base64_encode( 'post:' . $post_id );
$I->assertContains( $post_cache_key, explode( ' ', $x_graphql_keys ) );
$list_post_key = 'list:post';
$I->assertContains( $list_post_key, explode( ' ', $x_graphql_keys ) );


// query for contentNodes.edges
$query = '{ contentNodes { edges { node { __typename } } } }';

$I->sendGet( 'http://localhost/graphql?query=' . $query );

$I->seeResponseCodeIs( 200 );
$I->seeResponseIsJson();
$x_graphql_keys = $I->grabHttpHeader( 'X-GraphQL-Keys' );
$x_graphql_url = $I->grabHttpHeader( 'X-GraphQL-URL' );

$I->assertNotEmpty( $x_graphql_keys );
$I->assertNotEmpty( $x_graphql_url );
$post_cache_key = base64_encode( 'post:' . $post_id );
$I->assertContains( $post_cache_key, explode( ' ', $x_graphql_keys ) );
$list_post_key = 'list:post';
$I->assertContains( $list_post_key, explode( ' ', $x_graphql_keys ) );<|MERGE_RESOLUTION|>--- conflicted
+++ resolved
@@ -29,13 +29,10 @@
 $x_graphql_url = $I->grabHttpHeader( 'X-GraphQL-URL' );
 
 $I->assertNotEmpty( $x_graphql_keys );
-<<<<<<< HEAD
 
 $I->assertContains( 'operation:GetPosts', explode( ' ', $x_graphql_keys ) );
 
-=======
 $I->assertNotEmpty( $x_graphql_url );
->>>>>>> c57149bb
 $post_cache_key = base64_encode( 'post:' . $post_id );
 $I->assertContains( $post_cache_key, explode( ' ', $x_graphql_keys ) );
 
