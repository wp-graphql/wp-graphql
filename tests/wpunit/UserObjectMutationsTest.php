--- conflicted
+++ resolved
@@ -788,12 +788,6 @@
 			'email'    => $email,
 		] );
 
-<<<<<<< HEAD
-		codecept_debug( $this->actual );
-=======
-		codecept_debug( $actual );
->>>>>>> bcee6979
-
 		$expected = [
 			'registerUser' => [
 				'user' => [
