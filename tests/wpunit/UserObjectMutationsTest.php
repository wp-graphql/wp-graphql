--- conflicted
+++ resolved
@@ -574,7 +574,95 @@
 
 	}
 
-<<<<<<< HEAD
+	public function registerUserMutation( $args ) {
+
+		$mutation = '
+		mutation registerUser($input:RegisterUserInput!) {
+			registerUser(input:$input) {
+				clientMutationId
+				user {
+					username
+					email
+					roles
+				}
+			}
+		}';
+
+		$variables = [
+			'input' => [
+				'clientMutationId' => $this->client_mutation_id,
+				'username'         => $args['username'],
+				'email'            => $args['email'],
+			]
+		];
+
+		$actual = do_graphql_request( $mutation, 'registerUser', $variables );
+
+		return $actual;
+
+	}
+
+	public function testRegisterUserWithRegistrationDisabled() {
+
+		/**
+		 * Disable new user registration.
+		 */
+		update_option( 'users_can_register', 0 );
+
+		/**
+		 * Run the mutation.
+		 */
+		$actual = $this->registerUserMutation( [
+			'username' => 'userDoesNotExist',
+			'email'    => 'emailDoesNotExist@test.com',
+		] );
+
+		/**
+		 * We're asserting that this will properly return an error
+		 * because registration is disabled.
+		 */
+		$this->assertNotEmpty( $actual['errors'] );
+
+	}
+
+	public function testRegisterUserWithRegistrationEnabled() {
+
+		$username     = 'userDoesNotExist';
+		$email        = 'emailDoesNotExist@test.com';
+		$default_role = get_option( 'default_role' );
+
+		/**
+		 * Enable new user registration.
+		 */
+		update_option( 'users_can_register', 1 );
+
+		/**
+		 * Run the mutation.
+		 */
+		$actual = $this->registerUserMutation( [
+			'username' => $username,
+			'email'    => $email,
+		] );
+
+		$expected = [
+			'data' => [
+				'registerUser' => [
+					'clientMutationId' => $this->client_mutation_id,
+					'user'             => [
+						'username'  => $username,
+						'email'     => $email,
+						'roles'     => [
+							$default_role,
+						],
+					]
+				]
+			]
+		];
+
+		$this->assertEquals( $expected, $actual );
+
+	}
+
 	public function sendPasswordResetEmailMutation( $username ) {
 
 		$mutation = '
@@ -589,26 +677,10 @@
 			}
 		}
 		';
-=======
-	public function registerUserMutation( $args ) {
-
-		$mutation = '
-		mutation registerUser($input:RegisterUserInput!) {
-		  registerUser(input:$input) {
-		    clientMutationId
-			user {
-			  username
-			  email
-			  roles
-			}
-		  }
-		}';
->>>>>>> 864b5fc5
 
 		$variables = [
 			'input' => [
 				'clientMutationId' => $this->client_mutation_id,
-<<<<<<< HEAD
 				'username'         => $username,
 			],
 		];
@@ -627,44 +699,11 @@
 		/**
 		 * We're asserting that this will properly return an error
 		 * because this user does not exist.
-=======
-				'username'         => $args['username'],
-				'email'            => $args['email'],
-			]
-		];
-
-		$actual = do_graphql_request( $mutation, 'registerUser', $variables );
-
-		return $actual;
-
-	}
-
-	public function testRegisterUserWithRegistrationDisabled() {
-
-		/**
-		 * Disable new user registration.
-		 */
-		update_option( 'users_can_register', 0 );
-
-		/**
-		 * Run the mutation.
-		 */
-		$actual = $this->registerUserMutation( [
-			'username' => 'userDoesNotExist',
-			'email'    => 'emailDoesNotExist@test.com',
-		] );
-
-
-		/**
-		 * We're asserting that this will properly return an error
-		 * because registration is disabled.
->>>>>>> 864b5fc5
 		 */
 		$this->assertNotEmpty( $actual['errors'] );
 
 	}
 
-<<<<<<< HEAD
 	public function testSendPasswordResetEmailResponseWithUsername() {
 
 		$user     = get_userdata( $this->subscriber );
@@ -707,35 +746,10 @@
 		return [
 			'data' => [
 				'sendPasswordResetEmail' => [
-=======
-	public function testRegisterUserWithRegistrationEnabled() {
-
-		$username     = 'userDoesNotExist';
-		$email        = 'emailDoesNotExist@test.com';
-		$default_role = get_option( 'default_role' );
-
-		/**
-		 * Enable new user registration.
-		 */
-		update_option( 'users_can_register', 1 );
-
-		/**
-		 * Run the mutation.
-		 */
-		$actual = $this->registerUserMutation( [
-			'username' => $username,
-			'email'    => $email,
-		] );
-
-		$expected = [
-			'data' => [
-				'registerUser' => [
->>>>>>> 864b5fc5
 					'clientMutationId' => $this->client_mutation_id,
 					'user'             => [
 						'username'  => $username,
 						'email'     => $email,
-<<<<<<< HEAD
 						'roles'     => $roles,
 					]
 				]
@@ -836,17 +850,6 @@
 		remove_action( 'wp_mail_failed', $update_email_sent );
 
 		return $email_sent;
-=======
-						'roles'     => [
-							$default_role,
-						],
-					]
-				]
-			]
-		];
-
-		$this->assertEquals( $expected, $actual );
->>>>>>> 864b5fc5
 
 	}
 
