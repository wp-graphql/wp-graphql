--- conflicted
+++ resolved
@@ -718,8 +718,29 @@
 		}
 		';
 
-<<<<<<< HEAD
-	/**
+		// Test with database ID
+		$variables = [
+			'input' => [
+				'id'       => $database_id,
+				'parentId' => $new_parent_term_id,
+			],
+		];
+
+		$actual = $this->graphql( compact( 'query', 'variables' ) );
+
+		$this->assertArrayNotHasKey( 'errors', $actual );
+		$this->assertEquals( $new_parent_term_id, $actual['data']['updateCategory']['category']['parent']['node']['databaseId'] );
+
+		// Test with global ID
+		$variables['input']['parentId'] = $parent_id; // Switch back to previous parent.
+
+		$actual = $this->graphql( compact( 'query', 'variables' ) );
+
+		$this->assertArrayNotHasKey( 'errors', $actual );
+		$this->assertEquals( $parent_id, $actual['data']['updateCategory']['category']['parent']['node']['id'] );
+	}
+  
+  /**
 	 * @see: https://github.com/wp-graphql/wp-graphql/issues/2378
 	 * @return void
 	 * @throws Exception
@@ -767,31 +788,5 @@
 		$this->assertSame( $expected_slug, get_term(  $actual['data']['createTag']['tag']['databaseId'], 'post_tag' )->slug );
 		$this->assertSame( $expected_description, get_term(  $actual['data']['createTag']['tag']['databaseId'], 'post_tag' )->description );
 
-
-
-	}
-
-=======
-		// Test with database ID
-		$variables = [
-			'input' => [
-				'id'       => $database_id,
-				'parentId' => $new_parent_term_id,
-			],
-		];
->>>>>>> ccaf4e69
-
-		$actual = $this->graphql( compact( 'query', 'variables' ) );
-
-		$this->assertArrayNotHasKey( 'errors', $actual );
-		$this->assertEquals( $new_parent_term_id, $actual['data']['updateCategory']['category']['parent']['node']['databaseId'] );
-
-		// Test with global ID
-		$variables['input']['parentId'] = $parent_id; // Switch back to previous parent.
-
-		$actual = $this->graphql( compact( 'query', 'variables' ) );
-
-		$this->assertArrayNotHasKey( 'errors', $actual );
-		$this->assertEquals( $parent_id, $actual['data']['updateCategory']['category']['parent']['node']['id'] );
 	}
 }