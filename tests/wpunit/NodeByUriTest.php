<?php

class NodeByUriTest extends \Tests\WPGraphQL\TestCase\WPGraphQLTestCase {

	public $post;
	public $page;
	public $user;

	public function setUp(): void {
		parent::setUp();
		// Set category base to empty string to avoid issues with the test

		$this->set_permalink_structure( '/%year%/%monthnum%/%day%/%postname%/' );
		create_initial_taxonomies();

		register_post_type('by_uri_cpt', [
			'show_in_graphql'     => true,
			'graphql_single_name' => 'CustomType',
			'graphql_plural_name' => 'CustomTypes',
			'public'              => true,
			'has_archive'         => true,
		]);

		register_taxonomy( 'by_uri_tax', 'by_uri_cpt', [
			'show_in_graphql'     => true,
			'graphql_single_name' => 'CustomTax',
			'graphql_plural_name' => 'CustomTaxes',
			'default_term'        => [
				'name' => 'Default Term',
				'slug' => 'default-term',
			],
		]);

		flush_rewrite_rules( true );

		$this->clearSchema();

		$this->user = $this->factory()->user->create([
			'role' => 'administrator',
		]);
	}

	public function tearDown(): void {
		wp_delete_user( $this->user );
		unregister_post_type( 'by_uri_cpt' );
		unregister_taxonomy( 'by_uri_tax' );

		$this->clearSchema();
		$this->set_permalink_structure( '/%year%/%monthnum%/%day%/%postname%/' );


		parent::tearDown();
	}

	public function getQuery(): string {
		return '
		query GET_NODE_BY_URI( $uri: String! ) {
			nodeByUri( uri: $uri ) {
				__typename
				...on DatabaseIdentifier {
					databaseId
				}
				uri
			}
		}
		';
	}

	/**
	 * Test Post URIs
	 */
	public function testPostByUri() : void {
		$post_id = $this->factory()->post->create( [
			'post_type'   => 'post',
			'post_status' => 'publish',
			'post_title'  => 'Test postByUri',
			'post_author' => $this->user,
		] );

		$query = '
		query GET_NODE_BY_URI( $uri: String! ) {
			nodeByUri( uri: $uri ) {
				__typename
				...on Post {
					databaseId
				}
				isContentNode
				isTermNode
				uri
			}
		}
		';

		$expected_graphql_type = ucfirst( get_post_type_object( 'post' )->graphql_single_name );

		// Test with bad URI
		$uri = '/2022/12/31/bad-uri/';

		$actual = $this->graphql([
			'query'     => $query,
			'variables' => [
				'uri' => $uri,
			],
		]);

		$this->assertArrayNotHasKey( 'errors', $actual );
		$this->assertNull( $actual['data']['nodeByUri'], 'nodeByUri should return null when no post is found' );

		$uri = wp_make_link_relative( get_permalink( $post_id ) );

		/**
		 * NodeResolver::parse_request() will generate the following query vars:
		 *  uri => /{year}/{month}/{day}/test-postbyuri/
		 * 'page' => '',
		 * 'year => {year},
		 * 'monthnum' => {month},
		 * 'day' => {day},
		 * 'name' => 'test-postbyuri',
		 */
		$actual = $this->graphql([
			'query'     => $query,
			'variables' => [
				'uri' => $uri,
			],
		]);

		$this->assertValidURIResolution( $uri, $expected_graphql_type, $post_id, $actual );
		$this->assertTrue( $actual['data']['nodeByUri']['isContentNode'] );
		$this->assertFalse( $actual['data']['nodeByUri']['isTermNode'] );

		// A paged post should return the same results.
		$expected = $actual;

		$uri = $uri . user_trailingslashit( 1, 'single_paged' );

		$actual = $this->graphql([
			'query'     => $query,
			'variables' => [
				'uri' => $uri,
			],
		]);

		$this->assertEquals( $expected, $actual, 'Paged post should return the same results as the first page' );

		// A post with an anchor should return the same results.
		$uri = wp_make_link_relative( get_permalink( $post_id ) );
		// Test with /#anchor
		$uri = $uri . '#anchor';

		$actual = $this->graphql([
			'query'     => $query,
			'variables' => [
				'uri' => $uri,
			],
		]);

		$this->assertEquals( $expected, $actual, 'Post with anchor should return the same results as the first page' );

		// Test with #anchor
		$uri = str_replace( '/#', '#', $uri );

		$actual = $this->graphql([
			'query'     => $query,
			'variables' => [
				'uri' => $uri,
			],
		]);

		$this->assertEquals( $expected, $actual, 'Post with anchor should return the same results as the first page' );

		// Test with fixed base.
		$this->set_permalink_structure( '/blog/%year%/%monthnum%/%day%/%postname%/' );

		$uri = wp_make_link_relative( get_permalink( $post_id ) );

		codecept_debug( $uri );

		// Querying without the base should return null.
		$actual = $this->graphql([
			'query'     => $query,
			'variables' => [
				'uri' => str_replace( '/blog', '', $uri )
			],
		]);

		$this->assertArrayNotHasKey( 'errors', $actual );
		$this->assertNull( $actual['data']['nodeByUri'], 'nodeByUri should return null if no base was included' );

		/**
		 * NodeResolver::parse_request() will generate the following query vars:
		 * uri => /blog/{year}/{month}/{day}/test-postbyuri/
		 * 'page' => '',
		 * 'year => {year},
		 * 'monthnum' => {month},
		 * 'day' => {day},
		 * 'name' => 'test-postbyuri',
		 */
		$actual = $this->graphql([
			'query'     => $query,
			'variables' => [
				'uri' => $uri,
			],
		]);

		$this->assertValidURIResolution( $uri, $expected_graphql_type, $post_id, $actual );
	}

	public function testPostWithSlugConflicts() : void {
		$post_args = [
			'post_type'   => 'post',
			'post_status' => 'publish',
			'post_title'  => 'Test postWithSlugConflictsByUri',
			'post_author' => $this->user,
		];

		$post_1_id = $this->factory()->post->create( $post_args );
		$post_2_id = $this->factory()->post->create( $post_args );

		$query = $this->getQuery();

		$expected_graphql_type = ucfirst( get_post_type_object( 'post' )->graphql_single_name );

		// Test first post resolution
		$uri = wp_make_link_relative( get_permalink( $post_1_id ) );

		$actual = $this->graphql([
			'query'     => $query,
			'variables' => [
				'uri' => $uri,
			],
		]);

		$this->assertValidURIResolution( $uri, $expected_graphql_type, $post_1_id, $actual );

		// Test second post resolution
		$uri = wp_make_link_relative( get_permalink( $post_2_id ) );

		$actual = $this->graphql([
			'query'     => $query,
			'variables' => [
				'uri' => $uri,
			],
		]);

		$this->assertValidURIResolution( $uri, $expected_graphql_type, $post_2_id, $actual );

	}

	/**
	 * Test Page URIs
	 */
	public function testPageByUri() : void {
		$page_id = $this->factory()->post->create( [
			'post_type'   => 'page',
			'post_status' => 'publish',
			'post_title'  => 'Test pageByUri',
			'post_author' => $this->user,
		] );

		$query = '
		query GET_NODE_BY_URI( $uri: String! ) {
			nodeByUri( uri: $uri ) {
				__typename
				...on Page {
					databaseId
				}
				isTermNode
				isContentNode
				uri
			}
		}
		';

		$expected_graphql_type = ucfirst( get_post_type_object( 'page' )->graphql_single_name );

		// Test with a bad URI.
		$uri = '/bad-uri/';

		$actual = $this->graphql([
			'query'     => $query,
			'variables' => [
				'uri' => $uri,
			],
		]);

		$this->assertArrayNotHasKey( 'errors', $actual );
		$this->assertNull( $actual['data']['nodeByUri'] );

		// Test with valid uri.
		$uri = wp_make_link_relative( get_permalink( $page_id ) );

		/**
		 * NodeResolver::parse_request() will generate the following query vars:
		 * uri => /test-pagebyuri/
		 * page => '',
		 * pagename => 'test-pagebyuri',
		 */
		$actual = $this->graphql([
			'query'     => $query,
			'variables' => [
				'uri' => $uri,
			],
		]);

		$this->assertValidURIResolution( $uri, $expected_graphql_type, $page_id, $actual );
		$this->assertTrue( $actual['data']['nodeByUri']['isContentNode'] );
		$this->assertFalse( $actual['data']['nodeByUri']['isTermNode'] );

		// Test with fixed base.
		$this->set_permalink_structure( '/blog/%year%/%monthnum%/%day%/%postname%/' );

		$uri = wp_make_link_relative( get_permalink( $page_id ) );

		// Test without base.
		$actual = $this->graphql([
			'query'     => $query,
			'variables' => [
				'uri' => '/not-real'
			],
		]);

		$this->assertArrayNotHasKey( 'errors', $actual );
		$this->assertNull( $actual['data']['nodeByUri'] );

		//Test with unwanted base.
		$actual = $this->graphql([
			'query'     => $query,
			'variables' => [
				'uri' => '/blog' . $uri,
			],
		]);

		$this->assertArrayNotHasKey( 'errors', $actual );
		$this->assertNull( $actual['data']['nodeByUri'] );

		// Test with actual uri
		$actual = $this->graphql([
			'query'     => $query,
			'variables' => [
				'uri' => $uri,
			],
		]);

		$this->assertValidURIResolution( $uri, $expected_graphql_type, $page_id, $actual );
	}

	public function testPageWithIdenticalSlugs() : void {
		$parent_1_id = $this->factory()->post->create( [
			'post_type'   => 'page',
			'post_status' => 'publish',
			'post_title'  => 'Test Parent 1 Page',
			'post_author' => $this->user,
		] );
		$parent_2_id = $this->factory()->post->create( [
			'post_type'   => 'page',
			'post_status' => 'publish',
			'post_title'  => 'Test Parent 2 Page',
			'post_author' => $this->user,
		] );

		$child_page_args = [
			'post_type'   => 'page',
			'post_status' => 'publish',
			'post_title'  => 'Test Child Page With Identical Slugs',
			'post_author' => $this->user,
		];

		$child_1_id = $this->factory()->post->create( $child_page_args + [ 'post_parent' => $parent_1_id ] );
		$child_2_id = $this->factory()->post->create( $child_page_args + [ 'post_parent' => $parent_2_id ] );

		$query = '
		query GET_NODE_BY_URI( $uri: String! ) {
			nodeByUri( uri: $uri ) {
				__typename
				... on Page {
					databaseId
					uri
					parentDatabaseId
				}
			}
		}
		';

		$expected_graphql_type = ucfirst( get_post_type_object( 'page' )->graphql_single_name );

		// Test first child
		$uri = wp_make_link_relative( get_permalink( $child_1_id ) );

		$actual = $this->graphql([
			'query'     => $query,
			'variables' => [
				'uri' => $uri,
			],
		]);

		$this->assertValidURIResolution( $uri, $expected_graphql_type, $child_1_id, $actual );
		$this->assertSame( $parent_1_id, $actual['data']['nodeByUri']['parentDatabaseId'] );

		// Test second child
		$uri = wp_make_link_relative( get_permalink( $child_2_id ) );

		$actual = $this->graphql([
			'query'     => $query,
			'variables' => [
				'uri' => $uri,
			],
		]);

		$this->assertValidURIResolution( $uri, $expected_graphql_type, $child_2_id, $actual );
		$this->assertSame( $parent_2_id, $actual['data']['nodeByUri']['parentDatabaseId'] );
	}

	public function testPageWithUpdatedUri() : void {
		$page_id = $this->factory()->post->create( [
			'post_type'   => 'page',
			'post_status' => 'publish',
			'post_title'  => 'Test Page With Updated Uri',
			'post_author' => $this->user,
		] );

		$query = $this->getQuery();

		$expected_graphql_type = ucfirst( get_post_type_object( 'page' )->graphql_single_name );

		$original_uri = wp_make_link_relative( get_permalink( $page_id ) );

		// Update page slug
		$updated_slug = 'new-uri';
		wp_update_post( [
			'ID'        => $page_id,
			'post_name' => $updated_slug,
		] );

		$uri = wp_make_link_relative( get_permalink( $page_id ) );

		$actual = $this->graphql([
			'query'     => $query,
			'variables' => [
				'uri' => $uri,
			],
		]);

		$this->assertValidURIResolution( $uri, $expected_graphql_type, $page_id, $actual );


		// Test original uri should fail.
		codecept_debug( $original_uri );

		$actual = $this->graphql([
			'query'     => $query,
			'variables' => [
				'uri' => $original_uri,
			],
		]);

		$this->assertArrayNotHasKey( 'errors', $actual );
		$this->assertNull( $actual['data']['nodeByUri'], 'Original URI should not resolve to a node' );

		// Test page moved to child.
		$parent_id = $this->factory()->post->create( [
			'post_type'   => 'page',
			'post_status' => 'publish',
			'post_title'  => 'Test Parent Page',
			'post_author' => $this->user,
		] );
		wp_update_post( [
			'ID'          => $page_id,
			'post_parent' => $parent_id,
		] );

		// Check old uri doesnt work
		$actual = $this->graphql([
			'query'     => $query,
			'variables' => [
				'uri' => $uri,
			],
		]);

		$this->assertArrayNotHasKey( 'errors', $actual );
		$this->assertNull( $actual['data']['nodeByUri'], 'Old URI should not resolve to a node' );

		// Check new uri.
		$uri = wp_make_link_relative( get_permalink( $page_id ) );

		$actual = $this->graphql([
			'query'     => $query,
			'variables' => [
				'uri' => $uri,
			],
		]);

		$this->assertValidURIResolution( $uri, $expected_graphql_type, $page_id, $actual );
	}

	/**
	 * Test Attachment URIs
	 */
	public function testAttachmentByUri() {
		$attachment_id = $this->factory()->attachment->create_object( [
			'file'           => 'example.jpg',
			'post_title'     => 'Example Image',
			'post_mime_type' => 'image/jpeg',
			'post_type'      => 'attachment',
			'post_status'    => 'inherit',
			'post_parent'    => 0,
		] );

		$query = $this->getQuery();

		$uri = wp_make_link_relative( get_permalink( $attachment_id ) );

		codecept_debug( $uri );

		/**
		 * NodeResolver::parse_request() generates the following query vars:
		 * uri => /{slug}/
		 * page => ''
		 * pagename => {slug}
		 */
		$actual = $this->graphql( [
			'query' => $query,
			'variables' => [
				'uri' => $uri,
			],
		] );

		$this->assertArrayNotHasKey( 'errors', $actual );
		$this->assertSame( 'MediaItem', $actual['data']['nodeByUri']['__typename'] );
		$this->assertSame( $attachment_id, $actual['data']['nodeByUri']['databaseId'] );
		$this->assertSame( $uri, $actual['data']['nodeByUri']['uri'] );
	}

	public function testAttachmentWithParent() {
		$post_id = $this->factory()->post->create( [
			'post_title' => 'Example Post',
			'post_type'  => 'post',
			'post_status' => 'publish',
		] );
		$attachment_id = $this->factory()->attachment->create_object( [
			'file'           => 'example.jpg',
			'post_title'     => 'Example Image',
			'post_mime_type' => 'image/jpeg',
			'post_type'      => 'attachment',
			'post_status'    => 'inherit',
			'post_parent'    => $post_id
		] );

		$query = $this->getQuery();

		$uri = wp_make_link_relative( get_permalink( $attachment_id ) );

		codecept_debug( $uri );

		/**
		 * NodeResolver::parse_request() generates the following query vars:
		 * uri => /{year}{monthnum}{day}/{postslug}/{slug}
		 * attachment => {slug}
		 */
		$actual = $this->graphql( [
			'query' => $query,
			'variables' => [
				'uri' => $uri,
			],
		] );

		$this->assertArrayNotHasKey( 'errors', $actual );
		$this->assertSame( 'MediaItem', $actual['data']['nodeByUri']['__typename'] );
		$this->assertSame( $attachment_id, $actual['data']['nodeByUri']['databaseId'] );
		$this->assertSame( $uri, $actual['data']['nodeByUri']['uri'] );
	}

	/**
	 * Test CPT Uris
	 */
	public function testCptByUri() : void {
		$cpt_id = $this->factory()->post->create( [
			'post_type'   => 'by_uri_cpt',
			'post_status' => 'publish',
			'post_title'  => 'Test customPostTypeByUri',
			'post_author' => $this->user,
		] );

		$query = $this->getQuery();

		$expected_graphql_type = ucfirst( get_post_type_object( 'by_uri_cpt' )->graphql_single_name );

		$uri = wp_make_link_relative( get_permalink( $cpt_id ) );

		/**
		 * NodeResolver::parse_request() will generate the following query vars:
		 * uri => /by_uri_cpt/test-customposttypebyuri/
		 * page => '',
		 * by_uri_cpt => test-customposttypebyuri,
		 * post_type => by_uri_cpt,
		 * name => test-customposttypebyuri,
		 */
		$actual = $this->graphql([
			'query'     => $query,
			'variables' => [
				'uri' => $uri,
			],
		]);

		$this->assertValidURIResolution( $uri, $expected_graphql_type, $cpt_id, $actual );
	}

	public function testCptWithIdenticalSlugs() : void {
		$post_args = [
			'post_status' => 'publish',
			'post_title'  => 'Test slug conflict',
			'post_author' => $this->user,
		];

		$post_id = $this->factory()->post->create( $post_args + [ 'post_type' => 'post'] );
		$page_id = $this->factory()->post->create( $post_args + [ 'post_type' => 'page'] );
		$cpt_id  = $this->factory()->post->create( $post_args + [ 'post_type' => 'by_uri_cpt'] );

		$query = $this->getQuery();

		// Test post
		$uri = wp_make_link_relative( get_permalink( $post_id ) );

		codecept_debug( $uri );

		$actual = $this->graphql([
			'query'     => $query,
			'variables' => [
				'uri' => $uri,
			],
		]);


		$this->assertValidURIResolution( $uri, 'Post', $post_id, $actual );

		// Test cpt
		$uri = wp_make_link_relative( get_permalink( $cpt_id ) );

		codecept_debug( $uri );

		/**
		 * NodeResolver::parse_request() will generate the following query vars:
		 * uri        => /by_uri_cpt/test-slug-conflict/
		 * page       => ''
		 * by_uri_cpt => test-slug-conflict
		 * post_type  => by_uri_cpt
		 * name       => test-slug-conflict
		 */
		$actual = $this->graphql([
			'query'     => $query,
			'variables' => [
				'uri' => $uri,
			],
		]);

		$this->assertValidURIResolution( $uri, ucfirst( get_post_type_object( 'by_uri_cpt' )->graphql_single_name ), $cpt_id, $actual );

		// Test page
		$uri = wp_make_link_relative( get_permalink( $page_id ) );

		codecept_debug( $uri );

		/**
		 * NodeResolver::parse_request() sets the following query vars:
		 * uri => test-slug-conflict
		 * page => ''
		 * pagename => 'test-slug-conflict'
		 */
		$actual = $this->graphql([
			'query'     => $query,
			'variables' => [
				'uri' => $uri,
			],
		]);

		$this->assertValidURIResolution( $uri, 'Page', $page_id, $actual );
	}

	public function testHierarchicalCpt() : void {

		register_post_type( 'test_hierarchical', [
			'public'              => true,
			'publicly_queryable'  => true,
			'show_ui'             => true,
			'show_in_menu'        => true,
			'query_var'           => true,
			'rewrite'             => [
				'slug'       => 'test_hierarchical',
				'with_front' => false,
			],
			'capability_type'     => 'page',
			'has_archive'         => false,
			'hierarchical'        => true,
			'menu_position'       => null,
			'supports'            => [ 'title', 'editor', 'author', 'thumbnail', 'excerpt', 'page-attributes' ],
			'show_in_rest'        => true,
			'rest_base'           => 'test-hierarchical',
			'show_in_graphql'     => true,
			'graphql_single_name' => 'testHierarchical',
			'graphql_plural_name' => 'testHierarchicals',
		]);

		flush_rewrite_rules( true );

		$parent = $this->factory()->post->create([
			'post_type'    => 'test_hierarchical',
			'post_title'   => 'Test for HierarchicalCptNodesByUri',
			'post_content' => 'test',
			'post_status'  => 'publish',
		]);

		$child = $this->factory()->post->create([
			'post_type'    => 'test_hierarchical',
			'post_title'   => 'Test child for HierarchicalCptNodesByUri',
			'post_content' => 'child',
			'post_parent'  => $parent,
			'post_status'  => 'publish',
		]);

		// Test all nodes return
		$query = '
		{
			testHierarchicals {
				nodes {
					id
					databaseId
					title
					uri
				}
			}
		}
		';

		$actual = $this->graphql( [ 'query' => $query ] );
		codecept_debug( wp_make_link_relative( get_permalink( $child ) ) );

		$this->assertArrayNotHasKey( 'errors', $actual );
		$database_ids = wp_list_pluck( $actual['data']['testHierarchicals']['nodes'], 'databaseId' );

		$this->assertTrue( in_array( $child, $database_ids, true ) );
		$this->assertTrue( in_array( $parent, $database_ids, true ) );

		$query = $this->getQuery();

		$child_uri = wp_make_link_relative( get_permalink( $child ) );

		codecept_debug( $child_uri );

		/**
		 * NodeResolver::parse_request() generates the following query vars:
		 * uri => /test_hierarchical/test-for-hierarchicalcptnodesbyuri/test-child-for-hierarchicalcptnodesbyuri/
		 * page => ''
		 * test_hierarchical => test-for-hierarchicalcptnodesbyuri/test-child-for-hierarchicalcptnodesbyuri/
		 * 'post_type' => 'test_hierarchical'
		 * 'name' => 'test-for-hierarchicalcptnodesbyuri/test-child-for-hierarchicalcptnodesbyuri'
		 */
		$actual = $this->graphql([
			'query'     => $query,
			'variables' => [
				'uri' => $child_uri,
			],
		]);

		$this->assertArrayNotHasKey( 'errors', $actual );
		$this->assertSame( $child_uri, $actual['data']['nodeByUri']['uri'], 'Makes sure the uri of the node matches the uri queried with' );
		$this->assertSame( 'TestHierarchical', $actual['data']['nodeByUri']['__typename'] );
		$this->assertSame( $child, $actual['data']['nodeByUri']['databaseId'] );

		$parent_uri = wp_make_link_relative( get_permalink( $parent ) );

		/**
		 * NodeResolver::parse_request() generates the following query vars:
		 * uri => /test_hierarchical/test-for-hierarchicalcptnodesbyuri/
		 * page => ''
		 * test_hierarchical => test-for-hierarchicalcptnodesbyuri
		 * 'post_type' => 'test_hierarchical'
		 * 'name' => 'test-for-hierarchicalcptnodesbyuri'
		 */
		$actual = $this->graphql([
			'query'     => $query,
			'variables' => [
				'uri' => $parent_uri,
			],
		]);

		$this->assertArrayNotHasKey( 'errors', $actual );
		$this->assertSame( $parent_uri, $actual['data']['nodeByUri']['uri'], 'Makes sure the uri of the node matches the uri queried with' );
		$this->assertSame( 'TestHierarchical', $actual['data']['nodeByUri']['__typename'] );
		$this->assertSame( $parent, $actual['data']['nodeByUri']['databaseId'] );

		// cleanup.
		unregister_post_type( 'test_hierarchical' );
	}

	public function testCptArchiveUri() : void {
		$query = '
		query GET_NODE_BY_URI( $uri: String! ) {
			nodeByUri( uri: $uri ) {
				__typename
				...on ContentType {
					name
				}
				uri
			}
		}
		';

		$uri = wp_make_link_relative( get_post_type_archive_link( 'by_uri_cpt' ) );

		codecept_debug( $uri );

		/**
		 * NodeResolver::parse_request() generates the following query vars:
		 * uri => /by_uri_cpt/
		 * post_type => by_uri_cpt
		 */
		$actual = $this->graphql([
			'query'     => $query,
			'variables' => [
				'uri' => $uri,
			],
		]);

		$this->assertArrayNotHasKey( 'errors', $actual );
		$this->assertSame( $uri, $actual['data']['nodeByUri']['uri'] );
		$this->assertSame( 'ContentType', $actual['data']['nodeByUri']['__typename'] );
		$this->assertSame( 'by_uri_cpt', $actual['data']['nodeByUri']['name'] );
	}

	public function testCptWithFront() : void {
		// Set the permalink structure to include a base
		$this->set_permalink_structure( '/blog/%year%/%monthnum%/%day%/%postname%/' );

		register_post_type( 'test_with_front', [
			'public'              => true,
			'publicly_queryable'  => true,
			'show_ui'             => true,
			'show_in_menu'        => true,
			'query_var'           => true,
			'rewrite'             => [
				'slug'       => 'my-custom-slug',
				'with_front' => true,
			],
			'capability_type'     => 'page',
			'has_archive'         => true,
			'show_in_graphql'     => true,
			'graphql_single_name' => 'testWithFront',
			'graphql_plural_name' => 'testWithFronts',
		]);
		flush_rewrite_rules( true );
		$this->clearSchema();

		$post_id = $this->factory()->post->create( [
			'post_type' => 'test_with_front',
			'post_title' => 'Test for testCptWithNoFront',
			'post_content' => 'test',
			'post_status' => 'publish',
		] );

		$query = $this->getQuery();

		$uri = wp_make_link_relative( get_permalink( $post_id ) );

		// Test the post.
		$actual = $this->graphql([
			'query'     => $query,
			'variables' => [
				'uri' => $uri,
			],
		]);

		$this->assertValidURIResolution( $uri, 'TestWithFront', $post_id, $actual );

		// Test the archive
		$query = '
		query GET_NODE_BY_URI( $uri: String! ) {
			nodeByUri( uri: $uri ) {
				__typename
				...on ContentType {
					name
				}
				uri
			}
		}
		';

		$uri = wp_make_link_relative( get_post_type_archive_link( 'test_with_front' ) );
		codecept_debug( $uri );

		$actual = $this->graphql([
			'query'     => $query,
			'variables' => [
				'uri' => $uri,
			],
		]);

		$this->assertArrayNotHasKey( 'errors', $actual );
		$this->assertSame( $uri, $actual['data']['nodeByUri']['uri'] );
		$this->assertSame( 'ContentType', $actual['data']['nodeByUri']['__typename'] );
		$this->assertSame( 'test_with_front', $actual['data']['nodeByUri']['name'] );

		// cleanup
		unregister_post_type( 'test_with_front' );
	}

	public function testCptWithCustomRewriteRule() : void {
		add_rewrite_rule( 'custom_rewrite_rule/([^/]+)/?$', 'index.php?post_type=by_uri_cpt&p=$matches[1]', 'top' );
		flush_rewrite_rules( true );

		$post_id = $this->factory()->post->create( [
			'post_type' => 'by_uri_cpt',
			'post_title' => 'Test for testCptWithCustomRewriteRule',
			'post_content' => 'test',
			'post_status' => 'publish',
		] );



		$query = $this->getQuery();

		/**
		 * NodeResolver::parse_request() will generate the following query vars:
		 * uri => /custom_rewrite_rule/{post_id}
		 * p   => {post_id}
		 * post_type => by_uri_cpt
		 */
		$actual = $this->graphql([
			'query'     => $query,
			'variables' => [
				'uri' => '/custom_rewrite_rule/' . $post_id,
			],
		]);

		$this->assertArrayNotHasKey( 'errors', $actual );
		$this->assertNotEmpty( $actual['data']['nodeByUri'] );
		$this->assertSame( 'CustomType', $actual['data']['nodeByUri']['__typename'] );
		$this->assertSame( $post_id, $actual['data']['nodeByUri']['databaseId'] );

		// The custom rule doesnt override the actual cpt permalink.
		$this->assertSame( wp_make_link_relative( get_permalink( $post_id ) ), $actual['data']['nodeByUri']['uri'] );
	}

	/**
	 * Test Category URIs
	 */
	public function testCategoryByUri() {
		$category_id = $this->factory()->term->create( [
			'taxonomy' => 'category',
			'name'     => 'Test categoryByUri',
		] );

		$query = '
		query GET_NODE_BY_URI( $uri: String! ) {
			nodeByUri( uri: $uri ) {
				__typename
				...on Category {
					databaseId
				}
				isTermNode
				isContentNode
				uri
			}
		}
		';

		$expected_graphql_type = ucfirst( get_taxonomy( 'category' )->graphql_single_name );

		$uri = wp_make_link_relative( get_category_link( $category_id ));

		/**
		 * NodeResolver::parse_request() will generate the following query vars:
		 * uri => /category/test-categorybyuri/
		 * category_name => test-categorybyuri,
		 */
		$actual = $this->graphql([
			'query'     => $query,
			'variables' => [
				'uri' => $uri
			],
		]);

		$this->assertValidURIResolution( $uri, $expected_graphql_type, $category_id, $actual );
		$this->assertFalse( $actual['data']['nodeByUri']['isContentNode'] );
		$this->assertTrue( $actual['data']['nodeByUri']['isTermNode'] );
	}

	public function testUncategorizedCategoryByUri() {
		$category = get_term_by( 'slug', 'uncategorized', 'category' );
		$category_id = $category->term_id;

		$query = '
		query GET_NODE_BY_URI( $uri: String! ) {
			nodeByUri( uri: $uri ) {
				__typename
				...on Category {
					databaseId
				}
				isTermNode
				isContentNode
				uri
			}
		}
		';

		$expected_graphql_type = ucfirst( get_taxonomy( 'category' )->graphql_single_name );

		$uri = wp_make_link_relative( get_category_link( $category_id ));

		/**
		 * NodeResolver::parse_request() will generate the following query vars:
		 * uri => /category/uncategorized/
		 * category_name => uncategorized
		 */
		$actual = $this->graphql([
			'query'     => $query,
			'variables' => [
				'uri' => $uri
			],
		]);

		$this->assertValidURIResolution( $uri, $expected_graphql_type, $category_id, $actual );
		$this->assertFalse( $actual['data']['nodeByUri']['isContentNode'] );
		$this->assertTrue( $actual['data']['nodeByUri']['isTermNode'] );
	}

	/**
	 * Test Tag URIs
	 */
	public function testTagByUri() {
		$tag_id = $this->factory()->term->create( [
			'taxonomy' => 'post_tag',
			'name'     => 'Test tagByUri',
		] );

		$query = '
		query GET_NODE_BY_URI( $uri: String! ) {
			nodeByUri( uri: $uri ) {
				__typename
				...on Tag {
					databaseId
				}
				isTermNode
				isContentNode
				uri
			}
		}
		';

		$expected_graphql_type = ucfirst( get_taxonomy( 'post_tag' )->graphql_single_name );

		$uri = wp_make_link_relative( get_term_link( $tag_id ));

		/**
		 * NodeResolver::parse_request() will generate the following query vars:
		 * uri => /tag/test-tagbyuri/
		 * tag => test-tagbyuri,
		 */
		$actual = $this->graphql([
			'query'     => $query,
			'variables' => [
				'uri' => $uri
			],
		]);

		$this->assertValidURIResolution( $uri, $expected_graphql_type, $tag_id, $actual );
		$this->assertFalse( $actual['data']['nodeByUri']['isContentNode'] );
		$this->assertTrue( $actual['data']['nodeByUri']['isTermNode'] );
	}

	/**
	 * Test Post Format URIs
	 */
	public function testPostFormatByUri() {
		$post_id = $this->factory()->post->create( [
			'post_title' => 'Test postFormatByUri',
			'post_type'  => 'post',
			'post_status' => 'publish',
		] );

		set_post_format( $post_id, 'aside' );

		$query = $this->getQuery();

		$uri = wp_make_link_relative( get_post_format_link( 'aside' ));

		codecept_debug( $uri );

		$term = get_term_by('slug', 'post-format-aside', 'post_format');

		/**
		 * NodeResolver::parse_request() will generate the following query vars:
		 * uri => /type/aside/
		 * post_format => post-format-aside
		 * post_type => [ post ]
		 *
		 */
		$actual = $this->graphql([
			'query'     => $query,
			'variables' => [
				'uri' => $uri
			],
		]);

		$this->assertArrayNotHasKey( 'errors', $actual );

		$this->assertValidURIResolution( $uri, 'PostFormat', $term->term_id, $actual );
	}

	/**
	 * Test Custom Tax term URIs
	 */
	public function testDefaultTaxTermByUri() {
		$term = get_term_by( 'slug', 'default-term', 'by_uri_tax' );
		$term_id = $term->term_id;

		$query = $this->getQuery();

		$expected_graphql_type = ucfirst( get_taxonomy( 'by_uri_tax' )->graphql_single_name );

		$uri = wp_make_link_relative( get_term_link( $term_id ));

		/**
		 * NodeResolver::parse_request() will generate the following query vars:
		 * uri => /by_uri_tax/default-term/
		 * by_uri_tax => default-term
		 */
		$actual = $this->graphql([
			'query'     => $query,
			'variables' => [
				'uri' => $uri
			],
		]);

		$this->assertValidURIResolution( $uri, $expected_graphql_type, $term_id, $actual );
	}

	public function testCustomTaxTermByUri() {
		$term_id = $this->factory()->term->create( [
			'taxonomy' => 'by_uri_tax',
			'name'     => 'Test customTaxTermByUri',
		] );

		$query = $this->getQuery();

		$expected_graphql_type = ucfirst( get_taxonomy( 'by_uri_tax' )->graphql_single_name );

		$uri = wp_make_link_relative( get_term_link( $term_id ));

		/**
		 * NodeResolver::parse_request() will generate the following query vars:
		 * uri => /by_uri_tax/test-customtaxtermbyuri/
		 * by_uri_tax => test-customtaxtermbyuri
		 */
		$actual = $this->graphql([
			'query'     => $query,
			'variables' => [
				'uri' => $uri
			],
		]);

		$this->assertValidURIResolution( $uri, $expected_graphql_type, $term_id, $actual );
	}

	public function testCustomTaxTermWithIdenticalSlugs(){
		register_taxonomy( 'identical_slugs_tax', 'by_uri_cpt', [
			'hierarchical' => true,
			'show_in_graphql'     => true,
			'graphql_single_name' => 'identicalSlugType',
			'graphql_plural_name' => 'identicalSlugTypes',
			'public'              => true,
			'rewrite' => [ 'hierarchical' => true ]
		] );

		flush_rewrite_rules( true );

		$category_term_id = $this->factory()->term->create( [
			'taxonomy' => 'category',
			'name'     => 'Test identicalSlugs',
		] );

		$by_uri_term_id = $this->factory()->term->create( [
			'taxonomy' => 'by_uri_tax',
			'name'     => 'Test identicalSlugs',
		] );

		$identical_slugs_term_1_id = $this->factory()->term->create( [
			'taxonomy' => 'identical_slugs_tax',
			'name'     => 'Test identicalSlugs',
		] );

		$_parent_id = $this->factory()->term->create( [
			'taxonomy' => 'identical_slugs_tax',
			'name'     => 'Test identicalSlugs Parent',
		] );

		$identical_slugs_term_2_child_id = $this->factory()->term->create( [
			'taxonomy' => 'identical_slugs_tax',
			'name'     => 'Test identicalSlugs',
			'parent'   => $_parent_id,
		] );

		$query = $this->getQuery();

		// Test category
		$uri = wp_make_link_relative( get_term_link( $category_term_id ));

		$actual = $this->graphql([
			'query'     => $query,
			'variables' => [
				'uri' => $uri
			],
		]);

		$this->assertValidURIResolution( $uri, 'Category', $category_term_id, $actual );

		// Test by_uri_tax
		$uri = wp_make_link_relative( get_term_link( $by_uri_term_id ));

		$actual = $this->graphql([
			'query'     => $query,
			'variables' => [
				'uri' => $uri
			],
		]);

		$this->assertValidURIResolution( $uri, 'CustomTax', $by_uri_term_id, $actual );

		// Test first identical_slugs_tax
		$uri = wp_make_link_relative( get_term_link( $identical_slugs_term_1_id ));

		$actual = $this->graphql([
			'query'     => $query,
			'variables' => [
				'uri' => $uri
			],
		]);

		$this->assertValidURIResolution( $uri, 'IdenticalSlugType', $identical_slugs_term_1_id, $actual );

		// Test child identical_slugs_tax
		$uri = wp_make_link_relative( get_term_link( $identical_slugs_term_2_child_id ));

		/**
		 * NodeResolver::parse_request() generates the following query vars:
		 * uri => /identical_slugs_tax/test-identicalslugs-parent/test-identicalslugs-test-identicalslugs-parent/
     * identical_slugs_tax => test-identicalslugs-parent/test-identicalslugs-test-identicalslugs-parent
		 */
		$actual = $this->graphql([
			'query'     => $query,
			'variables' => [
				'uri' => $uri
			],
		]);

		$this->assertArrayNotHasKey( 'errors', $actual );

		$this->assertValidURIResolution( $uri, 'IdenticalSlugType', $identical_slugs_term_2_child_id, $actual );

		// cleanup
		unregister_taxonomy( 'identical_slugs_tax' );
	}

	public function testHierarchicalCustomTaxTerm() {
		register_taxonomy( 'test_hierarchical', 'by_uri_cpt', [
			'hierarchical' => true,
			'show_in_graphql'     => true,
			'graphql_single_name' => 'testHierarchicalType',
			'graphql_plural_name' => 'testHierarchicalTypes',
			'public'              => true,
			'rewrite' => [ 'hierarchical' => true ]
		]);

		flush_rewrite_rules( true );

		$parent_id = $this->factory()->term->create( [
			'taxonomy' => 'test_hierarchical',
			'name'     => 'Test hierirchical parent',
		]);
		$child_id = $this->factory()->term->create( [
			'taxonomy' => 'test_hierarchical',
			'name'     => 'Test hierirchical child',
			'parent'   => $parent_id,
		]);

		// Test all nodes return
		$query = '
		{
			testHierarchicalTypes {
				nodes {
					uri
					__typename
					...on TermNode {
						databaseId
					}
				}
			}
		}
		';

		$actual = $this->graphql([
			'query'     => $query,
		]);

		$this->assertArrayNotHasKey( 'errors', $actual );
		$database_ids = wp_list_pluck( $actual['data']['testHierarchicalTypes']['nodes'], 'databaseId' );

		$this->assertContains( $parent_id, $database_ids );
		$this->assertContains( $child_id, $database_ids );

		// Test parent node returns
		$query = $this->getQuery();

		$uri = wp_make_link_relative( get_term_link( $parent_id, 'test_hierarchical' ) );

		codecept_debug( $uri );

		$actual = $this->graphql([
			'query'     => $query,
			'variables' => [
				'uri' => $uri,
			],
		]);

		$this->assertArrayNotHasKey( 'errors', $actual );


		$this->assertSame( $uri, $actual['data']['nodeByUri']['uri'] );
		$this->assertSame( 'TestHierarchicalType', $actual['data']['nodeByUri']['__typename'] );
		$this->assertSame( $parent_id, $actual['data']['nodeByUri']['databaseId'] );

		// Test child node returns
		$uri = wp_make_link_relative( get_term_link( $child_id, 'test_hierarchical' ) );

		codecept_debug( $uri );

		/**
		 * NodeResolver::resolve_uri() generates the following query vars:
		 * uri => /test_hierarchical/test-hierirchical-parent/test-hierirchical-child/
		 * test_hierarchical => test-hierirchical-parent/test-hierirchical-child
		 */
		$actual = $this->graphql([
			'query'     => $query,
			'variables' => [
				'uri' => $uri,
			],
		]);

		$this->assertArrayNotHasKey( 'errors', $actual );

		$this->assertSame( $uri, $actual['data']['nodeByUri']['uri'] );
		$this->assertSame( 'TestHierarchicalType', $actual['data']['nodeByUri']['__typename'] );
		$this->assertSame( $child_id, $actual['data']['nodeByUri']['databaseId'] );

		// cleanup
		unregister_taxonomy( 'test_hierarchical' );
	}

	public function testCustomTaxTermWithFront() {
		// Set the permalink structure to include a base
		$this->set_permalink_structure( '/blog/%year%/%monthnum%/%day%/%postname%/' );

		register_taxonomy( 'test_tax_with_front', 'by_uri_cpt', [
			'hierarchical' => false,
			'show_in_graphql'     => true,
			'graphql_single_name' => 'testTaxWithFrontType',
			'graphql_plural_name' => 'testTaxWithFrontTypes',
			'public'              => true,
			'rewrite' => [
				'slug'       => 'my-custom-term-slug',
				'with_front' => true,
			],
		]);
		flush_rewrite_rules();

		$term_id = $this->factory()->term->create( [
			'taxonomy' => 'test_tax_with_front',
			'name'     => 'Test Tax With Front',
		]);

		$query = $this->getQuery();

		$expected_graphql_type = ucfirst( get_taxonomy( 'test_tax_with_front' )->graphql_single_name );

		$uri = wp_make_link_relative( get_term_link( $term_id, 'test_tax_with_front' ) );

		// Test the term.
		$actual = $this->graphql([
			'query'     => $query,
			'variables' => [
				'uri' => $uri,
			],
		]);

		$this->assertValidURIResolution( $uri, $expected_graphql_type, $term_id, $actual );

		// Cleanup.
		unregister_taxonomy( 'test_tax_with_front' );
	}

	/**
	 * @throws Exception
	 */
	public function testAuthorByUri() {
		$post_id = $this->factory()->post->create([
			'post_type'   => 'post',
			'post_status' => 'publish',
			'post_author' => $this->user,
		]);

		$uri = wp_make_link_relative( get_author_posts_url( $this->user ) );

		codecept_debug( $uri );

		$query = $this->getQuery();

		/**
		 * NodeResolver::parse_request() generates the following query vars:
		 * uri => /author/{user_name}/
		 * author_name => {user_name}
		 */
		$actual = $this->graphql( [
			'query' => $query,
			'variables' => [
				'uri' => $uri,
			],
		] );

		$this->assertValidURIResolution( $uri, 'User', $this->user, $actual );
	}

	/**
	 * Test Date Archive Uris
	 */
	public function testDateYearArchiveByUri() {
		$query = '
			query GET_NODE_BY_URI( $uri: String! ) {
				nodeByUri( uri: $uri ) {
					__typename
					...on ContentType {
						name
					}
					uri
				}
			}
		';

		// Test year archive
		$uri = wp_make_link_relative( get_year_link( gmdate( 'Y' ) ) );

		codecept_debug( $uri );

		/**
		 * NodeResolver::parse_request() generates the following query vars:
		 * uri => /{year}/
		 * year => {year}
		 */
		$actual = $this->graphql( [
			'query' => $query,
			'variables' => [
				'uri' => $uri,
			],
		] );

		$this->markTestIncomplete( 'resolve_uri() doesnt check for `date archives`. See https://github.com/wp-graphql/wp-graphql/issues/2191' );

		$this->assertArrayNotHasKey( 'errors', $actual );
		$this->assertSame( 'ContentType', $actual['data']['nodeByUri']['__typename'] );
		$this->assertSame( 'post', $actual['data']['nodeByUri']['name'] );
	}

	public function testDateMonthArchiveByUri() {
		$query = '
			query GET_NODE_BY_URI( $uri: String! ) {
				nodeByUri( uri: $uri ) {
					__typename
					...on ContentType {
						name
					}
					uri
				}
			}
		';

		// Test month archive
		$uri = wp_make_link_relative( get_month_link( gmdate( 'Y' ), gmdate( 'm' ) ) );

		codecept_debug( $uri );

		/**
		 * NodeResolver::parse_request() generates the following query vars:
		 * uri => /{year}/{month}/
		 * year => {year}
		 * monthnum => {month}
		 */
		$actual = $this->graphql( [
			'query' => $query,
			'variables' => [
				'uri' => $uri,
			],
		] );

		$this->markTestIncomplete( 'resolve_uri() doesnt check for `date archives`. See https://github.com/wp-graphql/wp-graphql/issues/2191' );

		$this->assertArrayNotHasKey( 'errors', $actual );
		$this->assertSame( 'ContentType', $actual['data']['nodeByUri']['__typename'] );
		$this->assertSame( 'post', $actual['data']['nodeByUri']['name'] );
	}

	public function testDateDayArchiveByUri() {
		$query = '
			query GET_NODE_BY_URI( $uri: String! ) {
				nodeByUri( uri: $uri ) {
					__typename
					...on ContentType {
						name
					}
					uri
				}
			}
		';

		// Test day archive
		$uri = wp_make_link_relative( get_day_link( gmdate( 'Y' ), gmdate( 'm' ), gmdate( 'd' ) ) );

		codecept_debug( $uri );

		/**
		 * NodeResolver::parse_request() generates the following query vars:
		 * uri => /{year}/{month}/{day}/
		 * year => {year}
		 * monthnum => {month}
		 * day => {day}
		 */
		$actual = $this->graphql( [
			'query' => $query,
			'variables' => [
				'uri' => $uri,
			],
		] );

		$this->markTestIncomplete( 'resolve_uri() doesnt check for `date archives`. See https://github.com/wp-graphql/wp-graphql/issues/2191' );

		$this->assertArrayNotHasKey( 'errors', $actual );
		$this->assertSame( 'ContentType', $actual['data']['nodeByUri']['__typename'] );
		$this->assertSame( 'post', $actual['data']['nodeByUri']['name'] );
	}

	/**
	 * Tests the Home Page URI
	 */
	public function testHomePageByUri() {

		$title   = 'Home Test' . uniqid();
		$post_id = $this->factory()->post->create([
			'post_type'   => 'page',
			'post_status' => 'publish',
			'post_title'  => $title,
		]);

		$query = '
		{
			nodeByUri(uri: "/") {
				__typename
				uri
				... on Page {
					title
					isPostsPage
					isFrontPage
				}
				... on ContentType {
					name
					isPostsPage
					isFrontPage
				}
			}
		}
		';

		update_option( 'page_on_front', 0 );
		update_option( 'page_for_posts', 0 );
		update_option( 'show_on_front', 'posts' );

		/**
		 * For _all_ homepage queries, NodeResolver::parse_request() only generates the following query var:
		 * uri => /
		 */
		$actual = $this->graphql( [ 'query' => $query ] );

		// When the page_on_front, page_for_posts and show_on_front are all not set, the `/` uri should return
		// the post ContentType as the homepage node
		$this->assertArrayNotHasKey( 'errors', $actual );
		$this->assertNotNull( $actual['data']['nodeByUri'] );
		$this->assertSame( '/', $actual['data']['nodeByUri']['uri'] );
		$this->assertSame( 'ContentType', $actual['data']['nodeByUri']['__typename'] );
		$this->assertTrue( $actual['data']['nodeByUri']['isPostsPage'] );
		$this->assertTrue( $actual['data']['nodeByUri']['isFrontPage'] );

		// if the "show_on_front" is set to page, but no page is specifically set, the
		// homepage should still be the Post ContentType
		update_option( 'show_on_front', 'page' );
		$actual = $this->graphql( [ 'query' => $query ] );

		$this->assertArrayNotHasKey( 'errors', $actual );
		$this->assertNotNull( $actual['data']['nodeByUri'] );
		$this->assertSame( '/', $actual['data']['nodeByUri']['uri'] );
		$this->assertSame( 'ContentType', $actual['data']['nodeByUri']['__typename'] );
		$this->assertTrue( $actual['data']['nodeByUri']['isPostsPage'] );
		$this->assertTrue( $actual['data']['nodeByUri']['isFrontPage'] );

		// If the "show_on_front" and "page_on_front" value are both set,
		// the node should be the Page that is set
		update_option( 'page_on_front', $post_id );
		$actual = $this->graphql( [ 'query' => $query ] );

		$this->assertSame( $title, $actual['data']['nodeByUri']['title'] );
		$this->assertSame( 'Page', $actual['data']['nodeByUri']['__typename'] );
		$this->assertTrue( $actual['data']['nodeByUri']['isFrontPage'] );
		$this->assertFalse( $actual['data']['nodeByUri']['isPostsPage'] );

	}

	public function testPageQueryWhenPageIsSetToHomePage() {

		$page_id = $this->factory()->post->create([
			'post_type'   => 'page',
			'post_status' => 'publish',
		]);

		update_option( 'page_on_front', $page_id );
		update_option( 'show_on_front', 'page' );

		$query = '
		{
			page( id:"/" idType: URI ) {
				__typename
				databaseId
				isPostsPage
				isFrontPage
				title
				uri
			}
		}
		';

		/**
		 * NodeResolver::parse_request() generates the following query vars:
		 * post_type => page
		 * archive => ''
		 * nodeType => ContentNode
		 * uri = /
		 */
		$actual = $this->graphql([
			'query' => $query,
		]);

		$this->assertArrayNotHasKey( 'errors', $actual );
		$this->assertNotEmpty( $actual['data']['page'] );
		$this->assertSame( $page_id, $actual['data']['page']['databaseId'] );
		$this->assertTrue( $actual['data']['page']['isFrontPage'] );
		$this->assertSame( '/', $actual['data']['page']['uri'] );

		update_option( 'page_on_front', $page_id );
		update_option( 'show_on_front', 'posts' );

		$actual = $this->graphql([
			'query' => $query,
		]);

		$this->assertArrayNotHasKey( 'errors', $actual );
		$this->assertSame( null, $actual['data']['page'] );
	}

	/**
	 * Tests the Posts Archive Page URI
	 */
	public function testPageForPostsByUri() {

		$page_id = self::factory()->post->create([
			'post_type' => 'page',
			'post_status' => 'publish',
			'post_title' => 'Blog'
		]);

		update_option( 'page_for_posts', $page_id );
		update_option( 'show_on_front', 'page' );

		$query = $this->getQuery();

		/**
		 * NodeResolver::parse_request() generates the following query vars:
		 * uri: /blog
		 * page => ''
		 * pagename => 'blog'
		 */
		$actual = graphql([
			'query' => $query,
			'variables' => [
				'uri' => '/blog'
			]
		]);

		codecept_debug( $actual );

		$this->assertArrayNotHasKey( 'errors', $actual );
		$this->assertSame( 'ContentType', $actual['data']['nodeByUri']['__typename'] );

		delete_option( 'page_for_posts' );

		$actual = graphql([
			'query' => $query,
			'variables' => [
				'uri' => '/blog'
			]
		]);

		$this->assertArrayNotHasKey( 'errors', $actual );
		$this->assertSame( 'Page', $actual['data']['nodeByUri']['__typename'] );

	}

	public function testExternalUriReturnsNull() {
		$query = $this->getQuery();

		$actual = graphql([
			'query'     => $query,
			'variables' => [
				'uri' => 'https://external-uri.com/path-to-thing',
			],
		]);

		$this->assertArrayNotHasKey( 'errors', $actual );
		$this->assertEquals( null, $actual['data']['nodeByUri'] );

	}

	public function testMediaWithExternalUriReturnsNull() {

		$query = '
		query Media( $uri: ID! ){
			mediaItem(id: $uri, idType: URI) {
				id
				title
			}
		}
		';

		$actual = $this->graphql([
			'query'     => $query,
			'variables' => [
				'uri' => 'https://icd.wordsinspace.net/wp-content/uploads/2020/10/955000_2-scaled.jpg',
			],
		]);

		$this->assertArrayNotHasKey( 'errors', $actual );
		$this->assertEquals( null, $actual['data']['mediaItem'] );

		$query = '
		query Media( $uri: ID! ){
			mediaItem(id: $uri, idType: SOURCE_URL) {
				id
				title
			}
		}
		';

		$actual = $this->graphql([
			'query'     => $query,
			'variables' => [
				'uri' => 'https://icd.wordsinspace.net/wp-content/uploads/2020/10/955000_2-scaled.jpg',
			],
		]);

		$this->assertArrayNotHasKey( 'errors', $actual );
		$this->assertEquals( null, $actual['data']['mediaItem'] );

	}

	public function testParseRequestFilterExecutesOnNodeByUriQueries() {

		$value = null;

		// value should be null
		$this->assertNull( $value );

		// value should NOT be instance of Wp class
		$this->assertNotInstanceOf( 'Wp', $value );

		// We hook into parse_request
		// set the value of $value to the value of the $wp argument
		// that comes through the filter
		add_action( 'parse_request', function ( WP $wp ) use ( &$value ) {
			if ( is_graphql_request() ) {
				$value = $wp;
			}
		});

		$query = $this->getQuery();

		// execute a nodeByUri query
		graphql([
			'query' => $query,
			'variables' => [
				'uri' => '/about',
			],
		]);

		codecept_debug( $value );

		// ensure the $value is now an instance of Wp class
		// as set by the filter in the node resolver
		$this->assertNotNull( $value );
		$this->assertInstanceOf( 'Wp', $value );

	}

	public function assertValidURIResolution( string $uri, string $expected_graphql_type, int $expected_database_id, array $actual ) : void {
		codecept_debug( 'Validating URI: ' . $uri );

		$this->assertArrayNotHasKey( 'errors', $actual );
		$this->assertNotEmpty( $actual['data']['nodeByUri'], 'The nodeByUri data should not be empty' );
		$this->assertSame( $expected_graphql_type, $actual['data']['nodeByUri']['__typename'], 'The __typename should match the expected type' );
		$this->assertSame( $expected_database_id, $actual['data']['nodeByUri']['databaseId'], 'The databaseId should match the expected ID' );
		$this->assertSame( $uri, $actual['data']['nodeByUri']['uri'], 'The uri should match the expected URI' );
	}

	/**
	 * @see: https://github.com/wp-graphql/wp-graphql/issues/2751
	 */
	public function testNodeByUriWithCustomPermalinkStructure() {

		$this->set_permalink_structure( '/posts/%postname%/' );

		$query = '
		query NodeByUri($uri:String!) {
		  nodeByUri( uri: $uri ) {
		    __typename
		    uri
		  }
		}
		';

		$actual = $this->graphql([
			'query' => $query,
			'variables' => [
				'uri' => '/whatever (something non-existing)'
			]
		]);

		// The query should succeed
		self::assertQuerySuccessful( $actual, [
			// the query should return a null value as the uri
			// cannot be found
			$this->expectedField( 'nodeByUri', self::IS_NULL ),
		] );

	}

	/**
	 * @see: https://github.com/wp-graphql/wp-graphql/issues/2751
	 */
	public function testNodeByUriWithCustomPermalinkStructureAndFrontPageSet() {

		$page_id = $this->factory()->post->create([
			'post_type'   => 'page',
			'post_status' => 'publish',
		]);

		update_option( 'page_on_front', $page_id );
		update_option( 'show_on_front', 'page' );

		$this->set_permalink_structure( '/posts/%postname%/' );

		$query = '
		query NodeByUri($uri:String!) {
		  nodeByUri( uri: $uri ) {
		    __typename
		    uri
		  }
		}
		';

		$actual = $this->graphql([
			'query' => $query,
			'variables' => [
				'uri' => '/whatever (something non-existing)'
			]
		]);

		// The query should succeed
		self::assertQuerySuccessful( $actual, [
			// the query should return a null value as the uri
			// cannot be found
			$this->expectedField( 'nodeByUri', self::IS_NULL ),
		] );

		// cleanup
		update_option( 'page_on_front', 0 );
		update_option( 'show_on_front', 0 );
		wp_delete_post( $page_id, true );

	}

	public function testQueryPostsPageByUriReturnsExpectedUriOnNode() {

		$page_id = $this->factory()->post->create([
			'post_type'   => 'page',
			'post_status' => 'publish',
		]);

		$page_for_posts = $this->factory()->post->create([
			'post_type'   => 'page',
			'post_status' => 'publish',
			'post_title' => 'Page for Posts'
		]);

		update_option( 'page_on_front', $page_id );
		update_option( 'show_on_front', 'page' );
		update_option( 'page_for_posts', $page_for_posts );

		$query = '
		query GetPostsPage( $uri: String! ) {
		  nodeByUri(uri: $uri) {
		    __typename
		    uri
		  }
		}
		';

		$uri = parse_url( get_permalink( $page_for_posts ), PHP_URL_PATH );

		$variables = [
			'uri' => $uri
		];

		codecept_debug( [
			'variables' => $variables,
		]);

		$actual = $this->graphql([
			'query' => $query,
			'variables' => $variables
		]);

		self::assertQuerySuccessful( $actual, [
			// the query should return a null value as the uri
			// cannot be found
			$this->expectedField( 'nodeByUri.__typename', 'ContentType' ),
			$this->expectedField( 'nodeByUri.uri', $uri ),
		] );

	}

<<<<<<< HEAD
	public function testQueryPostsOfMultiplePostTypesBySameSlug() {

		$slug = 'duplicate-slug-test';

		/**
		 * Create an attachment with a post set as it's parent
		 */
		$image_description = 'some description';
		$attachment_id     = self::factory()->post->create( [
			'post_type'    => 'attachment',
			'post_parent'  => $this->post,
			'post_content' => $image_description,
			'post_name' => $slug,
		] );

		$meta_data = [
			'width'      => 300,
			'height'     => 300,
			'file'       => 'example.jpg',
			'sizes'      => [
				'thumbnail' => [
					'file'       => 'example-thumbnail.jpg',
					'width'      => 150,
					'height'     => 150,
					'mime-type'  => 'image/jpeg',
					'source_url' => 'example-thumbnail.jpg',
				],
				'full'      => [
					'file'       => 'example-full.jpg',
					'width'      => 1500,
					'height'     => 1500,
					'mime-type'  => 'image/jpeg',
					'source_url' => 'example-full.jpg',
				],
			],
			'image_meta' => [
				'aperture'          => 0,
				'credit'            => 'some photographer',
				'camera'            => 'some camera',
				'caption'           => 'some caption',
				'created_timestamp' => strtotime( $this->current_date ),
				'copyright'         => 'Copyright WPGraphQL',
				'focal_length'      => 0,
				'iso'               => 0,
				'shutter_speed'     => 0,
				'title'             => 'some title',
				'orientation'       => 'some orientation',
				'keywords'          => [
					'keyword1',
					'keyword2',
				],
			],
		];

		update_post_meta( $attachment_id, '_wp_attachment_metadata', $meta_data );

		$post = self::factory()->post->create([
			'post_type' => 'post',
			'post_name' => $slug,
			'post_status' => 'publish'
		]);

		$media_item =

		$query = '
		query PostAndPageBySlug($slug: ID!) {
		  mediaItem(id: $slug, idType: SLUG) {
		    __typename
		    slug
		  }
		  post(id: $slug, idType: SLUG) {
=======
	public function testQueryPostBySlugWhenPermalinksAreSetCustom() {

		$this->set_permalink_structure( '/articles/%postname%/' );

		$slug = 'test-slug';

		$postId = $this->factory()->post->create([
			'post_type'   => 'post',
			'post_status' => 'publish',
			'post_name' => $slug,
			'post_title' => 'post-title'
 		]);
		codecept_debug( [
			'slug' => $slug,
			'link' => get_permalink( $postId )
		]);


		$query = '
		query GetPostsBySlug( $id: ID! ) {
		  post(id: $id, idType: SLUG) {
>>>>>>> 69ede011
		    __typename
		    slug
		  }
		}
		';

		$actual = $this->graphql([
			'query' => $query,
			'variables' => [
<<<<<<< HEAD
				'slug' => $slug,
=======
				'id' => $slug,
>>>>>>> 69ede011
			]
		]);

		self::assertQuerySuccessful( $actual, [
<<<<<<< HEAD
			$this->expectedField( 'mediaItem.slug', $slug ),
			$this->expectedField( 'mediaItem.__typename', 'MediaItem' ),
			$this->expectedField( 'post.slug', $slug ),
			$this->expectedField( 'post.__typename', 'Post' )
=======
			$this->expectedField( 'post.__typename', 'Post' ),
			$this->expectedField( 'post.slug', $slug ),
>>>>>>> 69ede011
		]);

	}

}<|MERGE_RESOLUTION|>--- conflicted
+++ resolved
@@ -1949,7 +1949,47 @@
 
 	}
 
-<<<<<<< HEAD
+	public function testQueryPostBySlugWhenPermalinksAreSetCustom() {
+
+		$this->set_permalink_structure( '/articles/%postname%/' );
+
+		$slug = 'test-slug';
+
+		$postId = $this->factory()->post->create([
+			'post_type'   => 'post',
+			'post_status' => 'publish',
+			'post_name' => $slug,
+			'post_title' => 'post-title'
+		]);
+		codecept_debug( [
+			'slug' => $slug,
+			'link' => get_permalink( $postId )
+		]);
+
+
+		$query = '
+		query GetPostsBySlug( $id: ID! ) {
+		  post(id: $id, idType: SLUG) {
+		    __typename
+		    slug
+		  }
+		}
+		';
+
+		$actual = $this->graphql([
+			'query' => $query,
+			'variables' => [
+				'id' => $slug,
+			]
+		]);
+
+		self::assertQuerySuccessful( $actual, [
+			$this->expectedField( 'post.__typename', 'Post' ),
+			$this->expectedField( 'post.slug', $slug ),
+		]);
+
+	}
+
 	public function testQueryPostsOfMultiplePostTypesBySameSlug() {
 
 		$slug = 'duplicate-slug-test';
@@ -2021,29 +2061,6 @@
 		    slug
 		  }
 		  post(id: $slug, idType: SLUG) {
-=======
-	public function testQueryPostBySlugWhenPermalinksAreSetCustom() {
-
-		$this->set_permalink_structure( '/articles/%postname%/' );
-
-		$slug = 'test-slug';
-
-		$postId = $this->factory()->post->create([
-			'post_type'   => 'post',
-			'post_status' => 'publish',
-			'post_name' => $slug,
-			'post_title' => 'post-title'
- 		]);
-		codecept_debug( [
-			'slug' => $slug,
-			'link' => get_permalink( $postId )
-		]);
-
-
-		$query = '
-		query GetPostsBySlug( $id: ID! ) {
-		  post(id: $id, idType: SLUG) {
->>>>>>> 69ede011
 		    __typename
 		    slug
 		  }
@@ -2053,24 +2070,15 @@
 		$actual = $this->graphql([
 			'query' => $query,
 			'variables' => [
-<<<<<<< HEAD
 				'slug' => $slug,
-=======
-				'id' => $slug,
->>>>>>> 69ede011
 			]
 		]);
 
 		self::assertQuerySuccessful( $actual, [
-<<<<<<< HEAD
 			$this->expectedField( 'mediaItem.slug', $slug ),
 			$this->expectedField( 'mediaItem.__typename', 'MediaItem' ),
 			$this->expectedField( 'post.slug', $slug ),
 			$this->expectedField( 'post.__typename', 'Post' )
-=======
-			$this->expectedField( 'post.__typename', 'Post' ),
-			$this->expectedField( 'post.slug', $slug ),
->>>>>>> 69ede011
 		]);
 
 	}
