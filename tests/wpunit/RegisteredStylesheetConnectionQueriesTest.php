<?php

class RegisteredStylesheetConnectionQueriesTest extends \Tests\WPGraphQL\TestCase\WPGraphQLTestCase {

	private $admin;

	public function setUp(): void {
		parent::setUp();
		$this->admin = $this->factory()->user->create( [ 'role' => 'administrator' ] );
	}

	public function tearDown(): void {
		parent::tearDown();
	}

	/**
	 * Tests querying for plugins with pagination args.
	 */
	public function testRegisteredStylesheetsQueryPagination() {
		wp_set_current_user( $this->admin );

		global $wp_styles;
		do_action( 'wp_enqueue_scripts' );

		$all_registered = array_keys( $wp_styles->registered );

		$query = '
			query testRegisteredStylesheets($first: Int, $after: String, $last: Int, $before: String ) {
				registeredStylesheets(first: $first, last: $last, before: $before, after: $after) {
					pageInfo {
						endCursor
						hasNextPage
						hasPreviousPage
						startCursor
					}
					nodes {
						id
						handle
					}
				}
			}
		';

		// Get all for comparison
		$variables = [
<<<<<<< HEAD
			'first'  => 500,
=======
			'first'  => 100,
>>>>>>> 4938f4d1
			'after'  => null,
			'last'   => null,
			'before' => null,
		];

		$actual = $this->graphql( compact( 'query', 'variables' ) );

		$this->assertIsValidQueryResponse( $actual );

		$nodes = $actual['data']['registeredStylesheets']['nodes'];

		// there's more than 200 stylesheets registered, so we query for ALL of them to make sure we have
		// all the nodes when doing the tests
		// this doesn't feel like it scales well, but can be refactored later
		if ( $actual['data']['registeredStylesheets']['pageInfo']['hasNextPage'] ) {
			$variables['after'] = $actual['data']['registeredStylesheets']['pageInfo']['endCursor'];
			$actual = $this->graphql( compact( 'query', 'variables' ) );
			$nodes = array_merge( $nodes, $actual['data']['registeredStylesheets']['nodes'] );
		}

		if ( $actual['data']['registeredStylesheets']['pageInfo']['hasNextPage'] ) {
			$variables['after'] = $actual['data']['registeredStylesheets']['pageInfo']['endCursor'];
			$actual = $this->graphql( compact( 'query', 'variables' ) );
			$nodes = array_merge( $nodes, $actual['data']['registeredStylesheets']['nodes'] );
		}

		// Get first two registeredStylesheets
		$variables['first'] = 2;
		$variables['after'] = null;

		$expected = array_slice( $nodes, 0, $variables['first'], true );
		$actual   = $this->graphql( compact( 'query', 'variables' ) );


		codecept_debug( [
			'expected' => $expected,
			'actual' => $actual['data']['registeredStylesheets']['nodes']
		]);

		$this->assertEqualSets( $expected, $actual['data']['registeredStylesheets']['nodes'] );

		// Test with empty `after`.
		$variables['after'] = '';
		$actual             = $this->graphql( compact( 'query', 'variables' ) );
		$this->assertEqualSets( $expected, $actual['data']['registeredStylesheets']['nodes'] );

		// Get last two registeredStylesheets
		$variables = [
			'first'  => null,
			'after'  => null,
			'last'   => 2,
			'before' => null,
		];

<<<<<<< HEAD
		$expected = array_slice( $nodes, count( $nodes ) - $variables['last'], null, true );
=======
		$expected = array_slice( array_reverse( $nodes ), null, $variables['last'], true );
>>>>>>> 4938f4d1
		$actual   = $this->graphql( compact( 'query', 'variables' ) );

		codecept_debug( [
			'nodes' => $nodes,
			'actual' => $actual,
			'expected' => $expected
		]);

		$this->assertEqualSets( $expected, $actual['data']['registeredStylesheets']['nodes'] );



		// Test with empty `before`.
		$variables['before'] = '';
		$actual              = $this->graphql( compact( 'query', 'variables' ) );
		$this->assertEqualSets( $expected, $actual['data']['registeredStylesheets']['nodes'] );
	}

}<|MERGE_RESOLUTION|>--- conflicted
+++ resolved
@@ -43,11 +43,7 @@
 
 		// Get all for comparison
 		$variables = [
-<<<<<<< HEAD
 			'first'  => 500,
-=======
-			'first'  => 100,
->>>>>>> 4938f4d1
 			'after'  => null,
 			'last'   => null,
 			'before' => null,
@@ -58,21 +54,6 @@
 		$this->assertIsValidQueryResponse( $actual );
 
 		$nodes = $actual['data']['registeredStylesheets']['nodes'];
-
-		// there's more than 200 stylesheets registered, so we query for ALL of them to make sure we have
-		// all the nodes when doing the tests
-		// this doesn't feel like it scales well, but can be refactored later
-		if ( $actual['data']['registeredStylesheets']['pageInfo']['hasNextPage'] ) {
-			$variables['after'] = $actual['data']['registeredStylesheets']['pageInfo']['endCursor'];
-			$actual = $this->graphql( compact( 'query', 'variables' ) );
-			$nodes = array_merge( $nodes, $actual['data']['registeredStylesheets']['nodes'] );
-		}
-
-		if ( $actual['data']['registeredStylesheets']['pageInfo']['hasNextPage'] ) {
-			$variables['after'] = $actual['data']['registeredStylesheets']['pageInfo']['endCursor'];
-			$actual = $this->graphql( compact( 'query', 'variables' ) );
-			$nodes = array_merge( $nodes, $actual['data']['registeredStylesheets']['nodes'] );
-		}
 
 		// Get first two registeredStylesheets
 		$variables['first'] = 2;
@@ -102,22 +83,9 @@
 			'before' => null,
 		];
 
-<<<<<<< HEAD
 		$expected = array_slice( $nodes, count( $nodes ) - $variables['last'], null, true );
-=======
-		$expected = array_slice( array_reverse( $nodes ), null, $variables['last'], true );
->>>>>>> 4938f4d1
 		$actual   = $this->graphql( compact( 'query', 'variables' ) );
-
-		codecept_debug( [
-			'nodes' => $nodes,
-			'actual' => $actual,
-			'expected' => $expected
-		]);
-
 		$this->assertEqualSets( $expected, $actual['data']['registeredStylesheets']['nodes'] );
-
-
 
 		// Test with empty `before`.
 		$variables['before'] = '';
