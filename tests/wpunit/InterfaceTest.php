--- conflicted
+++ resolved
@@ -558,11 +558,9 @@
 						}
 					],
 				]
-<<<<<<< HEAD
-			]
-=======
+
 			] 
->>>>>>> cc87110a
+
 		);
 
 		register_graphql_object_type(
@@ -633,8 +631,7 @@
 		$actual = $this->graphql( [ 'query' => $query ]);
 		$this->assertQuerySuccessful( $actual, [], 'Invalid field arguments should be flagged' );
 	}
-<<<<<<< HEAD
-
+	
 	public function testInterfaceWithNonNullableArg() {
 		register_graphql_interface_type( 'InterfaceWithNonNullableArg', [
 			'fields' => [
@@ -704,6 +701,4 @@
 			$this->expectedField( 'testField.fieldWithNonNullableArg', self::IS_NULL ),
 		], 'The query should be valid as the list of and non null arguments defined on the interface are valid when querying the field that returns the object type' );
 	}
-=======
->>>>>>> cc87110a
 }