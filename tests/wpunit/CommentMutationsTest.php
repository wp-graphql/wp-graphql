<?php

class CommentMutationsTest extends \Codeception\TestCase\WPTestCase {
	public $title;
	public $content;
	public $client_mutation_id;
	public $admin;
	public $subscriber;
	public $author;

	public function setUp(): void {
		// before
		parent::setUp();

		$this->title              = 'some title';
		$this->content            = 'some content';
		$this->client_mutation_id = 'someUniqueId';

		$this->author = $this->factory()->user->create( [
			'role' => 'author',
		] );

		$this->admin = $this->factory()->user->create( [
			'role' => 'administrator',
		] );

		$this->subscriber = $this->factory()->user->create( [
			'role' => 'subscriber',
		] );
	}


	public function tearDown(): void {
		// your tear down methods here

		// then
		parent::tearDown();
	}

	public function testCreateCommentByLoggedInUserShouldSetUserProperly() {

		$post_id = $this->factory()->post->create([
			'post_type' => 'post',
			'post_status' => 'publish',
			'post_title' => 'Test for comments...'
		]);

		$query = '
		mutation createComment($input: CreateCommentInput!) {
		  createComment(input: $input) {
		    clientMutationId
		    success
		    comment {
		      id
		      content
		      author {
		        node {
		          name
		          ... on User {
		            id
		            databaseId
		            username
		          }
		        }
		      }
		    }
		  }
		}
		';

		$variables = [
			'input' => [
				'clientMutationId' => 'Create...',
				'content' => 'Test comment ' . uniqid(),
				'commentOn' => $post_id
			]
		];

		wp_set_current_user( $this->admin );

		$actual = graphql([
			'query' => $query,
			'variables' => $variables,
		]);


		codecept_debug( $actual );

		$this->assertArrayNotHasKey( 'errors', $actual );
		$this->assertTrue( $actual['data']['createComment']['success'] );
		$this->assertSame( $this->admin, $actual['data']['createComment']['comment']['author']['node']['databaseId'] );

		add_filter( 'comment_flood_filter', '__return_false' );

		wp_set_current_user( 0 );

		$variables['input']['author'] = 'joe';
		$variables['input']['authorEmail'] = 'joe@example.com';

		sleep(1);
		$actual = graphql([
			'query' => $query,
			'variables' => $variables,
		]);


		codecept_debug( $actual );

		$this->assertArrayNotHasKey( 'errors', $actual );
		$this->assertTrue( $actual['data']['createComment']['success'] );

	}

	public function createComment( &$post_id, &$comment_id, $postCreator, $commentCreator ) {
		wp_set_current_user( $postCreator );
		$post_args = [
			'post_type'    => 'post',
			'post_status'  => 'publish',
			'post_title'   => 'Post Title',
			'post_content' => 'Post Content',
		];

		/**
		 * Create a page to test against
		 */
		$post_id = $this->factory()->post->create( $post_args );

		wp_set_current_user( $commentCreator );
		$user         = wp_get_current_user();
		$comment_args = [
			'user_id'            => $user->ID,
			'comment_author'     => $user->display_name,
			'comment_author_url' => $user->user_url,
			'comment_post_ID'    => $post_id,
			'comment_content'    => 'Comment Content',
		];

		/**
		 * Create a comment to test against
		 */
		$comment_id = $this->factory()->comment->create( $comment_args );
	}

	public function trashComment( &$comment_id ) {
		wp_trash_comment( $comment_id );
	}

	// tests
	public function testCreateComment() {
		$args = [
			'post_type'    => 'post',
			'post_status'  => 'publish',
			'post_title'   => 'Original Title',
			'post_content' => 'Original Content',
		];

		/**
		 * Create a page to test against
		 */
		$post_id = $this->factory()->post->create( $args );

		$new_post = $this->factory()->post->get_object_by_id( $post_id );

		$this->assertEquals( $new_post->comment_count, '0' );
		$this->assertEquals( $new_post->post_type, 'post' );
		$this->assertEquals( $new_post->post_title, 'Original Title' );
		$this->assertEquals( $new_post->post_content, 'Original Content' );

		wp_set_current_user( $this->admin );

		$mutation  = '
		mutation createCommentTest( $clientMutationId:String!, $commentOn:Int!, $author:String!, $email: String!, $content:String! ){
		  createComment( 
		    input: {
		      clientMutationId: $clientMutationId
		      commentOn: $commentOn
              content: $content
              author: $author
              authorEmail: $email
		    }
          )
          {
		    clientMutationId
		    comment {
              content
		    }
          }
        }
		';
		$variables = wp_json_encode( [
			'clientMutationId' => $this->client_mutation_id,
			'commentOn'        => $post_id,
			'content'          => $this->content,
			'author'           => 'Comment Author',
			'email'            => 'subscriber@example.com',
		] );

		$actual = do_graphql_request( $mutation, 'createCommentTest', $variables );

		$expected = [
<<<<<<< HEAD
			'createComment' => [
				'clientMutationId' => $this->client_mutation_id,
				'comment'          => [
					'content'  => apply_filters( 'comment_text', $this->content ),
					'authorIp' => ':1',
=======
			'data' => [
				'createComment' => [
					'clientMutationId' => $this->client_mutation_id,
					'comment'          => [
						'content'  => apply_filters( 'comment_text', $this->content ),
					],
>>>>>>> c8b25782
				],
			],
		];

		/**
		 * use --debug flag to view
		 */
		codecept_debug( $actual );

		/**
		 * Compare the actual output vs the expected output
		 */
		$this->assertEquals( $expected, $actual['data'] );
		$count = wp_count_comments( $post_id );
		$this->assertEquals( '1', $count->total_comments );
	}

	public function testUpdateCommentWithAuthorConnection() {
		$this->createComment( $post_id, $comment_id, $this->author, $this->subscriber );

		$new_post = $this->factory()->post->get_object_by_id( $post_id );

		$this->assertEquals( $new_post->comment_count, '1' );
		$this->assertEquals( $new_post->post_type, 'post' );
		$this->assertEquals( $new_post->post_title, 'Post Title' );
		$this->assertEquals( $new_post->post_content, 'Post Content' );

		$new_comment = $this->factory()->comment->get_object_by_id( $comment_id );

		$this->assertEquals( $new_comment->user_id, get_current_user_id() );
		$this->assertEquals( $new_comment->comment_post_ID, $post_id );
		$this->assertEquals( $new_comment->comment_content, 'Comment Content' );

		$content   = 'Updated Content';
		$mutation  = '
		mutation updateCommentTest( $clientMutationId: String!, $id: ID!, $content: String! ) {
		  updateComment( 
		    input: {
		      clientMutationId: $clientMutationId
              id: $id
              content: $content
		    }
          )
          {
		    clientMutationId
		    comment {
              id
              commentId
              content
		    }
          }
        }
		';
		$variables = wp_json_encode( [
			'clientMutationId' => $this->client_mutation_id,
			'id'               => \GraphQLRelay\Relay::toGlobalId( 'comment', $comment_id ),
			'content'          => $content,
		] );

		$actual = do_graphql_request( $mutation, 'updateCommentTest', $variables );

		$expected = [
<<<<<<< HEAD
			'updateComment' => [
				'clientMutationId' => $this->client_mutation_id,
				'comment'          => [
					'id'        => \GraphQLRelay\Relay::toGlobalId( 'comment', $comment_id ),
					'commentId' => $comment_id,
					'content'   => apply_filters( 'comment_text', $content ),
					'authorIp'  => ':2',
=======
			'data' => [
				'updateComment' => [
					'clientMutationId' => $this->client_mutation_id,
					'comment'          => [
						'id'        => \GraphQLRelay\Relay::toGlobalId( 'comment', $comment_id ),
						'commentId' => $comment_id,
						'content'   => apply_filters( 'comment_text', $content ),
					]
>>>>>>> c8b25782
				],
			],
		];

		/**
		 * use --debug flag to view
		 */
		codecept_debug( $actual );

		/**
		 * Compare the actual output vs the expected output
		 */
		$this->assertEquals( $expected, $actual['data'] );
	}

	public function testDeleteCommentWithPostConnection() {
		$this->createComment( $post_id, $comment_id, $this->author, $this->subscriber );
		$new_post = $this->factory()->post->get_object_by_id( $post_id );

		$this->assertEquals( $new_post->comment_count, '1' );
		$this->assertEquals( $new_post->post_type, 'post' );
		$this->assertEquals( $new_post->post_title, 'Post Title' );
		$this->assertEquals( $new_post->post_content, 'Post Content' );

		$new_comment = $this->factory()->comment->get_object_by_id( $comment_id );
		$content     = 'Comment Content';
		$this->assertEquals( $new_comment->user_id, get_current_user_id() );
		$this->assertEquals( $new_comment->comment_post_ID, $post_id );
		$this->assertEquals( $new_comment->comment_content, $content );

		$mutation = '
		mutation deleteCommentTest( $clientMutationId: String!, $id: ID! ) {
		  deleteComment( 
		    input: {
		      clientMutationId: $clientMutationId
              id: $id
		    }
          )
          {
            clientMutationId
            deletedId
            comment {
              id
              commentId
              content
            }
          }
        }
        ';

		$variables = [
			'clientMutationId' => $this->client_mutation_id,
			'id'               => \GraphQLRelay\Relay::toGlobalId( 'comment', $comment_id ),
		];

		$actual = do_graphql_request( $mutation, 'deleteCommentTest', $variables );

		$expected = [
			'deleteComment' => [
				'clientMutationId' => $this->client_mutation_id,
				'deletedId'        => \GraphQLRelay\Relay::toGlobalId( 'comment', $comment_id ),
				'comment'          => [
					'id'        => \GraphQLRelay\Relay::toGlobalId( 'comment', $comment_id ),
					'commentId' => $comment_id,
					'content'   => apply_filters( 'comment_text', $content ),
				],
			],
		];

		/**
		 * use --debug flag to view
		 */
		\Codeception\Util\Debug::debug( $actual );

		/**
		 * Compare the actual output vs the expected output
		 */
		$this->assertEquals( $expected, $actual['data'] );
	}

	public function testRestoreComment() {
		$this->createComment( $post_id, $comment_id, $this->author, $this->subscriber );
		$new_post = $this->factory()->post->get_object_by_id( $post_id );

		$this->assertEquals( $new_post->comment_count, '1' );
		$this->assertEquals( $new_post->post_type, 'post' );
		$this->assertEquals( $new_post->post_title, 'Post Title' );
		$this->assertEquals( $new_post->post_content, 'Post Content' );

		$new_comment = $this->factory()->comment->get_object_by_id( $comment_id );
		$content     = 'Comment Content';
		$this->assertEquals( $new_comment->user_id, get_current_user_id() );
		$this->assertEquals( $new_comment->comment_post_ID, $post_id );
		$this->assertEquals( $new_comment->comment_content, $content );

		$this->trashComment( $comment_id );

		$mutation = '
		mutation restoreCommentTest( $clientMutationId: String!, $id: ID! ) {
		  restoreComment( 
		    input: {
		      clientMutationId: $clientMutationId
              id: $id
		    }
          )
          {
            clientMutationId
            restoredId
            comment {
              id
              commentId
              content
            }
          }
        }
        ';

		$variables = [
			'clientMutationId' => $this->client_mutation_id,
			'id'               => \GraphQLRelay\Relay::toGlobalId( 'comment', $comment_id ),
		];

		wp_set_current_user( $this->admin );

		$actual = do_graphql_request( $mutation, 'restoreCommentTest', $variables );

		$expected = [
			'restoreComment' => [
				'clientMutationId' => $this->client_mutation_id,
				'restoredId'       => \GraphQLRelay\Relay::toGlobalId( 'comment', $comment_id ),
				'comment'          => [
					'id'        => \GraphQLRelay\Relay::toGlobalId( 'comment', $comment_id ),
					'commentId' => $comment_id,
					'content'   => apply_filters( 'comment_text', $content ),
				],
			],
		];

		/**
		 * use --debug flag to view
		 */
		\Codeception\Util\Debug::debug( $actual );

		/**
		 * Compare the actual output vs the expected output
		 */
		$this->assertEquals( $expected, $actual['data'] );
	}

	/**
	 * Make sure that we can't leave a comment if we are not logged in and the comment registration
	 * flag is set
	 */
	public function testCantCreateCommentNotLoggedIn() {

		$args = [
			'post_type'    => 'post',
			'post_status'  => 'publish',
			'post_title'   => 'Original Title',
			'post_content' => 'Original Content',
		];

		/**
		 * Set the flag so that only registered users can create comments
		 */
		update_option( 'comment_registration', '1' );

		/**
		 * Create a page to test against
		 */
		$post_id = $this->factory()->post->create( $args );

		$new_post = $this->factory()->post->get_object_by_id( $post_id );

		$this->assertEquals( $new_post->comment_count, '0' );
		$this->assertEquals( $new_post->post_type, 'post' );
		$this->assertEquals( $new_post->post_title, 'Original Title' );
		$this->assertEquals( $new_post->post_content, 'Original Content' );

		$mutation  = '
		mutation createCommentTest( $clientMutationId:String!, $commentOn:Int!, $author:String!, $email: String!, $content:String! ){
		  createComment(
		    input: {
		      clientMutationId: $clientMutationId
		      commentOn: $commentOn
		      content: $content
		      author: $author
		      authorEmail: $email
		    }
		  )
		  {
		    clientMutationId
		    comment {
		      content
		    }
		  }
		}
		';

		$variables = wp_json_encode( [
			'clientMutationId' => $this->client_mutation_id,
			'commentOn'        => $post_id,
			'content'          => $this->content,
			'author'           => 'Comment Author',
			'email'            => 'subscriber@example.com',
		] );

		$actual = do_graphql_request( $mutation, 'createCommentTest', $variables );

		$this->assertNotEmpty( $actual['errors'] );
		$this->assertEmpty( $actual['data']['createComment'] );

	}

	/**
	 * Make sure that we can leave a comment if we are not logged in BUT the comment registration
	 * flag is allowed
	 */
	public function testCanCreateCommentNotLoggedIn() {



		$args = [
			'post_type'    => 'post',
			'post_status'  => 'publish',
			'post_title'   => 'Original Title',
			'post_content' => 'Original Content',
		];

		/**
		 * Set the flag so that only registered users can create comments
		 */
		update_option( 'comment_registration', '0' );

		/**
		 * Create a page to test against
		 */
		$post_id = $this->factory()->post->create( $args );

		$new_post = $this->factory()->post->get_object_by_id( $post_id );

		$this->assertEquals( $new_post->comment_count, '0' );
		$this->assertEquals( $new_post->post_type, 'post' );
		$this->assertEquals( $new_post->post_title, 'Original Title' );
		$this->assertEquals( $new_post->post_content, 'Original Content' );

		$mutation  = '
		mutation createCommentTest( $clientMutationId:String!, $commentOn:Int!, $author:String!, $email: String!, $content:String! ){
		  createComment(
		    input: {
		      clientMutationId: $clientMutationId
		      commentOn: $commentOn
		      content: $content
		      author: $author
		      authorEmail: $email
		    }
		  )
		  {
		    clientMutationId
		    success
		  }
		}
		';

		$variables = wp_json_encode( [
			'clientMutationId' => $this->client_mutation_id,
			'commentOn'        => $post_id,
			'content'          => $this->content,
			'author'           => 'Comment Author',
			'email'            => 'subscriber@example.com',
		] );

		wp_set_current_user( 0 );

		$actual = do_graphql_request( $mutation, 'createCommentTest', $variables );

		codecept_debug( $actual );

		$this->assertArrayNotHasKey( 'errors', $actual );
		$this->assertTrue( $actual['data']['createComment']['success'] );

	}
}<|MERGE_RESOLUTION|>--- conflicted
+++ resolved
@@ -198,20 +198,10 @@
 		$actual = do_graphql_request( $mutation, 'createCommentTest', $variables );
 
 		$expected = [
-<<<<<<< HEAD
 			'createComment' => [
 				'clientMutationId' => $this->client_mutation_id,
 				'comment'          => [
 					'content'  => apply_filters( 'comment_text', $this->content ),
-					'authorIp' => ':1',
-=======
-			'data' => [
-				'createComment' => [
-					'clientMutationId' => $this->client_mutation_id,
-					'comment'          => [
-						'content'  => apply_filters( 'comment_text', $this->content ),
-					],
->>>>>>> c8b25782
 				],
 			],
 		];
@@ -274,24 +264,12 @@
 		$actual = do_graphql_request( $mutation, 'updateCommentTest', $variables );
 
 		$expected = [
-<<<<<<< HEAD
 			'updateComment' => [
 				'clientMutationId' => $this->client_mutation_id,
 				'comment'          => [
 					'id'        => \GraphQLRelay\Relay::toGlobalId( 'comment', $comment_id ),
 					'commentId' => $comment_id,
 					'content'   => apply_filters( 'comment_text', $content ),
-					'authorIp'  => ':2',
-=======
-			'data' => [
-				'updateComment' => [
-					'clientMutationId' => $this->client_mutation_id,
-					'comment'          => [
-						'id'        => \GraphQLRelay\Relay::toGlobalId( 'comment', $comment_id ),
-						'commentId' => $comment_id,
-						'content'   => apply_filters( 'comment_text', $content ),
-					]
->>>>>>> c8b25782
 				],
 			],
 		];
