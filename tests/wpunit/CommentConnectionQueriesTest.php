--- conflicted
+++ resolved
@@ -281,11 +281,7 @@
 		] );
 		$this->assertIsValidQueryResponse( $actual );
 		$this->assertCount( 1, $actual['data']['comments']['nodes'] );
-<<<<<<< HEAD
-		$this->assertEquals( $comment_ids[0], $actual['data']['comments']['nodes'][0]['commentId'] );
-=======
 		$this->assertEquals( $comment_ids[0], $actual['data']['comments']['nodes'][0]['databaseId'] );
->>>>>>> d3300cbc
 
 		// test commentTypeIn
 		$actual = $this->commentsQuery( [
@@ -296,36 +292,63 @@
 
 		$this->assertIsValidQueryResponse( $actual );
 		$this->assertCount( 2, $actual['data']['comments']['nodes'] );
-<<<<<<< HEAD
-		$this->assertEquals( $comment_ids[1], $actual['data']['comments']['nodes'][0]['commentId'] );
-		$this->assertEquals( $comment_ids[0], $actual['data']['comments']['nodes'][1]['commentId'] );
-=======
 		$this->assertEquals( $comment_ids[1], $actual['data']['comments']['nodes'][0]['databaseId'] );
 		$this->assertEquals( $comment_ids[0], $actual['data']['comments']['nodes'][1]['databaseId'] );
->>>>>>> d3300cbc
 
 		// test commentTypeNotIn
 		$actual = $this->commentsQuery( [
 			'where' => [
-<<<<<<< HEAD
 				'commentTypeNotIn' => [ 'comment' ],
-=======
-				'commentTypeNotIn' => 'comment',
->>>>>>> d3300cbc
 			],
 		] );
 
 		$this->assertIsValidQueryResponse( $actual );
 		$this->assertCount( 2, $actual['data']['comments']['nodes'] );
-<<<<<<< HEAD
-		$this->assertEquals( $comment_ids[1], $actual['data']['comments']['nodes'][0]['commentId'] );
-		$this->assertEquals( $comment_ids[0], $actual['data']['comments']['nodes'][1]['commentId'] );
+
+		$this->assertEquals( $comment_ids[1], $actual['data']['comments']['nodes'][0]['databaseId'] );
+		$this->assertEquals( $comment_ids[0], $actual['data']['comments']['nodes'][1]['databaseId'] );
 	}
 
 	public function testFilterCommentTypeNotInCanBeFilteredBackToStringType() {
 
+		$query = '
+		query GetInputTypeAndFields( $name: String! ) {
+		  __type(name: $name ) {
+		    name
+		    inputFields {
+		      name
+		      type {
+		        kind
+		      }
+		    }
+		  }
+		}
+		';
+
+		$variables = [ 'name' => 'RootQueryToCommentConnectionWhereArgs' ];
+
+		$actual = $this->graphql( compact( 'query', 'variables' ) );
+
+		$this->assertIsValidQueryResponse( $actual );
+
+		$fields = $actual['data']['__type']['inputFields'] ?? null;
+
+		$this->assertNotEmpty( $fields );
+
+		$found_field = null;
+
+		foreach ( $fields as $field ) {
+			if ( $field['name'] === 'commentTypeNotIn' ) {
+				$found_field = $field;
+			}
+		}
+
+		$this->assertSame( 'LIST', $found_field['type']['kind'] );
+
 		WPGraphQL::clear_schema();
 
+
+		// test that filtering the field (as documented here: 
 		add_filter( 'graphql_input_fields', function( $fields, $type_name, $config, $type_registry ) {
 
 			if ( ! array_key_exists( 'commentTypeNotIn', $fields ) ) {
@@ -339,14 +362,24 @@
 		}, 10, 4 );
 
 
-
-
-	}
-
-
-=======
-		$this->assertEquals( $comment_ids[1], $actual['data']['comments']['nodes'][0]['databaseId'] );
-		$this->assertEquals( $comment_ids[0], $actual['data']['comments']['nodes'][1]['databaseId'] );
-	}
->>>>>>> d3300cbc
+		$actual = $this->graphql( compact( 'query', 'variables' ) );
+
+		$this->assertIsValidQueryResponse( $actual );
+
+		$fields = $actual['data']['__type']['inputFields'] ?? null;
+
+		$this->assertNotEmpty( $fields );
+
+		$found_field = null;
+
+		foreach ( $fields as $field ) {
+			if ( $field['name'] === 'commentTypeNotIn' ) {
+				$found_field = $field;
+			}
+		}
+
+		$this->assertSame( 'SCALAR', $found_field['type']['kind'] );
+
+
+	}
 }