<?php


class ConnectionRegistrationTest extends \Tests\WPGraphQL\TestCase\WPGraphQLTestCase {
	public $connection_config;

	public function setUp(): void {
		parent::setUp();

		register_graphql_object_type( 'TestObject', [
			'fields' => [
				'id' => [
					'type' => 'Int',
				],
				'name' => [
					'type' => 'String',
				],
			],
		] );

		$this->connection_config = [
			'fromType' => 'RootQuery',
			'toType' => 'TestObject',
			'fromFieldName' => 'testConnection',
			'resolve' => function( $source, $args, $context, $info ) {
				$data = [
					[
						'id' => 1,
						'name' => 'Test 1',
					],
					[
						'id' => 2,
						'name' => 'Test 2',
					],
					[
						'id' => 3,
						'name' => 'Test 3',
					],
				];

				// Mock the data being returned from the connection
				return [
					'edges' => array_map( function( $item ) {
						return [
							'cursor' => base64_encode( 'arrayconnection:' . $item['id'] ),
							'node' => $item,
						];
					}, $data ),
					'nodes' => $data,
				];
			},
		];

	}

	public function tearDown(): void {
		// your tear down methods here
		$this->clearSchema();
		// then
		parent::tearDown();
	}

	public function testRegisteringConnectionsFromTypeRegistrationAddsConnectionsToSchema() {

		register_graphql_object_type( 'TestTypeWithOneToOneConnection', [
			'fields'      => [
				'id' => [
					'type' => 'ID',
				],
			],
			'connections' => [
				'connectedPosts' => [
					'toType' => 'Post',
				],
				'connectedPost'  => [
					'toType'   => 'Post',
					'oneToOne' => true,
				],
			],
		]);

		register_graphql_connection( [
			'fromType'      => 'RootQuery',
			'toType'        => 'TestTypeWithOneToOneConnection',
			'fromFieldName' => 'testTypeConnection',
		]);

		$query = '
		{
			testTypeConnection {
				nodes {
					id
					connectedPosts {
						nodes {
							id
						}
					}
					connectedPost {
						node {
							id
						}
					}
				}
			}
		}
		';

		$actual = graphql( [ 'query' => $query ] );

		// Assert that the query above is successful given the registered type and connections
		// But since there's no data for the connection, we can safely assert the response
		// should be null, but with no errors
		$this->assertQuerySuccessful( $actual, [
			$this->expectedField( 'testTypeConnection', self::IS_NULL ),
		] );

	}

	/**
	 * See: https://github.com/wp-graphql/wp-graphql/issues/2054
	 */
	public function testRegisteringConnectionWithArgsAllowsArgsToBeUsedInQuery() {

		register_graphql_object_type( 'Test', [
			'fields'      => [
				'test' => [
					'type' => 'String',
				],
			],
			'connections' => [
				'testPostConnection' => [
					'toType'         => 'Post',
					'connectionArgs' => [
						'testInput' => [
							'type' => 'String',
						],
					],
				],
			],
		]);

		register_graphql_field( 'RootQuery', 'test', [
			'type' => 'Test',
		]);

		$query = '
		query Test($where: TestToPostConnectionWhereArgs) {
			test {
				testPostConnection(where: $where) {
					nodes {
						id
					}
				}
			}
		}
		';

		$variables = [
			'testInput' => 'test',
		];

		$actual = $this->graphql([
			'query'     => $query,
			'variables' => $variables,
		]);

		$this->assertQuerySuccessful( $actual, [
			$this->expectedField( 'test', self::IS_NULL ),
		]);

	}

	public function testRegisterCustomConnectionWithAuth() {
		add_action( 'graphql_register_types', function () {
			register_graphql_type( 'TestCustomType', [
				'fields' => [
					'test' => [
						'type'    => 'String',
						'auth'    => [
							'errorMessage' => 'Blocked on the field-level!!!',
							'callback'     => function ( $field, $field_key, $source, $args, $context, $info, $field_resolver ) {
								return ! empty( $source );
							},
						],
						'resolve' => function ( $source ) {
							return $source;
						},
					],
				],
			]);

			register_graphql_connection([
				'fromType'      => 'RootQuery',
				'toType'        => 'TestCustomType',
				'auth'          => [
					'errorMessage' => 'Blocked on the type-level!!!',
					'callback'     => function ( $field, $field_key, $source, $args, $context, $info, $field_resolver ) {
						return ! empty( $args['first'] );
					},
				],
				'fromFieldName' => 'secretConnection',
				'resolve'       => function () {
					return [ 'nodes' => [ 'Blah', 'blah', 'blu' ] ];
				},
			]);

			register_graphql_connection([
				'fromType'      => 'RootQuery',
				'toType'        => 'TestCustomType',
				'auth'          => [
					'errorMessage' => 'Blocked on the field-level!!!',
					'allowedCaps'  => [ 'administrator' ],
				],
				'fromFieldName' => 'failingAuthConnection',
				'resolve'       => function () {
					return [ 'nodes' => [ null, false, 0 ] ];
				},
			]);

		});

		$query = '
			query($first: Int) {
				secretConnection(first: $first) {
					nodes {
						test
					}
				}
			}
		';

		/**
		 * Expect query to fail on type level due to missing "first" arg.
		 */
		$response = $this->graphql( compact( 'query' ) );

		codecept_debug( $response );

		$expected = [
			$this->expectedErrorPath( 'secretConnection' ),
			$this->expectedErrorMessage( 'Blocked on the type-level!!!', self::MESSAGE_EQUALS ),
			$this->expectedField( 'secretConnection', self::IS_NULL ),
		];

		$this->assertQueryError( $response, $expected );

		/**
		 * Expect query to succeed.
		 */
		$variables = [ 'first' => 1 ];
		$response  = $this->graphql( compact( 'query', 'variables' ) );

		codecept_debug( $response );

		$expected = [
			$this->expectedNode( 'secretConnection.nodes', [ 'test' => 'Blah' ] ),
			$this->expectedNode( 'secretConnection.nodes', [ 'test' => 'blah' ] ),
			$this->expectedNode( 'secretConnection.nodes', [ 'test' => 'blu' ] ),
		];

		$this->assertQuerySuccessful( $response, $expected );

		/**
		 * Expect query to fail on both type/field-level.
		 */
		$query = '
			query {
				failingAuthConnection {
					nodes {
						test
					}
				}
			}
		';

		$response = $this->graphql( compact( 'query' ) );

		codecept_debug( $response );

		$expected = [
			$this->expectedErrorPath( 'failingAuthConnection' ),
			$this->expectedErrorMessage( 'Blocked on the field-level!!!', self::MESSAGE_EQUALS ),
			$this->expectedField( 'failingAuthConnection', self::IS_NULL ),
		];

		$this->assertQueryError( $response, $expected );

		\wp_set_current_user( 1 );
		$response = $this->graphql( compact( 'query' ) );
		$expected = [
			$this->expectedField( 'failingAuthConnection.nodes.0', self::NOT_NULL ),
			$this->expectedErrorPath( 'failingAuthConnection.nodes.1.test' ),
			$this->expectedErrorMessage( 'Blocked on the field-level!!!', self::MESSAGE_EQUALS ),
			$this->expectedField( 'failingAuthConnection.nodes.1.test', self::IS_NULL ),
			$this->expectedErrorPath( 'failingAuthConnection.nodes.2.test' ),
			$this->expectedErrorMessage( 'Blocked on the field-level!!!', self::MESSAGE_EQUALS ),
			$this->expectedField( 'failingAuthConnection.nodes.2.test', self::IS_NULL ),
		];

		$this->assertQueryError( $response, $expected );
	}

	public function testRegistration() : void {
		register_graphql_connection( $this->connection_config );

		$this->clearSchema();

		$query = '
			query TestConnection {
				testConnection {
					__typename
					edges {
						__typename
						node {
							__typename
							id
							name
						}
					}
					nodes {
						__typename
						id
						name
					}
				}
			}
		';

		$actual = $this->graphql( compact( 'query' ) );

		$this->assertArrayNotHasKey( 'errors', $actual );

		$this->assertValidTypes( $actual );
		$this->assertCount( 3, $actual['data']['testConnection']['edges'] );
		$this->assertCount( 3, $actual['data']['testConnection']['nodes'] );
	}

	public function testWithConflictingObjectType() {
		register_graphql_object_type(
			'RootQueryToTestObjectConnection',
			[
				'fields' => [
					'someField' => [
						'type' => 'String',
					],
				],
			]
		);
		register_graphql_connection( $this->connection_config );

		$this->clearSchema();

		$query = '
			query TestConnection {
				testConnection {
					__typename
					edges {
						__typename
						node {
							__typename
							id
							name
						}
					}
					nodes {
						__typename
						id
						name
					}
				}
			}
		';

		$actual = $this->graphql( compact( 'query' ) );

		$this->assertArrayNotHasKey( 'errors', $actual );
		$this->assertEquals( 'RootQueryToTestConnectionConnection', $actual['data']['testConnection']['__typename'] );
		$this->assertEquals( 'RootQueryToTestConnectionConnectionEdge', $actual['data']['testConnection']['edges'][0]['__typename'] );
		$this->assertEquals( 'TestObject', $actual['data']['testConnection']['edges'][0]['node']['__typename'] );
		$this->assertEquals( 'TestObject', $actual['data']['testConnection']['nodes'][0]['__typename'] );
		$this->assertCount( 3, $actual['data']['testConnection']['edges'] );
		$this->assertCount( 3, $actual['data']['testConnection']['nodes'] );
	}

	public function testWithConnectionFields() : void {
		$config = array_merge(
			$this->connection_config,
			[
				'connectionFields' => [
					'count' => [
						'type' => 'Int',
						'description' => 'The number of items in the connection',
						'resolve' => function( $source, $args, $context, $info ) {
							return count( $source['nodes'] );
						},
					],
				],
			]
		);

		register_graphql_connection( $config );

		$this->clearSchema();

		$query = '
			query TestConnection {
				testConnection {
					__typename
					count
					edges {
						__typename
						node {
							__typename
							id
							name
						}
					}
					nodes {
						__typename
						id
						name
					}
				}
			}
		';

		$actual = $this->graphql( compact( 'query' ) );

		$this->assertArrayNotHasKey( 'errors', $actual );
		$this->assertValidTypes( $actual );
		$this->assertEquals( 3, $actual['data']['testConnection']['count'] );
	}

	public function testWithConnectionArgs() : void {
		$config = array_merge(
			$this->connection_config,
			[
				'connectionArgs' => [
					'name' => [
						'type' => 'String',
						'description' => 'Filter the connection based on a field',
					],
				],
				'resolve' => function( $source, $args, $context, $info ) {
					$data = [
						[
							'id'   => '1',
							'name' => 'Test 1',
						],
						[
							'id'   => '2',
							'name' => 'Test 2',
						],
						[
							'id'   => '3',
							'name' => 'Test 3',
						],
					];

					if( ! isset( $args['where']['name'] ) ) {
						$this->fail( 'The connectionArgs should be passed to the resolve function' );
					}

					if ( ! empty( $args['where']['name'] ) ) {
						$data = array_filter(
							$data,
							function( $item ) use ( $args ) {
								return $item['name'] === $args['where']['name'];
							}
						);
					}

					return [
						'edges' => array_map( function( $item ) {
							return [
								'cursor' => base64_encode( 'arrayconnection:' . $item['id'] ),
								'node' => $item,
							];
						}, $data ),
						'nodes' => $data,
					];
				},
			]
		);

		register_graphql_connection( $config );

		$this->clearSchema();

		$query = '
			query TestConnection {
				testConnection( where: { name: "Test 1" } ) {
					__typename
					edges {
						__typename
						node {
							__typename
							id
							name
						}
					}
					nodes {
						__typename
						id
						name
					}
				}
			}
		';

		$actual = $this->graphql( compact( 'query' ) );

		$this->assertArrayNotHasKey( 'errors', $actual );
		$this->assertValidTypes( $actual );
		$this->assertCount( 1, $actual['data']['testConnection']['edges'] );
	}

	public function testWithEdgeFields() : void {
		$config = array_merge(
			$this->connection_config,
			[
				'edgeFields' => [
					'isFirst' => [
						'type' => 'Boolean',
						'description' => 'Is this the first item in the connection',
						'resolve' => function( $source ) {
							return 'arrayconnection:1' === base64_decode( $source['cursor'] );
						},
					],
				],
			]
		);

		register_graphql_connection( $config );

		$this->clearSchema();

		$query = '
			query TestConnection {
				testConnection {
					__typename
					edges {
						__typename
						isFirst
						node {
							__typename
							id
							name
						}
					}
					nodes {
						__typename
						id
						name
					}
				}
			}
		';

		$actual = $this->graphql( compact( 'query' ) );

		$this->assertArrayNotHasKey( 'errors', $actual );
		$this->assertValidTypes( $actual );
		$this->assertTrue( $actual['data']['testConnection']['edges'][0]['isFirst'] );
		$this->assertFalse( $actual['data']['testConnection']['edges'][1]['isFirst'] );
	}

	public function testWithConnectionTypeName() : void {
		$config = array_merge(
			$this->connection_config,
			[
				'connectionTypeName' => 'MyTestConnection',
			]
		);

		register_graphql_connection( $config );

		$this->clearSchema();

		$query = '
			query TestConnection {
				testConnection {
					__typename
					edges {
						__typename
						node {
							__typename
							id
							name
						}
					}
					nodes {
						__typename
						id
						name
					}
				}
			}
		';

		$actual = $this->graphql( compact( 'query' ) );

		$this->assertArrayNotHasKey( 'errors', $actual );
		$this->assertEquals( 'MyTestConnection', $actual['data']['testConnection']['__typename'] );
		$this->assertEquals( 'MyTestConnectionEdge', $actual['data']['testConnection']['edges'][0]['__typename'] );
	}

	public function testWithConnectionInterfaces() : void {
		$this->markTestIncomplete();
	}

	public function testWithIncludeDefaultInterfacesDisabled() : void {
		$config = array_merge(
			$this->connection_config,
			[
				'includeDefaultInterfaces' => false,
			]
		);

		register_graphql_connection( $config );

		$this->clearSchema();

		$query = '
			query TestConnection {
				__type( name: "RootQueryToTestObjectConnection" ) {
					kind
					interfaces {
						name
					}
				}
			}
		';

		$actual = $this->graphql( compact( 'query' ) );

		$this->assertArrayNotHasKey( 'errors', $actual );
		$this->assertEquals( 'OBJECT', $actual['data']['__type']['kind'] );
		$this->assertEmpty( $actual['data']['__type']['interfaces'] );

		// Test querying still works.

		$query = '
			query TestConnection {
				testConnection {
					__typename
					edges {
						__typename
						node {
							__typename
							id
							name
						}
					}
					nodes {
						__typename
						id
						name
					}
				}
			}
		';

		$actual = $this->graphql( compact( 'query' ) );

		$this->assertArrayNotHasKey( 'errors', $actual );
		$this->assertValidTypes( $actual );
	}

	public function testWithQueryClass() : void {
		$this->markTestIncomplete();
	}

	public function testConnectionConfigIsAvailableInResolvers() {

		$expected = uniqid( 'test', true );

		// Pass the $expected value to the connection.
		// We will filter the resolver to do something with the value
		// And assert we have access to it
		register_graphql_connection([
			'fromType' => 'RootQuery',
			'toType' => 'Post',
			'fromFieldName' => 'connectionWithConfig',
			'testField' => $expected
		]);

		// Here we filter the resolver and throw an error
		// if the field definition had a value for testField
		add_filter( 'graphql_resolve_field', function( $result, $source, $args, $context, \GraphQL\Type\Definition\ResolveInfo $info ) {

			if ( ! empty( $info->fieldDefinition->config['testField'] ) ) {
				throw new \GraphQL\Error\UserError( $info->fieldDefinition->config['testField'] );
			}

			return $result;

		}, 10, 5 );

		$query = '
		{
		 connectionWithConfig {
		   nodes {
		     __typename
		   }
		 }
		}
		';

		$actual = $this->graphql([
			'query' => $query,
		]);

		codecept_debug( [
			'$actual' => $actual,
		]);

		// Here we're asserting that the $expected value exists in the errors
		// This ensures that the value passed in to the connection config
		// Is indeed accessible in the $info of the resolver
		$this->assertQueryError($actual, [
			$this->expectedErrorPath( 'connectionWithConfig' ),
			$this->expectedErrorMessage( $expected, self::MESSAGE_EQUALS ),
			$this->expectedField( 'connectionWithConfig', self::IS_NULL ),
		]);


	}

	protected function assertValidTypes( $actual ) : void {
		$this->assertEquals( 'RootQueryToTestObjectConnection', $actual['data']['testConnection']['__typename'] );
		$this->assertEquals( 'RootQueryToTestObjectConnectionEdge', $actual['data']['testConnection']['edges'][0]['__typename'] );
		$this->assertEquals( 'TestObject', $actual['data']['testConnection']['edges'][0]['node']['__typename'] );
		$this->assertEquals( 'TestObject', $actual['data']['testConnection']['nodes'][0]['__typename'] );
	}

<<<<<<< HEAD
	public function testRegisteringConnectionsWithCustomQueryClasses() {
		add_action( 'graphql_register_types', function () {
			register_graphql_connection([
				'fromType'      => 'RootQuery',
				'toType'        => 'Post',
				'fromFieldName' => 'customPosts',
				'resolve'       => function ( $source, $args, $context, $info ) {
					$resolver = new \WPGraphQL\Data\Connection\PostObjectConnectionResolver( $source, $args, $context, $info, 'post' );
					$resolver->set_query_class( \WPGraphQLTestSupport\Utils\WP_Query_Custom::class );
					return $resolver->get_connection();
				},
			]);

			register_graphql_connection([
				'fromType'      => 'RootQuery',
				'toType'        => 'Post',
				'fromFieldName' => 'failedCustomPosts',
				'resolve'       => function ( $source, $args, $context, $info ) {
					$resolver = new \WPGraphQL\Data\Connection\PostObjectConnectionResolver( $source, $args, $context, $info, 'post' );
					$resolver->set_query_class( 'Invalid_Class_Name' );
					return $resolver->get_connection();
				},
			]);
		});

		// Create posts for use in our queries.
		$post_one   = $this->factory->post->create( [ 'post_type' => 'post' ] );
		$post_two   = $this->factory->post->create( [ 'post_type' => 'post' ] );
		$post_three = $this->factory->post->create( [ 'post_type' => 'post' ] );
		$post_four  = $this->factory->post->create( [ 'post_type' => 'post' ] );
		$post_five  = $this->factory->post->create( [ 'post_type' => 'post' ] );

		/**
		 * Assert connection with valid class works as expected.
		 *
		 * We can tell it's in use by the number of results returned which should never be more than 3.
		 */
		$query = '
			query {
				customPosts(first: 100) {
					nodes {
						id
					}
				}
			}
		';

		$response = $this->graphql( compact( 'query' ) );
		$expected = [
			$this->not()->expectedField( 'customPosts.nodes.#.id', $this->toRelayId( 'post', $post_one ) ),
			$this->not()->expectedField( 'customPosts.nodes.#.id', $this->toRelayId( 'post', $post_two ) ),
			$this->expectedField( 'customPosts.nodes.#.id', $this->toRelayId( 'post', $post_three ) ),
			$this->expectedField( 'customPosts.nodes.#.id', $this->toRelayId( 'post', $post_four ) ),
			$this->expectedField( 'customPosts.nodes.#.id', $this->toRelayId( 'post', $post_five ) ),
		];

		$this->assertQuerySuccessful( $response, $expected );

		/**
		 * Assert connection with invalid class fails.
		 *
		 * Should throw an "InvariantViolation" error.
		 */
		$query = '
			query {
				failedCustomPosts(first: 100) {
					nodes {
						id
					}
				}
			}
		';

		$response = $this->graphql( compact( 'query' ) );
		$expected = [
			$this->expectedErrorPath( 'failedCustomPosts' ),
			$this->expectedField( 'failedCustomPosts', self::IS_NULL ),
		];

		$this->assertQueryError( $response, $expected );
	}
=======


>>>>>>> 0c1c7eab
}<|MERGE_RESOLUTION|>--- conflicted
+++ resolved
@@ -734,7 +734,7 @@
 		$this->assertEquals( 'TestObject', $actual['data']['testConnection']['nodes'][0]['__typename'] );
 	}
 
-<<<<<<< HEAD
+
 	public function testRegisteringConnectionsWithCustomQueryClasses() {
 		add_action( 'graphql_register_types', function () {
 			register_graphql_connection([
@@ -816,8 +816,5 @@
 
 		$this->assertQueryError( $response, $expected );
 	}
-=======
-
-
->>>>>>> 0c1c7eab
+
 }