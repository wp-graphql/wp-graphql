<?php

class TermNodeTest extends \Tests\WPGraphQL\TestCase\WPGraphQLTestCase {

	public function setUp(): void {
		parent::setUp();
		$this->clearSchema();
	}
	public function tearDown(): void {
		$this->clearSchema();
		parent::tearDown();
	}

	/**
	 * @throws Exception
	 */
	public function testQueryTermNodes() {

		$this->factory()->term->create_and_get([
			'taxonomy' => 'post_tag',
		]);

		$this->factory()->term->create_and_get([
			'taxonomy' => 'category',
		]);

		$query = '
		{
			categories: terms(first: 1, where: {taxonomies: [CATEGORY]}) {
				nodes {
					...TermFields
				}
			}
			tags: terms(first: 1, where: {taxonomies: [TAG]}) {
				nodes {
					...TermFields
				}
			}
		}
		
		fragment TermFields on TermNode {
			__typename
			... on Category {
				categoryId
			}
			... on Tag {
				tagId
			}
		}
		';

		$actual = $this->graphql( [ 'query' => $query ] );

		$this->assertArrayNotHasKey( 'errors', $actual );

		$this->assertEquals( 'Category', $actual['data']['categories']['nodes'][0]['__typename'] );
		$this->assertEquals( 'Tag', $actual['data']['tags']['nodes'][0]['__typename'] );

	}

	/**
	 * @throws Exception
	 */
	public function testQueryTagByGlobalId() {
		$tag = $this->factory()->term->create_and_get([
			'taxonomy' => 'post_tag',
		]);

		$expected = [
			'id'    => \GraphQLRelay\Relay::toGlobalId( 'term', $tag->term_id ),
			'name'  => $tag->name,
			'slug'  => $tag->slug,
			'tagId' => $tag->term_id,
		];

		$query = '
		query TagByGlobalId($id:ID!){
			tag(id: $id) {
				id
				name
				slug
				tagId
			}
		}
		';

		$actual = graphql([
			'query'     => $query,
			'variables' => [
				'id' => \GraphQLRelay\Relay::toGlobalId( 'term', $tag->term_id ),
			],
		]);

		$this->assertArrayNotHasKey( 'errors', $actual );
		$this->assertSame( $expected, $actual['data']['tag'] );

	}

	/**
	 * @throws Exception
	 */
	public function testQueryTagByDatabaseId() {
		$tag = $this->factory()->term->create_and_get([
			'taxonomy' => 'post_tag',
		]);

		$expected = [
			'id'    => \GraphQLRelay\Relay::toGlobalId( 'term', $tag->term_id ),
			'name'  => $tag->name,
			'slug'  => $tag->slug,
			'tagId' => $tag->term_id,
		];

		$query = '
		query TagByGlobalId($id:ID!){
			tag(id: $id idType:DATABASE_ID) {
				id
				name
				slug
				tagId
			}
		}
		';

		$actual = $this->graphql([
			'query'     => $query,
			'variables' => [
				'id' => absint( $tag->term_id ),
			],
		]);

		$this->assertArrayNotHasKey( 'errors', $actual );
		$this->assertSame( $expected, $actual['data']['tag'] );

	}

	/**
	 * @throws Exception
	 */
	public function testQueryTagByName() {
		$tag = $this->factory()->term->create_and_get([
			'taxonomy' => 'post_tag',
		]);

		$expected = [
			'id'    => \GraphQLRelay\Relay::toGlobalId( 'term', $tag->term_id ),
			'name'  => $tag->name,
			'slug'  => $tag->slug,
			'tagId' => $tag->term_id,
		];

		$query = '
		query TagByGlobalId($id:ID!){
			tag(id: $id idType:NAME) {
				id
				name
				slug
				tagId
			}
		}
		';

		$actual = $this->graphql([
			'query'     => $query,
			'variables' => [
				'id' => $tag->name,
			],
		]);

		$this->assertArrayNotHasKey( 'errors', $actual );
		$this->assertSame( $expected, $actual['data']['tag'] );

	}

	/**
	 * @throws Exception
	 */
	public function testQueryTagBySlug() {
		$tag = $this->factory()->term->create_and_get([
			'taxonomy' => 'post_tag',
		]);

		$expected = [
			'id'    => \GraphQLRelay\Relay::toGlobalId( 'term', $tag->term_id ),
			'name'  => $tag->name,
			'slug'  => $tag->slug,
			'tagId' => $tag->term_id,
		];

		$query = '
		query TagByGlobalId($id:ID!){
			tag(id: $id idType:SLUG) {
				id
				name
				slug
				tagId
			}
		}
		';

		$actual = $this->graphql([
			'query'     => $query,
			'variables' => [
				'id' => $tag->slug,
			],
		]);

		$this->assertArrayNotHasKey( 'errors', $actual );
		$this->assertSame( $expected, $actual['data']['tag'] );

	}

	/**
	 * @throws Exception
	 */
	public function testQueryTagByUri() {
		$tag = $this->factory()->term->create_and_get([
			'taxonomy' => 'post_tag',
		]);

		$expected = [
			'id'    => \GraphQLRelay\Relay::toGlobalId( 'term', $tag->term_id ),
			'name'  => $tag->name,
			'slug'  => $tag->slug,
			'tagId' => $tag->term_id,
		];

		$query = '
		query TagByGlobalId($id:ID!){
			tag(id: $id idType:URI) {
				id
				name
				slug
				tagId
			}
		}
		';

		$actual = $this->graphql([
			'query'     => $query,
			'variables' => [
				'id' => get_term_link( $tag->term_id ),
			],
		]);

		$this->assertArrayNotHasKey( 'errors', $actual );
		$this->assertSame( $expected, $actual['data']['tag'] );

	}

	/**
	 * @throws Exception
	 */
	public function testQueryCategoryByGlobalId() {
		$cat = $this->factory()->term->create_and_get([
			'taxonomy' => 'category',
		]);

		$expected = [
			'id'         => \GraphQLRelay\Relay::toGlobalId( 'term', $cat->term_id ),
			'name'       => $cat->name,
			'slug'       => $cat->slug,
			'categoryId' => $cat->term_id,
		];

		$query = '
		query CatByGlobalId($id:ID!){
			category(id: $id) {
				id
				name
				slug
				categoryId
			}
		}
		';

		$actual = graphql([
			'query'     => $query,
			'variables' => [
				'id' => \GraphQLRelay\Relay::toGlobalId( 'term', $cat->term_id ),
			],
		]);

		$this->assertArrayNotHasKey( 'errors', $actual );
		$this->assertSame( $expected, $actual['data']['category'] );

	}

	/**
	 * @throws Exception
	 */
	public function testQueryCategoryByDatabaseId() {
		$cat = $this->factory()->term->create_and_get([
			'taxonomy' => 'category',
		]);

		$expected = [
			'id'         => \GraphQLRelay\Relay::toGlobalId( 'term', $cat->term_id ),
			'name'       => $cat->name,
			'slug'       => $cat->slug,
			'categoryId' => $cat->term_id,
		];

		$query = '
		query CategoryByDatabaseId($id:ID!){
			category(id: $id idType:DATABASE_ID) {
				id
				name
				slug
				categoryId
			}
		}
		';

		$actual = $this->graphql([
			'query'     => $query,
			'variables' => [
				'id' => absint( $cat->term_id ),
			],
		]);

		$this->assertArrayNotHasKey( 'errors', $actual );
		$this->assertSame( $expected, $actual['data']['category'] );

	}

	/**
	 * @throws Exception
	 */
	public function testQueryCategoryByName() {
		$cat = $this->factory()->term->create_and_get([
			'taxonomy' => 'category',
		]);

		$expected = [
			'id'         => \GraphQLRelay\Relay::toGlobalId( 'term', $cat->term_id ),
			'name'       => $cat->name,
			'slug'       => $cat->slug,
			'categoryId' => $cat->term_id,
		];

		$query = '
		query CatByGlobalId($id:ID!){
			category(id: $id idType:NAME) {
				id
				name
				slug
				categoryId
			}
		}
		';

		$actual = $this->graphql([
			'query'     => $query,
			'variables' => [
				'id' => $cat->name,
			],
		]);

		$this->assertArrayNotHasKey( 'errors', $actual );
		$this->assertSame( $expected, $actual['data']['category'] );

	}

	/**
	 * @throws Exception
	 */
	public function testQueryCategoryBySlug() {
		$cat = $this->factory()->term->create_and_get([
			'taxonomy' => 'category',
		]);

		$expected = [
			'id'         => \GraphQLRelay\Relay::toGlobalId( 'term', $cat->term_id ),
			'name'       => $cat->name,
			'slug'       => $cat->slug,
			'categoryId' => $cat->term_id,
		];

		$query = '
		query CategoryByGlobalId($id:ID!){
			category(id: $id idType:SLUG) {
				id
				name
				slug
				categoryId
			}
		}
		';

		$actual = $this->graphql([
			'query'     => $query,
			'variables' => [
				'id' => $cat->slug,
			],
		]);

		$this->assertArrayNotHasKey( 'errors', $actual );
		$this->assertSame( $expected, $actual['data']['category'] );

	}

	/**
	 * @throws Exception
	 */
	public function testQueryCategoryByUri() {
		$cat = $this->factory()->term->create_and_get([
			'taxonomy' => 'category',
		]);

		$expected = [
			'id'         => \GraphQLRelay\Relay::toGlobalId( 'term', $cat->term_id ),
			'name'       => $cat->name,
			'slug'       => $cat->slug,
			'categoryId' => $cat->term_id,
		];

		$query = '
		query CatByGlobalId($id:ID!){
			category(id: $id idType:URI) {
				id
				name
				slug
				categoryId
			}
		}
		';

		$actual = $this->graphql([
			'query'     => $query,
			'variables' => [
				'id' => get_term_link( $cat->term_id ),
			],
		]);

		$this->assertArrayNotHasKey( 'errors', $actual );
		$this->assertSame( $expected, $actual['data']['category'] );

	}

	/**
	 * @throws Exception
	 */
	public function testQueryTermNodeByGlobalId() {
		$cat = $this->factory()->term->create_and_get([
			'taxonomy' => 'category',
		]);

		$expected = [
			'__typename' => 'Category',
			'id'         => \GraphQLRelay\Relay::toGlobalId( 'term', $cat->term_id ),
			'name'       => $cat->name,
			'slug'       => $cat->slug,
			'categoryId' => $cat->term_id,
		];

		$query = '
		query TermByGlobal($id:ID!){
			termNode(id: $id) {
				__typename
				id
				name
				slug
				...on Category {
					categoryId
				}
			}
		}
		';

		$actual = graphql([
			'query'     => $query,
			'variables' => [
				'id' => \GraphQLRelay\Relay::toGlobalId( 'term', $cat->term_id ),
			],
		]);

		$this->assertArrayNotHasKey( 'errors', $actual );
		$this->assertSame( $expected, $actual['data']['termNode'] );

	}

	/**
	 * @throws Exception
	 */
	public function testQueryTermNodeByDatabaseId() {
		$tag = $this->factory()->term->create_and_get([
			'taxonomy' => 'post_tag',
		]);

		$expected = [
			'__typename' => 'Tag',
			'id'         => \GraphQLRelay\Relay::toGlobalId( 'term', $tag->term_id ),
			'name'       => $tag->name,
			'slug'       => $tag->slug,
			'tagId'      => $tag->term_id,
		];

		$query = '
		query TermNodeByDatabaseId($id:ID!){
			termNode(id: $id idType:DATABASE_ID) {
				__typename
				id
				name
				slug
				...on Tag {
					tagId
				}
			}
		}
		';

		$actual = $this->graphql([
			'query'     => $query,
			'variables' => [
				'id' => absint( $tag->term_id ),
			],
		]);

		$this->assertArrayNotHasKey( 'errors', $actual );
		$this->assertSame( $expected, $actual['data']['termNode'] );

	}

	/**
	 * @throws Exception
	 */
	public function testQueryTermNodeByName() {
		$cat = $this->factory()->term->create_and_get([
			'taxonomy' => 'category',
		]);

		$expected = [
			'__typename' => 'Category',
			'id'         => \GraphQLRelay\Relay::toGlobalId( 'term', $cat->term_id ),
			'name'       => $cat->name,
			'slug'       => $cat->slug,
			'categoryId' => $cat->term_id,
		];

		$query = '
		query TermByGlobalId($id:ID!){
			termNode(id: $id idType:NAME, taxonomy: CATEGORY) {
				__typename
				id
				name
				slug
				...on Category {
					categoryId
				}
			}
		}
		';

		$actual = $this->graphql([
			'query'     => $query,
			'variables' => [
				'id' => $cat->name,
			],
		]);

		$this->assertArrayNotHasKey( 'errors', $actual );
		$this->assertSame( $expected, $actual['data']['termNode'] );

	}

	/**
	 * @throws Exception
	 */
	public function testQueryTermNodeBySlug() {
		$cat = $this->factory()->term->create_and_get([
			'taxonomy' => 'category',
		]);

		$expected = [
			'__typename' => 'Category',
			'id'         => \GraphQLRelay\Relay::toGlobalId( 'term', $cat->term_id ),
			'name'       => $cat->name,
			'slug'       => $cat->slug,
			'categoryId' => $cat->term_id,
		];

		$query = '
		query TermByGlobalId($id:ID!){
			termNode(id: $id idType:SLUG, taxonomy: CATEGORY) {
				__typename
				id
				name
				slug
				...on Category {
					categoryId
				}
			}
		}
		';

		$actual = $this->graphql([
			'query'     => $query,
			'variables' => [
				'id' => $cat->slug,
			],
		]);

		$this->assertArrayNotHasKey( 'errors', $actual );
		$this->assertSame( $expected, $actual['data']['termNode'] );

	}

	/**
	 * @throws Exception
	 */
	public function testQueryTermNodeByUri() {
		$cat = $this->factory()->term->create_and_get([
			'taxonomy' => 'category',
		]);

		$link     = get_term_link( $cat->term_id );
		$term_uri = str_ireplace( home_url(), '', $link );

		$expected = [
			'__typename' => 'Category',
			'id'         => \GraphQLRelay\Relay::toGlobalId( 'term', $cat->term_id ),
			'name'       => $cat->name,
			'slug'       => $cat->slug,
			'categoryId' => $cat->term_id,
			'uri'        => $term_uri,
		];

		$query = '
		query TermByGlobalId($id:ID!){
			termNode(id: $id idType:URI) {
				__typename
				id
				name
				slug
				...on Category {
					categoryId
				}
				uri
			}
		}
		';

		$actual = $this->graphql([
			'query'     => $query,
			'variables' => [
				'id' => get_term_link( $cat->term_id ),
			],
		]);

		$this->assertArrayNotHasKey( 'errors', $actual );
		$this->assertSame( $expected, $actual['data']['termNode'] );

	}

	/**
	 * @throws Exception
	 */
	public function testQueryTermLinkCustomHostPortReplacement() {
		$cat = $this->factory()->term->create_and_get([
			'taxonomy' => 'category',
		]);

		add_filter( 'term_link', function ( $term_link ) {
			$frontend_uri = 'http://localhost:3000/';
			$site_url     = trailingslashit( site_url() );

			$this->assertNotSame( $site_url, $frontend_uri );

			return str_replace( $site_url, $frontend_uri, $term_link );
		});

<<<<<<< HEAD
		$link     = get_term_link( $cat->term_id );
		$term_uri = str_ireplace( home_url(), '', $link );
=======
		$link      = get_term_link( $cat->term_id );
		$parsed    = parse_url( $link );
		$term_uri  = $parsed['path'] ?? '';
		$term_uri .= isset( $parsed['query'] ) ? ( '?' . $parsed['query'] ) : '';
>>>>>>> 425a1b6b

		$expected = [
			'__typename' => 'Category',
			'uri'        => trim( $term_uri ),
		];

		$query = '
		query TermByGlobalId($id:ID!){
			termNode(id: $id idType:URI) {
				__typename
				uri
			}
		}
		';

		$actual = $this->graphql([
			'query'     => $query,
			'variables' => [
				'id' => get_term_link( $cat->term_id ),
			],
		]);

		$this->assertArrayNotHasKey( 'errors', $actual );
		$this->assertSame( $expected, $actual['data']['termNode'] );

	}

	public function testQueryContentNodesOnCustomTaxonomyTest() {

		register_taxonomy( 'no-posts', [], [
			'public'              => true,
			'show_in_graphql'     => true,
			'graphql_single_name' => 'NoPost',
			'graphql_plural_name' => 'NoPosts',
		]);

		register_taxonomy( 'with-graphql', [ 'post', 'page' ], [
			'show_in_graphql'     => true,
			'graphql_single_name' => 'TestTax',
			'graphql_plural_name' => 'AllTestTax',
			'public'              => true,
		]);

		$query = '
		{
			allTestTax {
				nodes {
					id
					contentNodes {
						__typename
					}
				}
			}
		}
		';

		$actual = graphql([
			'query' => $query,
		]);

		// assert that the query was valid
		$this->assertArrayNotHasKey( 'errors', $actual );

		unregister_taxonomy( 'no-posts' );
		unregister_taxonomy( 'with-graphql' );

	}

}<|MERGE_RESOLUTION|>--- conflicted
+++ resolved
@@ -670,15 +670,10 @@
 			return str_replace( $site_url, $frontend_uri, $term_link );
 		});
 
-<<<<<<< HEAD
-		$link     = get_term_link( $cat->term_id );
-		$term_uri = str_ireplace( home_url(), '', $link );
-=======
 		$link      = get_term_link( $cat->term_id );
 		$parsed    = parse_url( $link );
 		$term_uri  = $parsed['path'] ?? '';
 		$term_uri .= isset( $parsed['query'] ) ? ( '?' . $parsed['query'] ) : '';
->>>>>>> 425a1b6b
 
 		$expected = [
 			'__typename' => 'Category',
