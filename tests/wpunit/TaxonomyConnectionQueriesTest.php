<?php

class TaxonomyConnectionQueriesTest extends \Tests\WPGraphQL\TestCase\WPGraphQLTestCase {

	public function setUp(): void {
		parent::setUp();
	}

	public function tearDown(): void {
		parent::tearDown();
	}

	/**
	 * Tests querying for plugins with pagination args.
	 */
	public function testTaxonomiesQueryPagination() {
		$query = '
			query testTaxonomies($first: Int, $after: String, $last: Int, $before: String ) {
				taxonomies(first: $first, last: $last, before: $before, after: $after) {
					pageInfo {
						endCursor
						hasNextPage
						hasPreviousPage
						startCursor
					}
					nodes {
						id
						name
					}
				}
			}
		';

		// Get all for comparison
		$variables = [
			'first'  => null,
			'after'  => null,
			'last'   => null,
			'before' => null,
		];

		$actual = $this->graphql( compact( 'query', 'variables' ) );

		$this->assertIsValidQueryResponse( $actual );

		$nodes = $actual['data']['taxonomies']['nodes'];

		// Get first two taxonomies
		$variables['first'] = 2;

		$expected = array_slice( $nodes, 0, $variables['first'], true );
		$actual   = $this->graphql( compact( 'query', 'variables' ) );
		$this->assertEqualSets( $expected, $actual['data']['taxonomies']['nodes'] );

		// Test with empty `after`.
		$variables['after'] = '';
		$actual             = $this->graphql( compact( 'query', 'variables' ) );
		$this->assertEqualSets( $expected, $actual['data']['taxonomies']['nodes'] );

<<<<<<< HEAD
		// Get last two taxonomies.
=======
		// Get last two taxonomies
>>>>>>> 4938f4d1
		$variables = [
			'first'  => null,
			'after'  => null,
			'last'   => 2,
			'before' => null,
		];

<<<<<<< HEAD
		$expected = array_slice( $nodes, count( $nodes ) - $variables['last'], null, true );
=======
		$expected = array_slice( array_reverse( $nodes ), null, $variables['last'], true );
>>>>>>> 4938f4d1
		$actual   = $this->graphql( compact( 'query', 'variables' ) );
		$this->assertEqualSets( $expected, $actual['data']['taxonomies']['nodes'] );

		// Test with empty `before`.
		$variables['before'] = '';
		$actual              = $this->graphql( compact( 'query', 'variables' ) );
		$this->assertEqualSets( $expected, $actual['data']['taxonomies']['nodes'] );
	}

}<|MERGE_RESOLUTION|>--- conflicted
+++ resolved
@@ -57,11 +57,7 @@
 		$actual             = $this->graphql( compact( 'query', 'variables' ) );
 		$this->assertEqualSets( $expected, $actual['data']['taxonomies']['nodes'] );
 
-<<<<<<< HEAD
-		// Get last two taxonomies.
-=======
 		// Get last two taxonomies
->>>>>>> 4938f4d1
 		$variables = [
 			'first'  => null,
 			'after'  => null,
@@ -69,11 +65,7 @@
 			'before' => null,
 		];
 
-<<<<<<< HEAD
 		$expected = array_slice( $nodes, count( $nodes ) - $variables['last'], null, true );
-=======
-		$expected = array_slice( array_reverse( $nodes ), null, $variables['last'], true );
->>>>>>> 4938f4d1
 		$actual   = $this->graphql( compact( 'query', 'variables' ) );
 		$this->assertEqualSets( $expected, $actual['data']['taxonomies']['nodes'] );
 
