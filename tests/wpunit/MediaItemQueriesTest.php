<?php

class MediaItemQueriesTest extends \Codeception\TestCase\WPTestCase {

	public $current_time;
	public $current_date;
	public $current_date_gmt;
	public $admin;

	public function setUp(): void {
		parent::setUp();
		$this->current_time     = strtotime( '- 1 day' );
		$this->current_date     = date( 'Y-m-d H:i:s', $this->current_time );
		$this->current_date_gmt = gmdate( 'Y-m-d H:i:s', $this->current_time );
		$this->admin            = $this->factory()->user->create( [
			'role' => 'administrator',
		] );
		$this->subscriber       = $this->factory()->user->create( [
			'role' => 'subscriber',
		] );

	}

	public function tearDown(): void {
		parent::tearDown();
	}

	public function createPostObject( $args ) {

		/**
		 * Set up the $defaults
		 */
		$defaults = [
			'post_author'  => $this->admin,
			'post_content' => 'Test page content',
			'post_excerpt' => 'Test excerpt',
			'post_status'  => 'publish',
			'post_title'   => 'Test Title',
			'post_type'    => 'post',
			'post_date'    => $this->current_date,
		];

		/**
		 * Combine the defaults with the $args that were
		 * passed through
		 */
		$args = array_merge( $defaults, $args );

		/**
		 * Create the page
		 */
		$post_id = $this->factory->post->create( $args );

		/**
		 * Update the _edit_last and _edit_lock fields to simulate a user editing the page to
		 * test retrieving the fields
		 *
		 * @since 0.0.5
		 */
		update_post_meta( $post_id, '_edit_lock', $this->current_time . ':' . $this->admin );
		update_post_meta( $post_id, '_edit_last', $this->admin );

		/**
		 * Return the $id of the post_object that was created
		 */
		return $post_id;

	}

	/**
	 * Data provider for testMediaItemQuery.
	 */
	public function provideImageMeta() {
		return [
			[
				[],
			],
			[
				[
					'caption' => '',
				],
			],
		];
	}

	/**
	 * testPostQuery
	 *
	 * This tests creating a single post with data and retrieving said post via a GraphQL query
	 *
	 * @dataProvider provideImageMeta
	 * @param array $image_meta Image meta to merge into defaults.
	 * @since 0.0.5
	 */
	public function testMediaItemQuery( $image_meta = [] ) {

		/**
		 * Create a post to set as the attachment's parent
		 */
		$post_id = $this->createPostObject( [
			'post_type' => 'post',
		] );

		/**
		 * Create an attachment with a post set as it's parent
		 */
		$image_description = 'some description';
		$attachment_id = $this->createPostObject( [
			'post_type'   => 'attachment',
			'post_parent' => $post_id,
			'post_content' => $image_description,
		] );

		$default_image_meta = [
			'aperture' => 0,
			'credit' => 'some photographer',
			'camera' => 'some camera',
			'caption' => 'some caption',
			'created_timestamp' => strtotime( $this->current_date ),
			'copyright' => 'Copyright WPGraphQL',
			'focal_length' => 0,
			'iso' => 0,
			'shutter_speed' => 0,
			'title' => 'some title',
			'orientation' => 'some orientation',
			'keywords' => [
				'keyword1',
				'keyword2',
			],
		];

		$meta_data = [
			'width' => 300,
			'height' => 300,
			'file' => 'example.jpg',
			'sizes' => [
				'thumbnail' => [
					'file' => 'example-thumbnail.jpg',
					'width' => 150,
					'height' => 150,
					'mime-type' => 'image/jpeg',
					'source_url' => 'example-thumbnail.jpg',
				],
				'full' => [
					'file' => 'example-full.jpg',
					'width' => 1500,
					'height' => 1500,
					'mime-type' => 'image/jpeg',
					'source_url' => 'example-full.jpg',
				],
			],
			'image_meta' => array_merge( $default_image_meta, $image_meta ),
		];

		update_post_meta( $attachment_id, '_wp_attachment_metadata', $meta_data );

		/**
		 * Create the global ID based on the post_type and the created $id
		 */
		$attachment_global_id = \GraphQLRelay\Relay::toGlobalId( 'post', $attachment_id );
		$post_global_id = \GraphQLRelay\Relay::toGlobalId( 'post', $post_id );

		/**
		 * Create the query string to pass to the $query
		 */
		$query = "
		query {
			mediaItem(id: \"{$attachment_global_id}\") {
				altText
				author{
				  node {
				    id
				  }
				}
				caption
				commentCount
				commentStatus
				comments{
				  edges{
				    node{
				      id
				    }
				  }
				}
				date
				dateGmt
				description
				desiredSlug
				lastEditedBy{
				  node {
				    databaseId
				  }
				}
				editingLockedBy{
				  lockTimestamp
				}
				enclosure
				guid
				id
				link
				mediaDetails{
				  file
				  height
				  meta{
				    aperture
				    credit
				    camera
				    caption
				    createdTimestamp
				    copyright
				    focalLength
				    iso
				    shutterSpeed
				    title
				    orientation
				    keywords
				  }
				  sizes{
				    name
				    file
				    width
				    height
				    mimeType
				    sourceUrl
				  }
				  width
				}
				mediaItemId
				mediaType				
				mimeType
				modified
				modifiedGmt
				parent{
				  node {
				    ...on Post{
					  id
					}
				  }
				}
				slug
				sourceUrl
				status
				title
				srcSet
			}
		}";

		/**
		 * Run the GraphQL query
		 */
		$actual = do_graphql_request( $query );

		codecept_debug( $actual );

		$mediaItem = $actual['data']['mediaItem'];

		$this->assertNotEmpty( $mediaItem );

		$this->assertTrue( ( null === $mediaItem['altText'] || is_string( $mediaItem['altText'] ) ) );
		$this->assertTrue( ( null === $mediaItem['author'] || is_string( $mediaItem['author']['node']['id'] ) ) );
		$this->assertTrue( ( null === $mediaItem['caption'] || is_string( $mediaItem['caption'] ) ) );
		$this->assertTrue( ( null === $mediaItem['commentCount'] || is_int( $mediaItem['commentCount'] ) ) );
		$this->assertTrue( ( null === $mediaItem['commentStatus'] || is_string( $mediaItem['commentStatus'] ) ) );
		$this->assertTrue( ( empty( $mediaItem['comments']['edges'] ) || is_string( $mediaItem['comments']['edges'] ) ) );
		$this->assertTrue( ( null === $mediaItem['date'] || is_string( $mediaItem['date'] ) ) );
		$this->assertTrue( ( null === $mediaItem['dateGmt'] || is_string( $mediaItem['dateGmt'] ) ) );
		$this->assertTrue( ( null === $mediaItem['description'] || is_string( $mediaItem['description'] ) ) );
		$this->assertTrue( ( null === $mediaItem['desiredSlug'] || is_string( $mediaItem['desiredSlug'] ) ) );
		$this->assertTrue( ( empty( $mediaItem['editLast'] ) || is_integer( $mediaItem['editLast']['userId'] ) ) );
		$this->assertTrue( ( empty( $mediaItem['editLock'] ) || is_string( $mediaItem['editLock']['editTime'] ) ) );
		$this->assertTrue( ( null === $mediaItem['enclosure'] || is_string( $mediaItem['enclosure'] ) ) );
		$this->assertTrue( ( null === $mediaItem['guid'] || is_string( $mediaItem['guid'] ) ) );
		$this->assertEquals( $attachment_global_id, $mediaItem['id'] );
		$this->assertEquals( $attachment_id, $mediaItem['mediaItemId'] );
		$this->assertTrue( ( null === $mediaItem['mediaType'] || is_string( $mediaItem['mediaType'] ) ) );
		$this->assertTrue( ( null === $mediaItem['mimeType'] || is_string( $mediaItem['mimeType'] ) ) );
		$this->assertTrue( ( null === $mediaItem['modified'] || is_string( $mediaItem['modified'] ) ) );
		$this->assertTrue( ( null === $mediaItem['modifiedGmt'] || is_string( $mediaItem['modifiedGmt'] ) ) );
		$this->assertTrue( ( null === $mediaItem['slug'] || is_string( $mediaItem['slug'] ) ) );
		$this->assertTrue( ( null === $mediaItem['sourceUrl'] || is_string( $mediaItem['sourceUrl'] ) ) );
		$this->assertTrue( ( null === $mediaItem['status'] || is_string( $mediaItem['status'] ) ) );
		$this->assertTrue( ( null === $mediaItem['title'] || is_string( $mediaItem['title'] ) ) );

		$this->assertStringContainsString( '/wp-content/uploads/example-full.jpg 1500w', $mediaItem['srcSet'] );
		$this->assertStringContainsString( '/wp-content/uploads/example-thumbnail.jpg 150w', $mediaItem['srcSet'] );
		$this->assertStringContainsString( '/wp-content/uploads/example.jpg 300w', $mediaItem['srcSet'] );

		$this->assertEquals(
			[
				'id' => $post_global_id,
			],
			$mediaItem['parent']['node']
		);

		$this->assertNotEmpty( $mediaItem['description'] );
		$this->assertEquals( apply_filters( 'the_content', $image_description ), $mediaItem['description'] );

		$this->assertNotEmpty( $mediaItem['mediaDetails'] );
		$mediaDetails = $mediaItem['mediaDetails'];
		$this->assertEquals( $meta_data['file'], $mediaDetails['file'] );
		$this->assertEquals( $meta_data['height'], $mediaDetails['height'] );
		$this->assertEquals( $meta_data['width'], $mediaDetails['width'] );

		$this->assertNotEmpty( $mediaDetails['meta'] );
		$meta = $mediaDetails['meta'];

		$this->assertEquals( $meta_data['image_meta']['aperture'],  $meta['aperture'] );
		$this->assertEquals( $meta_data['image_meta']['credit'],  $meta['credit'] );
		$this->assertEquals( $meta_data['image_meta']['camera'],  $meta['camera'] );
		$this->assertEquals( $meta_data['image_meta']['caption'],  $meta['caption'] );
		$this->assertEquals( $meta_data['image_meta']['created_timestamp'],  $meta['createdTimestamp'] );
		$this->assertEquals( $meta_data['image_meta']['copyright'],  $meta['copyright'] );
		$this->assertEquals( $meta_data['image_meta']['focal_length'],  $meta['focalLength'] );
		$this->assertEquals( $meta_data['image_meta']['iso'],  $meta['iso'] );
		$this->assertEquals( $meta_data['image_meta']['shutter_speed'],  $meta['shutterSpeed'] );
		$this->assertEquals( $meta_data['image_meta']['title'],  $meta['title'] );
		$this->assertEquals( $meta_data['image_meta']['orientation'],  $meta['orientation'] );

		$this->assertNotEmpty( $meta_data['image_meta']['keywords'] );
		$keywords = $meta_data['image_meta']['keywords'];
		$this->assertEquals( 'keyword1', $keywords[0] );
		$this->assertEquals( 'keyword2', $keywords[1] );

		$this->assertNotEmpty( $meta_data['sizes'] );
		$sizes = $mediaDetails['sizes'];
		$this->assertEquals( 'thumbnail', $sizes[0]['name'] );
		$this->assertEquals( 'example-thumbnail.jpg', $sizes[0]['file'] );
		$this->assertEquals( 150, $sizes[0]['height'] );
		$this->assertEquals( 150, $sizes[0]['width'] );
		$this->assertEquals( 'image/jpeg', $sizes[0]['mimeType'] );
		$this->assertEquals( wp_get_attachment_image_src( $attachment_id, 'thumbnail' )[0], $sizes[0]['sourceUrl'] );

	}

    /**
     * testPostQuery
     *
     * This tests creates a single attachment and retrieves said post URL via a GraphQL query
     *
     * @since 0.3.6
     */
    public function testMediaItemImageUrl() {

        $filename      = ( WPGRAPHQL_PLUGIN_DIR . '/tests/_data/images/test.png' );
        $attachment_id = $this->factory()->attachment->create_upload_object( $filename );

	    $expected_filesize = filesize( $filename );

	    $query = '
        query GET_MEDIA_ITEM( $id: Int! ) {
          mediaItemBy(mediaItemId: $id) {
            mediaItemUrl
            fileSize
          }
        }
        ';

        $result = graphql([
            'query' => $query,
            'variables' => [
                'id' => $attachment_id,
            ],
        ]);

        $expected = wp_get_attachment_url( $attachment_id );

        $this->assertEquals( $result['data']['mediaItemBy']['mediaItemUrl'], $expected );
	    $this->assertEquals( $expected_filesize, $result['data']['mediaItemBy']['fileSize'] );

    }

	/**
	 * @throws Exception
	 */
    public function testQueryMediaItemBySourceUrl() {

	    $filename      = ( WPGRAPHQL_PLUGIN_DIR . '/tests/_data/media/test.pdf' );
	    $attachment_id = $this->factory()->attachment->create_upload_object( $filename );
	    $expected_filesize = filesize( $filename );

	    $default_image_meta = [
		    'aperture' => 0,
		    'credit' => 'some photographer',
		    'camera' => 'some camera',
		    'caption' => 'some caption',
		    'created_timestamp' => strtotime( $this->current_date ),
		    'copyright' => 'Copyright WPGraphQL',
		    'focal_length' => 0,
		    'iso' => 0,
		    'shutter_speed' => 0,
		    'title' => 'some title',
		    'orientation' => 'some orientation',
		    'keywords' => [
			    'keyword1',
			    'keyword2',
		    ],
	    ];

	    $meta_data = [
		    'width' => 300,
		    'height' => 300,
		    'file' => 'example.jpg',
		    'sizes' => [
			    'thumbnail' => [
				    'file' => 'example-thumbnail.jpg',
				    'width' => 150,
				    'height' => 150,
				    'mime-type' => 'image/jpeg',
				    'source_url' => 'example-thumbnail.jpg',
			    ],
			    'full' => [
				    'file' => 'example-full.jpg',
				    'width' => 1500,
				    'height' => 1500,
				    'mime-type' => 'image/jpeg',
				    'source_url' => 'example-full.jpg',
			    ],
		    ],
		    'image_meta' => array_merge( $default_image_meta, [] ),
	    ];

	    update_post_meta( $attachment_id, '_wp_attachment_metadata', $meta_data );


	    $query = '
        query GET_MEDIA_ITEM( $id: ID! ) {
          mediaItem(id: $id, idType: DATABASE_ID) {
            sourceUrl
            fileSize
          }
        }
        ';

	    $media_item = graphql(['query' => $query, 'variables' => [ 'id' => $attachment_id ]]);

	    codecept_debug( $media_item );

	    $this->assertArrayNotHasKey( 'errors', $media_item );
	    $this->assertEquals( $expected_filesize, $media_item['data']['mediaItem']['fileSize'] );

	    $source_url = $media_item['data']['mediaItem']['sourceUrl'];

	    /**
	     * Mock saving the _wp_attached_file to meta
	     *
	     * SEE: https://developer.wordpress.org/reference/functions/attachment_url_to_postid/#source
	     */
	    $dir  = wp_get_upload_dir();
	    $path = $source_url;

	    $site_url   = parse_url( $dir['url'] );
	    $image_path = parse_url( $path );

	    //force the protocols to match if needed
	    if ( isset( $image_path['scheme'] ) && ( $image_path['scheme'] !== $site_url['scheme'] ) ) {
		    $path = str_replace( $image_path['scheme'], $site_url['scheme'], $path );
	    }

	    if ( 0 === strpos( $path, $dir['baseurl'] . '/' ) ) {
		    $path = substr( $path, strlen( $dir['baseurl'] . '/' ) );
	    }
	    update_post_meta( $attachment_id, '_wp_attached_file', $path );

	    codecept_debug( $source_url );

	    $query_by_source_url = '
	    query GetMediaItem($id:ID!) {
            mediaItem(
				id: $id, 
				idType: SOURCE_URL
			) {
			    __typename
                id
                sourceUrl
            }
		}
	    ';

	    $actual = graphql([
	    	'query' => $query_by_source_url,
		    'variables' => [
		    	'id' => $source_url,
		    ],
	    ]);

	    codecept_debug( $actual );

    }

	/**
	 * testPostQuery
	 *
	 * This tests creating a small size media item and retrieving bigger size image via a GraphQL query
	 *
	 * @since 1.2.5
	 */
	public function testMediaItemNotExistingSizeQuery() {

<<<<<<< HEAD
		$filename      = ( WPGRAPHQL_PLUGIN_DIR . '/tests/_data/images/test.png' );
		$attachment_id = $this->factory()->attachment->create_upload_object( $filename );

		/**
		 * Create an attachment with a post set as it's parent
		 */
//		$attachment_id = $this->createPostObject( [
//			'post_type'   => 'attachment',
//			'post_content' => 'some description',
//			'post_mime_type' => 'image/jpeg',
//		] );
//
//		$meta_data = [
//			'width' => 300,
//			'height' => 300,
//			'file' => 'example.jpg',
//			'sizes' => [
//				'thumbnail' => [
//					'file' => 'example-thumbnail.jpg',
//					'width' => 150,
//					'height' => 150,
//					'mime-type' => 'image/jpeg',
//				],
//			],
//			'image_meta' => [
//				'aperture' => 0,
//				'credit' => '',
//				'camera' => '',
//				'caption' => '',
//				'created_timestamp' => 0,
//				'copyright' => '',
//				'focal_length' => 0,
//				'iso' => 0,
//				'shutter_speed' => 0,
//				'title' => '',
//				'orientation' => '1',
//				'keywords' => [],
//			],
//		];
//
//		update_post_meta( $attachment_id, '_wp_attachment_metadata', $meta_data );
//		update_post_meta( $attachment_id, '_wp_attached_file', 'example.jpg' );
=======
		/**
		 * Upload a medium size attachment
		 */
		$filename      = ( WPGRAPHQL_PLUGIN_DIR . '/tests/_data/images/test-medium.png' );
		$attachment_id = $this->factory()->attachment->create_upload_object( $filename );
>>>>>>> cc0b3832

		/**
		 * Create the global ID based on the post_type and the created $id
		 */
		$attachment_global_id = \GraphQLRelay\Relay::toGlobalId( 'post', $attachment_id );

		/**
		 * Create the query string to pass to the $query
		 */
		$query = "
		query {
			mediaItem(id: \"{$attachment_global_id}\") {
<<<<<<< HEAD
				srcSet(size: MEDIUM)
    			sizes(size: MEDIUM)
=======
				srcSet(size: LARGE)
    			sizes(size: LARGE)
>>>>>>> cc0b3832
			}
		}";

		/**
		 * Run the GraphQL query
		 */
<<<<<<< HEAD
		$actual = graphql( [ 'query' => $query ] );
=======
		$actual = do_graphql_request( $query );
>>>>>>> cc0b3832

		codecept_debug( $actual );

		$mediaItem = $actual['data']['mediaItem'];

		$this->assertNotEmpty( $mediaItem );

<<<<<<< HEAD
		$this->assertNotNull( $mediaItem['sizes'] );
		$this->assertEquals( '(max-width: 300px) 100vw, 300px', $mediaItem['sizes'] );
	}

=======
		$this->assertNotNull( $mediaItem['srcSet'] );
		$this->assertNotNull( $mediaItem['sizes'] );

		$img_atts = wp_get_attachment_image_src( $attachment_id, 'full' );
		$this->assertNotEmpty( $img_atts );

		$width = $img_atts[1];
		// compare with (max-width: 1024px) 100vw, 1024px
		$this->assertEquals( sprintf( '(max-width: %1$dpx) 100vw, %1$dpx', $width ), $mediaItem['sizes'] );
	}
>>>>>>> cc0b3832

}<|MERGE_RESOLUTION|>--- conflicted
+++ resolved
@@ -496,56 +496,11 @@
 	 */
 	public function testMediaItemNotExistingSizeQuery() {
 
-<<<<<<< HEAD
-		$filename      = ( WPGRAPHQL_PLUGIN_DIR . '/tests/_data/images/test.png' );
-		$attachment_id = $this->factory()->attachment->create_upload_object( $filename );
-
-		/**
-		 * Create an attachment with a post set as it's parent
-		 */
-//		$attachment_id = $this->createPostObject( [
-//			'post_type'   => 'attachment',
-//			'post_content' => 'some description',
-//			'post_mime_type' => 'image/jpeg',
-//		] );
-//
-//		$meta_data = [
-//			'width' => 300,
-//			'height' => 300,
-//			'file' => 'example.jpg',
-//			'sizes' => [
-//				'thumbnail' => [
-//					'file' => 'example-thumbnail.jpg',
-//					'width' => 150,
-//					'height' => 150,
-//					'mime-type' => 'image/jpeg',
-//				],
-//			],
-//			'image_meta' => [
-//				'aperture' => 0,
-//				'credit' => '',
-//				'camera' => '',
-//				'caption' => '',
-//				'created_timestamp' => 0,
-//				'copyright' => '',
-//				'focal_length' => 0,
-//				'iso' => 0,
-//				'shutter_speed' => 0,
-//				'title' => '',
-//				'orientation' => '1',
-//				'keywords' => [],
-//			],
-//		];
-//
-//		update_post_meta( $attachment_id, '_wp_attachment_metadata', $meta_data );
-//		update_post_meta( $attachment_id, '_wp_attached_file', 'example.jpg' );
-=======
 		/**
 		 * Upload a medium size attachment
 		 */
 		$filename      = ( WPGRAPHQL_PLUGIN_DIR . '/tests/_data/images/test-medium.png' );
 		$attachment_id = $this->factory()->attachment->create_upload_object( $filename );
->>>>>>> cc0b3832
 
 		/**
 		 * Create the global ID based on the post_type and the created $id
@@ -558,24 +513,15 @@
 		$query = "
 		query {
 			mediaItem(id: \"{$attachment_global_id}\") {
-<<<<<<< HEAD
 				srcSet(size: MEDIUM)
     			sizes(size: MEDIUM)
-=======
-				srcSet(size: LARGE)
-    			sizes(size: LARGE)
->>>>>>> cc0b3832
 			}
 		}";
 
 		/**
 		 * Run the GraphQL query
 		 */
-<<<<<<< HEAD
-		$actual = graphql( [ 'query' => $query ] );
-=======
 		$actual = do_graphql_request( $query );
->>>>>>> cc0b3832
 
 		codecept_debug( $actual );
 
@@ -583,12 +529,6 @@
 
 		$this->assertNotEmpty( $mediaItem );
 
-<<<<<<< HEAD
-		$this->assertNotNull( $mediaItem['sizes'] );
-		$this->assertEquals( '(max-width: 300px) 100vw, 300px', $mediaItem['sizes'] );
-	}
-
-=======
 		$this->assertNotNull( $mediaItem['srcSet'] );
 		$this->assertNotNull( $mediaItem['sizes'] );
 
@@ -599,6 +539,5 @@
 		// compare with (max-width: 1024px) 100vw, 1024px
 		$this->assertEquals( sprintf( '(max-width: %1$dpx) 100vw, %1$dpx', $width ), $mediaItem['sizes'] );
 	}
->>>>>>> cc0b3832
 
 }