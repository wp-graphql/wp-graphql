<?php

class MediaItemQueriesTest extends \Tests\WPGraphQL\TestCase\WPGraphQLTestCase {

	public $current_time;
	public $current_date;
	public $current_date_gmt;
	public $admin;

	public function setUp(): void {
		parent::setUp();
		$this->clearSchema();

		$this->current_time     = strtotime( '- 1 day' );
		$this->current_date     = date( 'Y-m-d H:i:s', $this->current_time );
		$this->current_date_gmt = gmdate( 'Y-m-d H:i:s', $this->current_time );
		$this->admin            = $this->factory()->user->create(
			[
				'role' => 'administrator',
			]
		);
		$this->subscriber       = $this->factory()->user->create(
			[
				'role' => 'subscriber',
			]
		);
	}

	public function tearDown(): void {
		$this->clearSchema();
		parent::tearDown();
	}

	public function createPostObject( $args ) {

		/**
		 * Set up the $defaults
		 */
		$defaults = [
			'post_author'  => $this->admin,
			'post_content' => 'Test page content',
			'post_excerpt' => 'Test excerpt',
			'post_status'  => 'publish',
			'post_title'   => 'Test Post for MediaItemQueriesTest',
			'post_type'    => 'post',
			'post_date'    => $this->current_date,
		];

		/**
		 * Combine the defaults with the $args that were
		 * passed through
		 */
		$args = array_merge( $defaults, $args );

		/**
		 * Create the page
		 */
		$post_id = $this->factory->post->create( $args );

		/**
		 * Update the _edit_last and _edit_lock fields to simulate a user editing the page to
		 * test retrieving the fields
		 *
		 * @since 0.0.5
		 */
		update_post_meta( $post_id, '_edit_lock', $this->current_time . ':' . $this->admin );
		update_post_meta( $post_id, '_edit_last', $this->admin );

		/**
		 * Return the $id of the post_object that was created
		 */
		return $post_id;
	}

	/**
	 * Data provider for testMediaItemQuery.
	 */
	public function provideImageMeta() {
		return [
			[
				[],
			],
			[
				[
					'caption' => '',
				],
			],
		];
	}

	/**
	 * This tests creating a single post with data and retrieving said post via a GraphQL query
	 *
	 * @dataProvider provideImageMeta
	 * @param array $image_meta Image meta to merge into defaults.
	 * @since 0.0.5
	 */
	public function testMediaItemQuery( $image_meta = [] ) {

		/**
		 * Create a post to set as the attachment's parent
		 */
		$post_id = $this->createPostObject(
			[
				'post_type' => 'post',
			]
		);

		/**
		 * Create an attachment with a post set as it's parent
		 */
		$image_description = 'some description';
		$attachment_id     = $this->createPostObject(
			[
				'post_type'    => 'attachment',
				'post_parent'  => $post_id,
				'post_content' => $image_description,
			]
		);

		$default_image_meta = [
			'aperture'          => 0,
			'credit'            => 'some photographer',
			'camera'            => 'some camera',
			'caption'           => 'some caption',
			'created_timestamp' => strtotime( $this->current_date ),
			'copyright'         => 'Copyright WPGraphQL',
			'focal_length'      => 0,
			'iso'               => 0,
			'shutter_speed'     => 0,
			'title'             => 'some title',
			'orientation'       => 'some orientation',
			'keywords'          => [
				'keyword1',
				'keyword2',
			],
		];

		$meta_data = [
			'width'      => 300,
			'height'     => 300,
			'file'       => 'example.jpg',
			'sizes'      => [
				'thumbnail' => [
					'file'       => 'example-thumbnail.jpg',
					'width'      => 150,
					'height'     => 150,
					'mime-type'  => 'image/jpeg',
					'source_url' => 'example-thumbnail.jpg',
				],
				'full'      => [
					'file'       => 'example-full.jpg',
					'width'      => 1500,
					'height'     => 1500,
					'mime-type'  => 'image/jpeg',
					'source_url' => 'example-full.jpg',
				],
			],
			'image_meta' => array_merge( $default_image_meta, $image_meta ),
		];

		update_post_meta( $attachment_id, '_wp_attachment_metadata', $meta_data );

		// Create the global ID based on the post_type and the created $id
		$attachment_global_id = \GraphQLRelay\Relay::toGlobalId( 'post', $attachment_id );
		$post_global_id       = \GraphQLRelay\Relay::toGlobalId( 'post', $post_id );

		$query = '
		query testMediaItemQuery( $id:ID! ) {
			mediaItem(id: $id) {
				altText
				author{
					node {
						id
					}
				}
				caption
				commentCount
				commentStatus
				comments{
					edges{
						node{
							id
						}
					}
				}
				date
				dateGmt
				description
				desiredSlug
				lastEditedBy{
					node {
						databaseId
					}
				}
				editingLockedBy{
					lockTimestamp
				}
				enclosure
				guid
				id
				link
				mediaDetails{
					file
					height
					meta{
						aperture
						credit
						camera
						caption
						createdTimestamp
						copyright
						focalLength
						iso
						shutterSpeed
						title
						orientation
						keywords
					}
					sizes {
						name
						file
						width
						height
						mimeType
						sourceUrl
					}
					width
				}
				mediaItemId
				mediaType
				mimeType
				modified
				modifiedGmt
				parent{
					node {
						...on Post{
						id
					}
					}
				}
				slug
				sourceUrl
				status
				title
				srcSet
			}
		}';

		$variables = [
			'id' => $attachment_global_id,
		];

		/**
		 * Run the GraphQL query
		 */
		$actual = $this->graphql( compact( 'query', 'variables' ) );

		$mediaItem = $actual['data']['mediaItem'];

		$this->assertNotEmpty( $mediaItem );

		$this->assertTrue( ( null === $mediaItem['altText'] || is_string( $mediaItem['altText'] ) ) );
		$this->assertTrue( ( null === $mediaItem['author'] || is_string( $mediaItem['author']['node']['id'] ) ) );
		$this->assertTrue( ( null === $mediaItem['caption'] || is_string( $mediaItem['caption'] ) ) );
		$this->assertTrue( ( null === $mediaItem['commentCount'] || is_int( $mediaItem['commentCount'] ) ) );
		$this->assertTrue( ( null === $mediaItem['commentStatus'] || is_string( $mediaItem['commentStatus'] ) ) );
		$this->assertTrue( ( empty( $mediaItem['comments']['edges'] ) || is_string( $mediaItem['comments']['edges'] ) ) );
		$this->assertTrue( ( null === $mediaItem['date'] || is_string( $mediaItem['date'] ) ) );
		$this->assertTrue( ( null === $mediaItem['dateGmt'] || is_string( $mediaItem['dateGmt'] ) ) );
		$this->assertTrue( ( null === $mediaItem['description'] || is_string( $mediaItem['description'] ) ) );
		$this->assertTrue( ( null === $mediaItem['desiredSlug'] || is_string( $mediaItem['desiredSlug'] ) ) );
		$this->assertTrue( ( empty( $mediaItem['editLast'] ) || is_integer( $mediaItem['editLast']['userId'] ) ) );
		$this->assertTrue( ( empty( $mediaItem['editLock'] ) || is_string( $mediaItem['editLock']['editTime'] ) ) );
		$this->assertTrue( ( null === $mediaItem['enclosure'] || is_string( $mediaItem['enclosure'] ) ) );
		$this->assertTrue( ( null === $mediaItem['guid'] || is_string( $mediaItem['guid'] ) ) );
		$this->assertEquals( $attachment_global_id, $mediaItem['id'] );
		$this->assertEquals( $attachment_id, $mediaItem['mediaItemId'] );
		$this->assertTrue( ( null === $mediaItem['mediaType'] || is_string( $mediaItem['mediaType'] ) ) );
		$this->assertTrue( ( null === $mediaItem['mimeType'] || is_string( $mediaItem['mimeType'] ) ) );
		$this->assertTrue( ( null === $mediaItem['modified'] || is_string( $mediaItem['modified'] ) ) );
		$this->assertTrue( ( null === $mediaItem['modifiedGmt'] || is_string( $mediaItem['modifiedGmt'] ) ) );
		$this->assertTrue( ( null === $mediaItem['slug'] || is_string( $mediaItem['slug'] ) ) );
		$this->assertTrue( ( null === $mediaItem['sourceUrl'] || is_string( $mediaItem['sourceUrl'] ) ) );
		$this->assertTrue( ( null === $mediaItem['status'] || is_string( $mediaItem['status'] ) ) );
		$this->assertTrue( ( null === $mediaItem['title'] || is_string( $mediaItem['title'] ) ) );

		$this->assertStringContainsString( '/wp-content/uploads/example-full.jpg 1500w', $mediaItem['srcSet'] );
		$this->assertStringContainsString( '/wp-content/uploads/example-thumbnail.jpg 150w', $mediaItem['srcSet'] );
		$this->assertStringContainsString( '/wp-content/uploads/example.jpg 300w', $mediaItem['srcSet'] );

		$this->assertEquals(
			[
				'id' => $post_global_id,
			],
			$mediaItem['parent']['node']
		);

		$this->assertNotEmpty( $mediaItem['description'] );
		$this->assertEquals( apply_filters( 'the_content', $image_description ), $mediaItem['description'] );

		$this->assertNotEmpty( $mediaItem['mediaDetails'] );
		$mediaDetails = $mediaItem['mediaDetails'];
		$this->assertEquals( $meta_data['file'], $mediaDetails['file'] );
		$this->assertEquals( $meta_data['height'], $mediaDetails['height'] );
		$this->assertEquals( $meta_data['width'], $mediaDetails['width'] );

		$this->assertNotEmpty( $mediaDetails['meta'] );
		$meta = $mediaDetails['meta'];

		$this->assertEquals( $meta_data['image_meta']['aperture'], $meta['aperture'] );
		$this->assertEquals( $meta_data['image_meta']['credit'], $meta['credit'] );
		$this->assertEquals( $meta_data['image_meta']['camera'], $meta['camera'] );
		$this->assertEquals( $meta_data['image_meta']['caption'], $meta['caption'] );
		$this->assertEquals( $meta_data['image_meta']['created_timestamp'], $meta['createdTimestamp'] );
		$this->assertEquals( $meta_data['image_meta']['copyright'], $meta['copyright'] );
		$this->assertEquals( $meta_data['image_meta']['focal_length'], $meta['focalLength'] );
		$this->assertEquals( $meta_data['image_meta']['iso'], $meta['iso'] );
		$this->assertEquals( $meta_data['image_meta']['shutter_speed'], $meta['shutterSpeed'] );
		$this->assertEquals( $meta_data['image_meta']['title'], $meta['title'] );
		$this->assertEquals( $meta_data['image_meta']['orientation'], $meta['orientation'] );

		$this->assertNotEmpty( $meta_data['image_meta']['keywords'] );
		$keywords = $meta_data['image_meta']['keywords'];
		$this->assertEquals( 'keyword1', $keywords[0] );
		$this->assertEquals( 'keyword2', $keywords[1] );

		$this->assertNotEmpty( $meta_data['sizes'] );
		$sizes = $mediaDetails['sizes'];
		$this->assertEquals( 'thumbnail', $sizes[0]['name'] );
		$this->assertEquals( 'example-thumbnail.jpg', $sizes[0]['file'] );
		$this->assertEquals( 150, $sizes[0]['height'] );
		$this->assertEquals( 150, $sizes[0]['width'] );
		$this->assertEquals( 'image/jpeg', $sizes[0]['mimeType'] );
		$this->assertEquals( wp_get_attachment_image_src( $attachment_id, 'thumbnail' )[0], $sizes[0]['sourceUrl'] );
	}

	/**
	 * This tests creates a single attachment and retrieves said post URL via a GraphQL query
	 *
	 * @since 0.3.6
	 */
	public function testMediaItemImageUrl() {

		$filename      = ( WPGRAPHQL_PLUGIN_DIR . 'tests/_data/images/test.png' );
		$attachment_id = $this->factory()->attachment->create_upload_object( $filename );

		$expected_filesize = filesize( $filename );

		$query = '
			query GET_MEDIA_ITEM( $id: Int! ) {
				mediaItemBy(mediaItemId: $id) {
					mediaItemUrl
					fileSize
				}
			}
		';

		$variables = [
			'id' => $attachment_id,
		];

		$result = $this->graphql( compact( 'query', 'variables' ) );

		$expected = wp_get_attachment_url( $attachment_id );

		$this->assertEquals( $result['data']['mediaItemBy']['mediaItemUrl'], $expected );
		$this->assertEquals( $expected_filesize, $result['data']['mediaItemBy']['fileSize'] );
	}

	public function testQueryMediaItemsByMimeType() {

		$png_filename      = ( WPGRAPHQL_PLUGIN_DIR . 'tests/_data/images/test.png' );
		$png_attachment_id = $this->factory()->attachment->create_upload_object( $png_filename );

		$pdf_filename      = ( WPGRAPHQL_PLUGIN_DIR . 'tests/_data/media/test.pdf' );
		$pdf_attachment_id = $this->factory()->attachment->create_upload_object( $pdf_filename );

		$query = '
			query GET_MEDIA_ITEMS( $mimeType: MimeTypeEnum ) {
				mediaItems(where: {mimeType: $mimeType}) {
					nodes {
						databaseId
						mimeType
					}
				}
			}
		';

		// Test PNG
		$variables = [
			'mimeType' => 'IMAGE_PNG',
		];

		$actual = $this->graphql( compact( 'query', 'variables' ) );
		$this->assertArrayNotHasKey( 'errors', $actual );

		$this->assertCount( 1, $actual['data']['mediaItems']['nodes'] );

		$this->assertEquals( $png_attachment_id, $actual['data']['mediaItems']['nodes'][0]['databaseId'] );
		$this->assertEquals( 'image/png', $actual['data']['mediaItems']['nodes'][0]['mimeType'] );

		// Test PDF
		$variables = [
			'mimeType' => 'APPLICATION_PDF',
		];

		$actual = $this->graphql( compact( 'query', 'variables' ) );
		$this->assertArrayNotHasKey( 'errors', $actual );

		$this->assertCount( 1, $actual['data']['mediaItems']['nodes'] );

		$this->assertEquals( $pdf_attachment_id, $actual['data']['mediaItems']['nodes'][0]['databaseId'] );
		$this->assertEquals( 'application/pdf', $actual['data']['mediaItems']['nodes'][0]['mimeType'] );
	}

	/**
	 * @throws \Exception
	 */
	public function testQueryMediaItemBySourceUrl() {

		$filename          = ( WPGRAPHQL_PLUGIN_DIR . 'tests/_data/images/test.png' );
		$attachment_id     = $this->factory()->attachment->create_upload_object( $filename );
		$expected_filesize = filesize( $filename );

		$default_image_meta = [
			'aperture'          => 0,
			'credit'            => 'some photographer',
			'camera'            => 'some camera',
			'caption'           => 'some caption',
			'created_timestamp' => strtotime( $this->current_date ),
			'copyright'         => 'Copyright WPGraphQL',
			'focal_length'      => 0,
			'iso'               => 0,
			'shutter_speed'     => 0,
			'title'             => 'some title',
			'orientation'       => 'some orientation',
			'keywords'          => [
				'keyword1',
				'keyword2',
			],
		];

		$meta_data = [
			'width'      => 300,
			'height'     => 300,
			'file'       => 'example.jpg',
			'sizes'      => [
				'thumbnail' => [
					'file'       => 'example-thumbnail.jpg',
					'width'      => 150,
					'height'     => 150,
					'mime-type'  => 'image/jpeg',
					'source_url' => 'example-thumbnail.jpg',
				],
				'full'      => [
					'file'       => 'example-full.jpg',
					'width'      => 1500,
					'height'     => 1500,
					'mime-type'  => 'image/jpeg',
					'source_url' => 'example-full.jpg',
				],
			],
			'image_meta' => array_merge( $default_image_meta, [] ),
		];

		update_post_meta( $attachment_id, '_wp_attachment_metadata', $meta_data );

		$query = '
			query GET_MEDIA_ITEM( $id: ID! ) {
				mediaItem(id: $id, idType: DATABASE_ID) {
					sourceUrl
					fileSize
				}
			}
		';

		$variables = [ 'id' => $attachment_id ];

		$actual = $this->graphql( compact( 'query', 'variables' ) );

		$this->assertArrayNotHasKey( 'errors', $actual );
		$this->assertEquals( $expected_filesize, $actual['data']['mediaItem']['fileSize'] );

		$source_url = $actual['data']['mediaItem']['sourceUrl'];

		/**
		 * Mock saving the _wp_attached_file to meta
		 *
		 * SEE: https://developer.wordpress.org/reference/functions/attachment_url_to_postid/#source
		 */
		$dir  = wp_get_upload_dir();
		$path = $source_url;

		$site_url   = wp_parse_url( $dir['url'] );
		$image_path = wp_parse_url( $path );

		// force the protocols to match if needed
		if ( isset( $image_path['scheme'] ) && ( $image_path['scheme'] !== $site_url['scheme'] ) ) {
			$path = str_replace( $image_path['scheme'], $site_url['scheme'], $path );
		}

		if ( 0 === strpos( $path, $dir['baseurl'] . '/' ) ) {
			$path = substr( $path, strlen( $dir['baseurl'] . '/' ) );
		}
		update_post_meta( $attachment_id, '_wp_attached_file', $path );

		codecept_debug( $source_url );

		$query_by_source_url = '
			query GetMediaItem($id:ID!) {
				mediaItem(
				id: $id,
				idType: SOURCE_URL
			) {
				__typename
				id
				sourceUrl
			}
		}
		';

		$actual = $this->graphql(
			[
				'query'     => $query_by_source_url,
				'variables' => [
					'id' => $source_url,
				],
			]
		);

		$this->assertArrayNotHasKey( 'errors', $actual );
		$this->assertEquals( $source_url, $actual['data']['mediaItem']['sourceUrl'] );
	}

	/**
	 * This tests creating a small size media item and retrieving bigger size image via a GraphQL query
	 *
	 * @since 1.2.5
	 */
	public function testMediaItemNotExistingSizeQuery() {

		/**
		 * Upload a medium size attachment
		 */
		$filename      = ( WPGRAPHQL_PLUGIN_DIR . 'tests/_data/images/test-medium.png' );
		$attachment_id = $this->factory()->attachment->create_upload_object( $filename );

		/**
		 * Create the global ID based on the post_type and the created $id
		 */
		$attachment_global_id = \GraphQLRelay\Relay::toGlobalId( 'post', $attachment_id );

		/**
		 * Create the query string to pass to the $query
		 */
		$query = '
		query testMediaItemNotExistingSizeQuery( $id:ID! ) {
			mediaItem(id: $id) {
				srcSet(size: LARGE)
				sizes(size: LARGE)
			}
		}';

		$variables = [
			'id' => $attachment_global_id,
		];

		/**
		 * Run the GraphQL query
		 */
		$actual = $this->graphql( compact( 'query', 'variables' ) );

		$mediaItem = $actual['data']['mediaItem'];

		$this->assertNotEmpty( $mediaItem );

		$this->assertNotNull( $mediaItem['srcSet'] );
		$this->assertNotNull( $mediaItem['sizes'] );

		$img_atts = wp_get_attachment_image_src( $attachment_id, 'full' );
		$this->assertNotEmpty( $img_atts );

		$width = $img_atts[1];
		// compare with (max-width: 1024px) 100vw, 1024px
		$this->assertEquals( sprintf( '(max-width: %1$dpx) 100vw, %1$dpx', $width ), $mediaItem['sizes'] );
	}

	/**
	 * This tests filtering the MediaDetails sizes.
	 *
	 * @since 1.2.5
	 */
	public function testMediaDetailsSizesWithArgs() {

		/**
		 * Upload a medium size attachment
		 */
		$filename      = ( WPGRAPHQL_PLUGIN_DIR . 'tests/_data/images/test.png' );
		$attachment_id = $this->factory()->attachment->create_upload_object( $filename );

		/**
		 * Create the global ID based on the post_type and the created $id
		 */
		$attachment_global_id = \GraphQLRelay\Relay::toGlobalId( 'post', $attachment_id );

		$query = '
		query testMediaDetailsSizesWithArgs( $id:ID!, $include: [MediaItemSizeEnum], $exclude: [MediaItemSizeEnum] ) {
			mediaItem(id: $id) {
				mediaDetails {
					sizes( include: $include, exclude: $exclude ) {
						name
						sourceUrl
					}
				}
			}
		}';

		// Get only the thumbnail size.
		$variables = [
			'id'      => $attachment_global_id,
			'include' => 'THUMBNAIL',
		];

		/**
		 * Run the GraphQL query
		 */
		$actual = $this->graphql( compact( 'query', 'variables' ) );

		$this->assertArrayNotHasKey( 'errors', $actual );

		$actual_sizes = $actual['data']['mediaItem']['mediaDetails']['sizes'];

		$this->assertCount( 1, $actual_sizes );
		$this->assertEquals( 'thumbnail', $actual_sizes[0]['name'] );

		// Get all sizes except the thumbnail.
		$variables = [
			'id'      => $attachment_global_id,
			'exclude' => 'THUMBNAIL',
		];

		$actual = $this->graphql( compact( 'query', 'variables' ) );
		$this->assertArrayNotHasKey( 'errors', $actual );

		$actual_sizes = array_column( $actual['data']['mediaItem']['mediaDetails']['sizes'], 'name' );

		$this->assertArrayNotHasKey( 'thumbnail', $actual_sizes );

		// Ensure exclude overrides include.
		$variables = [
			'id'      => $attachment_global_id,
			'include' => [ 'THUMBNAIL', 'MEDIUM' ],
			'exclude' => 'MEDIUM',
		];

		$actual = $this->graphql( compact( 'query', 'variables' ) );
		$this->assertArrayNotHasKey( 'errors', $actual );

		$actual_sizes = $actual['data']['mediaItem']['mediaDetails']['sizes'];

		$this->assertCount( 1, $actual_sizes );
		$this->assertEquals( 'thumbnail', $actual_sizes[0]['name'] );
	}

	public function testSourceUrlSizes() {

		// upload large attachment that will be resized to medium and thumbnail
		$filename         = ( WPGRAPHQL_PLUGIN_DIR . 'tests/_data/images/2000x1000.png' );
		$attachment_id    = $this->factory()->attachment->create_upload_object( $filename );
		$attachment       = get_post( $attachment_id );
		$media_item_model = new \WPGraphQL\Model\Post( $attachment );

		$query = '
		{
		  mediaItems(first:1) {
		    nodes {
		      id
		      med: sourceUrl(size: MEDIUM)
		      large: sourceUrl(size: LARGE)
		      thumb: sourceUrl(size: THUMBNAIL)
		      fileMed: fileSize(size: MEDIUM)
		      fileLarge: fileSize(size: LARGE)
		      fileThumb: fileSize(size: THUMBNAIL)
		    }
		  }
		}
		';

		$actual = $this->graphql( compact( 'query' ) );

		$this->assertArrayNotHasKey( 'errors', $actual );

		$mediaItems = $actual['data']['mediaItems']['nodes'];

		$this->assertCount( 1, $mediaItems );

		// get the attachment image sizes
		$expected_sizes = [
			'med'   => wp_get_attachment_image_src( $attachment_id, 'medium' )[0],
			'large' => wp_get_attachment_image_src( $attachment_id, 'large' )[0],
			'thumb' => wp_get_attachment_image_src( $attachment_id, 'thumbnail' )[0],
		];

		$expected_filesizes = [
			'med'   => $this->_getFilesize( $expected_sizes['med'], $media_item_model ),
			'large' => $this->_getFilesize( $expected_sizes['large'], $media_item_model ),
			'thumb' => $this->_getFilesize( $expected_sizes['thumb'], $media_item_model ),
		];

		$this->assertEquals( $expected_sizes['med'], $mediaItems[0]['med'] );
		$this->assertEquals( $expected_sizes['large'], $mediaItems[0]['large'] );
		$this->assertEquals( $expected_sizes['thumb'], $mediaItems[0]['thumb'] );
		$this->assertEquals( $expected_filesizes['med'], $mediaItems[0]['fileMed'] );
		$this->assertEquals( $expected_filesizes['large'], $mediaItems[0]['fileLarge'] );
		$this->assertEquals( $expected_filesizes['thumb'], $mediaItems[0]['fileThumb'] );

		wp_delete_attachment( $attachment_id, true );
	}

	public function _getFilesize( $source_url, $image_model ) {
		$path_parts    = pathinfo( $source_url );
		$original_file = get_attached_file( absint( $image_model->databaseId ) );
		$filesize_path = ! empty( $original_file ) ? path_join( dirname( $original_file ), $path_parts['basename'] ) : null;

		return ! empty( $filesize_path ) ? filesize( $filesize_path ) : null;
	}

	public function testGetSourceUrlBySize() {

		$filename         = ( WPGRAPHQL_PLUGIN_DIR . 'tests/_data/images/2000x1000.png' );
		$attachment_id    = $this->factory()->attachment->create_upload_object( $filename );
		$attachment       = get_post( $attachment_id );
		$media_item_model = new \WPGraphQL\Model\Post( $attachment );

		$expected_sizes = [
			'full'  => wp_get_attachment_image_src( $attachment_id, 'full' )[0],
			'med'   => wp_get_attachment_image_src( $attachment_id, 'medium' )[0],
			'large' => wp_get_attachment_image_src( $attachment_id, 'large' )[0],
			'thumb' => wp_get_attachment_image_src( $attachment_id, 'thumbnail' )[0],
		];

		$full  = $media_item_model->get_source_url_by_size();
		$large = $media_item_model->get_source_url_by_size( 'large' );
		$med   = $media_item_model->get_source_url_by_size( 'medium' );
		$thumb = $media_item_model->get_source_url_by_size( 'thumbnail' );

		codecept_debug(
			[
				'$expected_sizes' => $expected_sizes,
				'$full'           => $full,
				'$large'          => $large,
				'$med'            => $med,
				'$thumb'          => $thumb,
			]
		);

		$this->assertEquals( $expected_sizes['med'], $med );
		$this->assertEquals( $expected_sizes['large'], $large );
		$this->assertEquals( $expected_sizes['thumb'], $thumb );
		$this->assertEquals( $expected_sizes['full'], $full );

		wp_delete_attachment( $attachment_id, true );
	}

	/**
<<<<<<< HEAD
	 * Test the filePath field returns the correct relative path for media items
	 */
	public function testMediaItemFilePath() {
		// Upload a test image that will generate different sizes
=======
	 * Test that MediaDetails.file returns just the filename without the path
	 */
	public function testMediaDetailsFile() {
		// Upload a test image
>>>>>>> 7b09603e
		$filename = ( WPGRAPHQL_PLUGIN_DIR . 'tests/_data/images/test.png' );
		$attachment_id = $this->factory()->attachment->create_upload_object( $filename );

		$query = '
<<<<<<< HEAD
		query GetMediaItemFilePath($id: ID!) {
			mediaItem(id: $id, idType: DATABASE_ID) {
				databaseId
				# Original file path
				filePath
				# Size-specific paths
				thumbnailPath: filePath(size: THUMBNAIL)
				mediumPath: filePath(size: MEDIUM)
				largePath: filePath(size: LARGE)
				# FULL is not a valid size in the metadata, so we should use LARGE instead
				fullSizePath: filePath(size: LARGE)
				# Get metadata to verify paths
				mediaDetails {
					file
					sizes {
						name
						file
					}
				}
			}
		}
		';

		$variables = [
			'id' => $attachment_id,
		];

		$actual = $this->graphql( compact( 'query', 'variables' ) );
		
		// Debug the errors if they exist
		if ( isset( $actual['errors'] ) ) {
			codecept_debug( $actual['errors'] );
		}
		
		$this->assertArrayNotHasKey( 'errors', $actual );
		
		// Get the expected relative path for original file
		$attachment_path = get_post_meta( $attachment_id, '_wp_attached_file', true );
		$this->assertNotEmpty( $attachment_path, 'Attachment path should not be empty' );
		
		// Get upload directory info
		$upload_dir = wp_upload_dir();
		$relative_upload_path = wp_make_link_relative( $upload_dir['baseurl'] );
		
		// Test original file path
		$expected_path = path_join( $relative_upload_path, $attachment_path );
		$this->assertEquals( $expected_path, $actual['data']['mediaItem']['filePath'] );
		
		// Get the metadata to test size-specific paths
		$metadata = wp_get_attachment_metadata( $attachment_id );
		$this->assertNotEmpty( $metadata['sizes'], 'Image sizes should be generated' );
		
		// Test thumbnail path
		if ( isset( $metadata['sizes']['thumbnail'] ) ) {
			$expected_thumbnail_path = path_join( $relative_upload_path, dirname( $metadata['file'] ) . '/' . $metadata['sizes']['thumbnail']['file'] );
			$this->assertEquals( $expected_thumbnail_path, $actual['data']['mediaItem']['thumbnailPath'] );
		}
		
		// Test medium path
		if ( isset( $metadata['sizes']['medium'] ) ) {
			$expected_medium_path = path_join( $relative_upload_path, dirname( $metadata['file'] ) . '/' . $metadata['sizes']['medium']['file'] );
			$this->assertEquals( $expected_medium_path, $actual['data']['mediaItem']['mediumPath'] );
		}
		
		// Test large path
		if ( isset( $metadata['sizes']['large'] ) ) {
			$expected_large_path = path_join( $relative_upload_path, dirname( $metadata['file'] ) . '/' . $metadata['sizes']['large']['file'] );
			$this->assertEquals( $expected_large_path, $actual['data']['mediaItem']['largePath'] );
		}
		
		// Test full size (should be same as large)
		if ( isset( $metadata['sizes']['large'] ) ) {
			$expected_full_path = path_join( $relative_upload_path, dirname( $metadata['file'] ) . '/' . $metadata['sizes']['large']['file'] );
			$this->assertEquals( $expected_full_path, $actual['data']['mediaItem']['fullSizePath'] );
		}

		wp_delete_attachment( $attachment_id, true );
	}

	/**
	 * Test the file field returns the correct filename for media items
	 */
	public function testMediaItemFile() {
		// Upload a test image that will generate different sizes
		$filename = ( WPGRAPHQL_PLUGIN_DIR . 'tests/_data/images/test.png' );
		$attachment_id = $this->factory()->attachment->create_upload_object( $filename );

		$query = '
		query GetMediaItemFile($id: ID!) {
			mediaItem(id: $id, idType: DATABASE_ID) {
				databaseId
				# Original file name
				file
				# Size-specific filenames
				thumbnailFile: file(size: THUMBNAIL)
				mediumFile: file(size: MEDIUM)
				largeFile: file(size: LARGE)
				# FULL maps to LARGE in the resolver
				fullSizeFile: file(size: LARGE)
				# Test MediaDetails file field
				mediaDetails {
					file
					sizes {
						name
						file
					}
=======
		query GetMediaDetailsFile($id: ID!) {
			mediaItem(id: $id, idType: DATABASE_ID) {
				mediaDetails {
					file
>>>>>>> 7b09603e
				}
			}
		}
		';

		$variables = [
			'id' => $attachment_id,
		];

		$actual = $this->graphql( compact( 'query', 'variables' ) );
		
		$this->assertArrayNotHasKey( 'errors', $actual );
		
<<<<<<< HEAD
		// Get the metadata to verify filenames
		$metadata = wp_get_attachment_metadata( $attachment_id );
		$this->assertNotEmpty( $metadata['sizes'], 'Image sizes should be generated' );
		
		// Get the original filename
		$attached_file = get_post_meta( $attachment_id, '_wp_attached_file', true );
		$this->assertNotEmpty( $attached_file, 'Attachment file should not be empty' );
		
		// Test original filename
		$this->assertEquals( basename( $attached_file ), $actual['data']['mediaItem']['file'] );
		
		// Test MediaDetails.file returns just the filename
=======
		// Get the metadata to verify filename
		$metadata = wp_get_attachment_metadata( $attachment_id );
		$this->assertNotEmpty( $metadata['file'], 'Attachment metadata file should not be empty' );
		
		// Test that MediaDetails.file returns just the filename
>>>>>>> 7b09603e
		$this->assertEquals( 
			basename( $metadata['file'] ),
			$actual['data']['mediaItem']['mediaDetails']['file'],
			'MediaDetails.file should return just the filename without the path'
		);
<<<<<<< HEAD
		
		// Test thumbnail filename
		if ( isset( $metadata['sizes']['thumbnail'] ) ) {
			$this->assertEquals( 
				$metadata['sizes']['thumbnail']['file'],
				$actual['data']['mediaItem']['thumbnailFile']
			);
		}
		
		// Test medium filename
		if ( isset( $metadata['sizes']['medium'] ) ) {
			$this->assertEquals(
				$metadata['sizes']['medium']['file'],
				$actual['data']['mediaItem']['mediumFile']
			);
		}
		
		// Test large filename
		if ( isset( $metadata['sizes']['large'] ) ) {
			$this->assertEquals(
				$metadata['sizes']['large']['file'],
				$actual['data']['mediaItem']['largeFile']
			);
			
			// Test full size (should be same as large)
			$this->assertEquals(
				$metadata['sizes']['large']['file'],
				$actual['data']['mediaItem']['fullSizeFile']
			);
		}
=======
>>>>>>> 7b09603e

		wp_delete_attachment( $attachment_id, true );
	}
}<|MERGE_RESOLUTION|>--- conflicted
+++ resolved
@@ -764,22 +764,14 @@
 	}
 
 	/**
-<<<<<<< HEAD
 	 * Test the filePath field returns the correct relative path for media items
 	 */
 	public function testMediaItemFilePath() {
 		// Upload a test image that will generate different sizes
-=======
-	 * Test that MediaDetails.file returns just the filename without the path
-	 */
-	public function testMediaDetailsFile() {
-		// Upload a test image
->>>>>>> 7b09603e
 		$filename = ( WPGRAPHQL_PLUGIN_DIR . 'tests/_data/images/test.png' );
 		$attachment_id = $this->factory()->attachment->create_upload_object( $filename );
 
 		$query = '
-<<<<<<< HEAD
 		query GetMediaItemFilePath($id: ID!) {
 			mediaItem(id: $id, idType: DATABASE_ID) {
 				databaseId
@@ -886,12 +878,6 @@
 						name
 						file
 					}
-=======
-		query GetMediaDetailsFile($id: ID!) {
-			mediaItem(id: $id, idType: DATABASE_ID) {
-				mediaDetails {
-					file
->>>>>>> 7b09603e
 				}
 			}
 		}
@@ -905,7 +891,6 @@
 		
 		$this->assertArrayNotHasKey( 'errors', $actual );
 		
-<<<<<<< HEAD
 		// Get the metadata to verify filenames
 		$metadata = wp_get_attachment_metadata( $attachment_id );
 		$this->assertNotEmpty( $metadata['sizes'], 'Image sizes should be generated' );
@@ -918,19 +903,11 @@
 		$this->assertEquals( basename( $attached_file ), $actual['data']['mediaItem']['file'] );
 		
 		// Test MediaDetails.file returns just the filename
-=======
-		// Get the metadata to verify filename
-		$metadata = wp_get_attachment_metadata( $attachment_id );
-		$this->assertNotEmpty( $metadata['file'], 'Attachment metadata file should not be empty' );
-		
-		// Test that MediaDetails.file returns just the filename
->>>>>>> 7b09603e
 		$this->assertEquals( 
 			basename( $metadata['file'] ),
 			$actual['data']['mediaItem']['mediaDetails']['file'],
 			'MediaDetails.file should return just the filename without the path'
 		);
-<<<<<<< HEAD
 		
 		// Test thumbnail filename
 		if ( isset( $metadata['sizes']['thumbnail'] ) ) {
@@ -961,9 +938,47 @@
 				$actual['data']['mediaItem']['fullSizeFile']
 			);
 		}
-=======
->>>>>>> 7b09603e
 
 		wp_delete_attachment( $attachment_id, true );
 	}
+
+	/**
+	 * Test that MediaDetails.file returns just the filename without the path
+	 */
+	public function testMediaDetailsFile() {
+		// Upload a test image
+		$filename = ( WPGRAPHQL_PLUGIN_DIR . 'tests/_data/images/test.png' );
+		$attachment_id = $this->factory()->attachment->create_upload_object( $filename );
+
+		$query = '
+		query GetMediaDetailsFile($id: ID!) {
+			mediaItem(id: $id, idType: DATABASE_ID) {
+				mediaDetails {
+					file
+				}
+			}
+		}
+		';
+
+		$variables = [
+			'id' => $attachment_id,
+		];
+
+		$actual = $this->graphql( compact( 'query', 'variables' ) );
+
+		$this->assertArrayNotHasKey( 'errors', $actual );
+
+		// Get the metadata to verify filename
+		$metadata = wp_get_attachment_metadata( $attachment_id );
+		$this->assertNotEmpty( $metadata['file'], 'Attachment metadata file should not be empty' );
+
+		// Test that MediaDetails.file returns just the filename
+		$this->assertEquals(
+			basename( $metadata['file'] ),
+			$actual['data']['mediaItem']['mediaDetails']['file'],
+			'MediaDetails.file should return just the filename without the path'
+		);
+
+		wp_delete_attachment( $attachment_id, true );
+	}
 }