<?php
class QueryAnalyzerTest extends \Tests\WPGraphQL\TestCase\WPGraphQLTestCase {

	public $post_id;

	public function _setUp():void {
		parent::_setUp();

		$this->post_id = self::factory()->post->create([
			'post_status' => 'publish',
			'post_title' => 'test post'
		]);

		WPGraphQL::clear_schema();

	}

	public function _tearDown():void {
		wp_delete_post( $this->post_id, true );
		parent::_tearDown();
	}

	public function testListTypes() {

		$query = '{ posts { nodes { id, title } } }';

		$request = graphql([
			'query' => $query,
		], true);

		// before execution, this should be null
		$this->assertEmpty( $request->get_query_analyzer()->get_list_types() );


		// execute the query
		$request->execute();

		// get the list types that were generated during execution
		$list_types = $request->get_query_analyzer()->get_list_types();

		codecept_debug( $list_types );

		// Assert the expected list types are returned
		$this->assertEqualSets( [ 'list:post' ], $list_types );
	}

	public function testListModels() {
		$query = '{ posts { nodes { id, title } } }';

		$request = graphql([
			'query' => $query,
		], true);

		// before execution, this should be null (no nodes have loaded)
		$this->assertEmpty( $request->get_query_analyzer()->get_runtime_nodes() );

		// execute the request
		$request->execute();

		$nodes = $request->get_query_analyzer()->get_runtime_nodes();

		$node_id = \GraphQLRelay\Relay::toGlobalId( 'post', $this->post_id );

		$this->assertEqualSets( [ $node_id ], $nodes );
	}

	public function testQueryTypes() {

		$query = '{ posts { nodes { id, title } } }';

		$request = graphql([
			'query' => $query,
		], true);


		// before execution, this should be null
		$this->assertEmpty( $request->get_query_analyzer()->get_query_types() );

		// Execute the request
		$request->execute();

		$types = $request->get_query_analyzer()->get_query_types();
		$this->assertEqualSets( [ 'rootquery', 'rootquerytopostconnection', 'post' ], $types );
	}

<<<<<<< HEAD
=======
	public function testQueryForListOfNonNodeInterfaceTypesDoesntAddKeys() {

		// types that do not implement the "Node" interface shouldn't be tracked as keys
		// in the Query Analyzer

		add_action( 'graphql_register_types', function() {
			register_graphql_interface_type( 'TestInterface', [
				'eagerlyLoadType' => true,
				'fields'      => [
					'test' => [
						'type' => 'String',
					],
				],
				'resolveType' => function () {
					return 'TestType';
				},
			] );

			register_graphql_object_type( 'TestType', [
				'eagerlyLoadType' => true,
				'interfaces' => [ 'TestInterface' ],
				'fields'     => [
					'test' => [
						'type' => 'String',
					],
				],
			] );

			register_graphql_field( 'Post', 'testField', [
				'type'    => [ 'list_of' => 'TestInterface' ],
				'resolve' => function () {
					return [
						[
							'test' => 'value',
						],
						[
							'test' => 'value',
						],
					];
				},
			] );
		} );


		$query = '
		{
		  posts {
		    nodes {
		      testField {
		        test
		      }
		    }
		  }
		}
		';

		$request = graphql([
			'query' => $query
		], true );

		$request->execute();

		$list_types = $request->get_query_analyzer()->get_list_types();

		codecept_debug( $list_types );
		$keys_array = $list_types;
		codecept_debug( $list_types );

		$this->assertNotContains( 'list:testinterface', $list_types );
		$this->assertNotContains( 'list:testtype', $list_types );
		$this->assertContains( 'list:post', $list_types );

	}

>>>>>>> 2fc55ca0
	/**
	 * @see: https://github.com/wp-graphql/wp-graphql/issues/2711
	 * @return void
	 */
	public function testQueryOneToOneConnectionNodesNotShownInListTypes() {

		$query = '
		{
		  tags {
		    edges {
		      node {
		        id
		      }
		    }
		  }
		  posts {
		    nodes {
		      id
		      title
		      author {
		        node {
		          name
		        }
		      }
		      featuredImage {
		        node {
		          sourceUrl
		        }
		      }
		    }
		  }
		}
		';

		$request = graphql([
			'query' => $query,
		], true);


		// before execution, this should be null
		$this->assertEmpty( $request->get_query_analyzer()->get_list_types() );

		// Execute the request
		$request->execute();

		$types = $request->get_query_analyzer()->get_list_types();
		codecept_debug( $types );
		$this->assertContains( 'list:post', $types );
		$this->assertContains( 'list:tag', $types );

		// the author and media item were queried as part of one-to-one
		// connections and should not be output as lists
		$this->assertNotContains( 'list:mediaitem', $types );
		$this->assertNotContains( 'list:user', $types );

	}

	/**
	 * @see: https://github.com/wp-graphql/wp-graphql/issues/2711
	 * @return void
	 */
	public function testQueryContentNodesReturnsListOfDifferentTypes() {

		$query = '
		{
		  contentNodes {
		    nodes {
		      id
		      title
		      author {
		        node {
		          name
		        }
		      }
		    }
		  }
		}
		';

		$request = graphql([
			'query' => $query,
		], true);


		// before execution, this should be null
		$this->assertEmpty( $request->get_query_analyzer()->get_list_types() );

		// Execute the request
		$request->execute();

		$types = $request->get_query_analyzer()->get_list_types();
		codecept_debug( $types );

		// querying for a list of content nodes means that
		// any Type that can be a content node needs to be tagged
		// as it could impact the cache invalidation if a new type
		// of any of the possible types is published
		$this->assertContains( 'list:post', $types );
		$this->assertContains( 'list:page', $types );
		$this->assertContains( 'list:mediaitem', $types );

		// the author was queried as part of one-to-one
		// connection and should not be output as list:user
		$this->assertNotContains( 'list:user', $types );

	}
<<<<<<< HEAD
	
=======

>>>>>>> 2fc55ca0
}<|MERGE_RESOLUTION|>--- conflicted
+++ resolved
@@ -83,8 +83,6 @@
 		$this->assertEqualSets( [ 'rootquery', 'rootquerytopostconnection', 'post' ], $types );
 	}
 
-<<<<<<< HEAD
-=======
 	public function testQueryForListOfNonNodeInterfaceTypesDoesntAddKeys() {
 
 		// types that do not implement the "Node" interface shouldn't be tracked as keys
@@ -159,7 +157,6 @@
 
 	}
 
->>>>>>> 2fc55ca0
 	/**
 	 * @see: https://github.com/wp-graphql/wp-graphql/issues/2711
 	 * @return void
@@ -266,9 +263,5 @@
 		$this->assertNotContains( 'list:user', $types );
 
 	}
-<<<<<<< HEAD
-	
-=======
-
->>>>>>> 2fc55ca0
+
 }